
<<<<<<< HEAD
* Provides `declare-item-lost 0.3` (CIRC-1077)
* Refund/cancel Aged to lost fees/fines when item Declared lost (CIRC-1077)
=======
## 20.0.0 (in-progress)

* No longer periodically executes age to lost background processes (CIRC-1084)
>>>>>>> c92ac4be
* Does not charge overdue fees when fee refund period has passed (CIRC-1000)
* Loan dates now truncate if there is a recall in any position in the item hold queue (CIRC-1018)

## 19.2.0 2020-10-15

* Publishes audit log events for loans (CIRC-933)
* Publishes audit log events for requests (CIRC-930)

## 19.1.0 2020-10-09

* Ages overdue items to lost (CIRC-851, CIRC-852, CIRC-854, CIRC-877, CIRC-878, CIRC-889)
* Refunds set cost fees for lost items (CIRC-716, CIRC-844, CIRC-845, CIRC-934)
* Records a note for the patron when a claimed returned item is resolved (CIRC-742)
* Overdue notices are sent until the item is returned or the patron is charged (CIRC-722)
* Restricts access to processes (e.g. check out, renewal) for aged to lost items (CIRC-668, CIRC-669, CIRC-670, CIRC-671, CIRC-672, CIRC-881)
* Renewals that do not change the due date can be overridden (CIRC-937)
* Publishes audit log events for check in and check out (CIRC-924)
* Publishes audit log events for sent notices (CIRC-929)
* Requires JDK 11 (CIRC-883)
* Provides `circulation 9.4`
* Requires `loan-storage 7.1`
* Requires `item-storage 8.5`
* Requires `notes 1.0`

## 19.0.0 2020-06-12

* Charges fees for lost items (CIRC-707, CIRC-715, CIRC-717, CIRC-743, CIRC-746, CIRC-747, CIRC-748, CIRC-749, CIRC-765)
* Refuses circulation operations based upon automated patron blocks (CIRC-755)
* Disallows policies that cannot be found from being referenced in rules (CIRC-658)
* Claimed returned items can be marked missing (CIRC-689)
* Withdrawn items can be checked in or checked out (CIRC-690, CIRC-692)
* Missing items can be checked out (CIRC-688)
* Withdrawn items cannot be requested (CIRC-704)
* Respects opening hours of primary service point when charging overdue fines (CIRC-736, CIRC-723)
* Doubles the recommended memory to support receiving and publishing messages (CIRC-762)
* HTTP requests timeout in 5 minutes (CIRC-710)
* Provides `declare-item-lost 0.2`
* Provides `change-due-date 0.1`
* Provides `claim-item-returned 0.2`
* Provides `circulation 9.3`
* Provides `circulation-event-handlers 0.1`
* Requires `loan-storage 7.0`
* Requires `item-storage 8.4`
* Requires `pubsub-event-types 0.1`
* Requires `pubsub-publishers 0.1`
* Requires `pubsub-subscribers 0.1`
* Requires `pubsub-publish 0.1`
* Requires `automated-patron-blocks 0.1`

## 18.0.0 2020-03-12

* Charges overdue fines according to policy (CIRC-524, CIRC-548, CIRC-591, CIRC-656, CIRC-677, CIRC-678, CIRC-680, CIRC-682)
* Can declare items lost (CIRC-567, CIRC-578, CIRC-614, CIRC-615, CIRC-616, CIRC-618, CIRC-625)
* Can claim an item has been returned (CIRC-626, CIRC-637, CIRC-638, CIRC-639, CIRC-645, CIRC-660)
* Blocks patrons from borrowing more items according to item limit policy (CIRC-558)
* Sends patron notices at the end of a check-in session (CIRC-559, CIRC-560, CIRC-568)
* Sends pickup reminder, hold shelf expiration and request expiration notices irrespective of order of notices set up in policy (CIRC-605, CIRC-606)
* Ignores or deletes invalid notices when sending patron notices (CIRC-582, CIRC-620)
* Informs the client when a check-in is considered in-house use (CIRC-622)
* Stores a record of each check in (CIRC-643, CIRC-665)
* Does not attempt to anonymize loans more than once (CIRC-666)
* Uses system date for when item was last checked in (CIRC-607)
* Can search for requests using item’s ISBN (CIRC-623)
* Includes effective call number in hold shelf report (CIRC-546)
* Includes extra properties in in-transit report (CIRC-556, CIRC-575)
* Provide item’s enumeration, chronology and volume for loans (CIRC-593)
* Uses Vert.x web client instead of HTTP client (CIRC-308)
* Upgrades to `Vert.x 3.8.4`
* Provides `circulation 9.2`
* Provides `circulation-rules 1.1`
* Provides `requests-reports 0.7`
* Provides `inventory-reports 0.4`
* Provides `pink-slips 0.2`
* Provides `request-move 0.7`
* Provides `declare-item-lost 0.1`
* Provides `claim-item-returned 0.1`
* Provides `patron-action-session 0.2`
* Requires `loan-storage 6.6`
* Requires `item-storage 8.1`
* Requires `request-storage 3.3`
* Requires `request-storage-batch 0.3`
* Requires `check-in-storage 0.2`

## 17.0.0 2019-12-02

* Introduces ability to reorder requests in an item’s queue (CIRC-446, CIRC-455, CIRC-531)
* Supports delivery fulfilment for requests (CIRC-454, CIRC-508, CIRC-509, CIRC-511)
* Can automatically anonymize closed loans (CIRC-364, CIRC-367)
* Prevents loan anonymization when loan has outstanding fees or fines (CIRC-368)
* Can specify an alternative loan or renewal period when item has a pending hold request (CIRC-199, CIRC-200)
* Stores last time an item is checked in (CIRC-522)
* Introduces lost item fee and overdue fine policies into circulation rules (CIRC-467, CIRC-495)
* Introduces location units into circulation rules (CIRC-405, CIRC-413, CIRC-414)
* Can block renewal when item has a pending hold request (CIRC-201)
* Support opening hours that cross midnight when checking out items (CIRC-534)
* Long term hold shelf requests at the end of the day (CIRC-543)
* Introduces check in / check out sessions (CIRC-431, CIRC-432, CIRC-433)
* Introduces ability to generate pick slips (CIRC-494)
* Sends patron notices when loan due date changed manually (CIRC-439)
* Introduces report for identifying in-transit items (CIRC-518, CIRC-519, CIRC-520, CIRC-569)
* Prevents inactive or blocked patron from placing requests (CIRC-445, CIRC-476)
* Introduces more tokens for staff slips (CIRC-428, CIRC-542)
* Reduces chance of request position collisions corrupting the request queue for an item (CIRC-463, CIRC-527)
* Does not send patron notices when check in does not change request status (CIRC-477)
* Changes container memory management (CIRC-565, FOLIO-2358)
* Provides `requests-reports 0.4`
* Provides `inventory-reports 0.2`
* Provides `pick-slips 0.1`
* Provides `request-move 0.4`
* Provides `loan-anonymization 0.1`
* Provides `circulation 8.3`
* Provides `circulation rules 1.0`
* Provides `patron-action-session 0.1`
* Requires `item-storage 7.8`
* Requires `holdings-storage 1.0, 2.0, 3.0 or 4.0`
* Requires `request-storage 3.2`
* Requires `request-storage-batch 0.2`
* Requires `calendar 3.0 or 4.0`
* Requires `patron-notice-policy-storage 0.11`
* Requires `location-units 2.0`
* Requires `patron-action-session-storage 0.1`

## 16.7.0 2019-09-18

* Only change due date for early return on first recall request (CIRC-440)

## 16.6.0 2019-09-09

* Loan is only updated during requests when due date changes (CIRC-289)
* Respect tenant timezone when creating or moving requests (CIRC-434, CIRC-443)
* Remembers patron group of borrower at check out (CIRC-327)
* Loan renewal responds with multiple failure reasons (CIRC-384)
* Sends time based request related patron notices (CIRC-387)
* Groups multiple item together for time based loan notices (CIRC-408)
* Can configure number of patron notices processed at a time (CIRC-407)
* Prevent requests from being moved above page requests (CIRC-416)
* Retain checked out status after requests are moved (CIRC-411, CIRC-429)
* Various permissions related fixes (CIRC-409, CIRC-418, CIRC-447)
* Includes correct `check in date` token for notices (CIRC-420)
* Protects against no loans policy after overridden check out (CIRC-424)
* Provides `circulation 7.11` (CIRC-327)
* Requires `patron-notice-policy-storage 0.7` (CIRC-387)
* Requires `location-units 1.1` (CIRC-418)

## 16.5.0 2019-07-24

* Send due date changed notice when moving recall request (CIRC-316)

## 16.4.0 2019-07-23

* Can override renewals with request related failures (CIRC-311, CIRC-319)
* Introduces experimental move request API (CIRC-315, CIRC-316, CIRC-333, CIRC-395)
* Decides upon item for title level requests based upon due date (CIRC-361)
* Provides template context for staff slips during check in (CIRC-378)
* Adds `Closed - Unfilled` and `Closed - Pickup expired` request states (CIRC-350)
* Includes additional location information for requests (CIRC-331)
* Includes outstanding fees and fines amount to pay for loans (CIRC-323)
* Assorted bug fixes (CIRC-305, CIRC-350, CIRC-353, CIRC-356, CIRC-357, CIRC-371, CIRC-390)
* Provides `circulation 7.10` (CIRC-323, CIRC-350, CIRC-315, CIRC-331)
* Provides `requests-move 0.2` (CIRC-350)
* Provides `requests-reports 0.2` (CIRC-350)
* Requires `calendar 3.0` (CIRC-363, MODCAL-45)
* Requires `feesfines 15.0` (CIRC-232)
* Requires `loan-storage 5.3 or 6.0` (CIRC-380)
* Requires `instance-storage 4.0, 5.0, 6.0 or 7.0` (CIRC-396)

## 16.3.0 2019-06-17

* Use sets for module permissions to reduce size when included in headers (CIRC-352)
* Only fetch single record by ID when ID is not null (CIRC-359)
* Only update request queue when loan is closed (CIRC-351)
* Uses correct request type for instance level requests (CIRC-344)

## 16.2.0 2019-06-12

* Processes scheduled patron notices (CIRC-337)
* Includes location related tokens for patron notices (CIRC-332)
* Handles missing request expiration date for instance level requests (CIRC-345)
* Does not attempt to store extended requester patron group information (CIRC-342)

## 16.1.0 2019-06-10

* Introduces creation of requests based upon an instance (CIRC-245, CIRC-264, CIRC-265, CIRC-267)
* Includes borrower personal information for loans (CIRC-290, CIRC-335, CIRC-336)
* Notifies requester for all recall requests, not only those which change due date (CIRC-295)
* Include additional tokens in patron notices (CIRC-296, CIRC-297)
* Schedule time based patron notices on check out (CIRC-322)
* Send scheduled patron notices (CIRC-310)
* Provides custom hold shelf clearance report (CIRC-320)
* Corrects issues with incorrect request JSON schema documentation (CIRC-321)
* Includes technical metadata in module descriptor (FOLIO-2003)
* Can only use drools 7.0.0 due to compatibility with Alpine Linux (CIRC-309)
* Provides `circulation 7.6` (CIRC-245, CIRC-265, CIRC-267)
* Provides `requests-reports 0.1` (CIRC-320)
* Provides `_timer 1.0 interface for sending scheduled patron notices` (CIRC-310)
* Requires `request-storage 3.1` (CIRC-320)
* Requires `cancellation-reason-storage 1.1` (CIRC-296, CIRC-297)
* Requires `loan-types 2.2` (CIRC-296, CIRC-297)
* Requires `scheduled-notice-storage 0.1` (CIRC-310)

## 16.0.0 2019-05-09

* Block loan renewal when item is recalled (CIRC-202)
* Can override loan policy when checking out an item (CIRC-211)
* Replacing a loan ignores the derived service point properties (CIRC-237)
* Better validation error message when trying to create a request for an item that does not exist (CIRC-241)
* Pickup service point is required for requests fulfilled to the hold shelf (CIRC-243)
* Can override renewal for items which are not loanable (CIRC-249)
* Do not attempt to fetch related records when no requests are found (CIRC-250)
* Clear loan action after overriding renewal (CIRC-251)
* Stop a patron having more than a single open request for an item (CIRC-255)
* Stop a patron from requesting an item they have on loan (CIRC-258)
* Send request related patron notices (CIRC-256, CIRC-262)
* Truncate loan due date when item is recalled (CIRC-259)
* Paged items can only be checked out by the requester (CIRC-260)
* Disallow overridden renewal if due date would not change (CIRC-261)
* Can check out an item with a barcode containing whitespace (CIRC-284)
* Allow requests for items on order or in process (CIRC-275)
* Provides `circulation 7.5`

## 15.0.0 2019-03-15

* Introduces endpoints to determine request and patron notice policies (CIRC-187, CIRC-196, CIRC-197)
* Due date calculation includes closed due date management (CIRC-158, CIRC-159, CIRC-160, CIRC-180, CIRC-186, CIRC-217, CIRC-206, CIRC-226)
* Respect chosen timezone when calculating due date during check out and renewal (CIRC-224, CIRC-238)
* Provides override mechanism for renewals (CIRC-174, CIRC-180, CIRC-212, CIRC-221)
* Send patron notices when item is checked out or checked in to return loan (CIRC-222)
* Introduces support for page requests (CIRC-189)
* Populates `hold shelf expiration date` when request begins `awaiting pickup` (CIRC-194)
* Requests only begin `awaiting pickup` when checked in to selected service point (CIRC-172, CIRC-193)
* Restricts when requests can be created based upon policy and item status whitelist (CIRC-207, CIRC-208, CIRC-230)
* Changes loan due date when recall request is created depending upon policy (CIRC-203)
* Prevents check out of missing items (CIRC-231)
* Improves validation of loans (CIRC-173)
* Adds `tags` to requests (CIRC-188, CIRC-232)
* Improves RAML documentation (CIRC-142, CIRC-220, CIRC-244)
* Increases HTTP client connection pool size from 5 to 100 connections (CIRC-225)
* Includes `copy number` from item in requests (CIRC-175)
* Uses Alpine docker image (CIRC-185)
* Provides `circulation 7.4`
* Requires `loan-storage 5.3`
* Requires `circulation-rules-storage 1.0`
* Requires `request-storage 3.0`
* Requires `loan-policy-storage 1.2 or 2.0`
* Requires `request-policy-storage 1.0`
* Requires `calendar 2.0`
* Requires `patron-notice-policy-storage 0.7`
* Requires `patron-notice 1.0`
* Requires `configuration 2.0`

## 14.1.0 2018-12-06

* Include item ID in check in API response when no loan is present (CIRC-176)

## 14.0.0 2018-11-30

* Provides support for basic in transit to home process during check in (CIRC-146)
* Includes extended check in and check out point properties in loans (CIRC-150)
* Includes extended destination service point properties in items when checking in (CIRC-146)
* Using PUT to a loan for check in is no longer supported (CIRC-146)
* Provides `circulation` interface version 5.2 (CIRC-146, CIRC-150)
* Requires only `item-storage` interface version `6.1` or `7.0` (CIRC-146)
* Requires only `location` interface version `3.0` (CIRC-146)

## 13.1.0 2018-11-28

* Initial check in by barcode API for checking in an item at a service point (CIRC-154)
* Removes additional delivery address properties before storage (CIRC-171)
* Provides `circulation` interface version 5.1 (CIRC-154)
* Requires `item-storage` interface version `5.3`, `6.0` or `7.0` (CIRC-170)
* Requires `instance-storage` interface version `4.0`, `5.0`, or  `6.0` (CIRC-168)
* Requires `holdings-storage` interface version `1.3`, `2.0` or `3.0` (CIRC-169)

## 13.0.0 2018-11-23

* Stores the service point where checking out or in occurred (CIRC-104)
* Uses RAML 1.0 for API documentation (CIRC-157)
* Include extended `patronGroup` properties for requesting `user` for (CIRC-156)
* Validate pickup service point for a request (CIRC-152)
* Bug fixes for fetching related records (CIRC-153, CIRC-161, CIRC-164, CIRC-165)
* Provides `circulation` 5.0 interface (CIRC-104)
* Requires `loan-storage` 5.2 interface (CIRC-104)
* Requires `request-storage` 2.3 interface (CIRC-147)
* Requires `service-points` 3.0 interface (CIRC-152)

## 12.1.0 2018-11-08

* Introduce request `pickupServicePointId` (CIRC-147)
* Include `contributorNames`, `enumeration`, `callNumber` and `status` of the `item` for requests (CIRC-140)
* Include `deliveryAddress` and `patronGroupId` of the `user` for requests (CIRC-140)
* Include `dueDate` of the `current loan` for requests (CIRC-140)
* Requires version 2.0 or 3.0 of `locations` (CIRC-143)
* Requires version 5.3 or 6.0 of `item-storage` (CIRC-141)
* Requires version 4.0 or 5.0 of `instance-storage` (CIRC-141)
* Requires version 1.3 or 2.0 of `holdings-storage` (CIRC-141)
* Provides `circulation` 4.2 interface (CIRC-141, CIRC-140)

# 12.0.0 2018-09-09

* Only requires `userId` for open loans (CIRC-136)
  * Although it is not possible to create already closed loans
* Provides `circulation` 4.0 interface (CIRC-136)
* Requires `loan-storage` interface 5.0 (CIRC-136)

## 11.0.1 2018-09-03

* Fix module permissions for request collection endpoint (CIRC-134)

## 11.0.0 2018-08-02

* No longer sets item status to variants of `Checked out` (CIRC-126)
* Introduce request `position` property (CIRC-83)
* Introduce endpoint for fetching request queue for an item (CIRC-83)
* Request queue positions are allocated upon creation, closure, cancellation or deletion (CIRC-83)
* Closed requests cannot be replaced via PUT (CIRC-122)
* Fixes response code discrepancy between implementation and description of renewal API in `circulation` interface (CIRC-130)
* Provides `circulation` interface 3.5 (CIRC-83)
* Requires `request-storage` interface 2.2 (CIRC-83)

## 10.7.0 2018-07-10

* Provide different error messages when item not found in different circumstances (CIRC-123)
* Determine location using permanent and temporary locations from both the holdings and item (CIRC-121)
* Includes `location` for `requests` (CIRC-121)
* Provides `circulation` interface 3.4 (CIRC-121)
* Requires `item-storage` interface 5.3 (CIRC-121)
* Requires `holdings-storage` interface 1.3 (CIRC-121)

## 10.6.0 2018-06-28

* Initial renewal API for renewing an item to a loanee using IDs (CIRC-117)
* Provides `circulation` interface 3.4 (CIRC-117)

## 10.5.0 2018-06-27

* Add support for 'Cancelled - Closed' request status (CIRC-118)
* Add support for 'cancellationReason' and 'cancellationDate' request fields (CIRC-90)
* Changes validation message when attempting to check out to user other than requester to include more information (CIRC-114)
* Provides `circulation` interface 3.3 (CIRC-90)
* Requires `request-storage` interface 2.1 (CIRC-90, CIRC-118)

## 10.4.0 2018-06-18

* Initial renewal API for renewing an item to a loanee using their barcodes (CIRC-100)
* Provides `circulation` interface 3.2 (CIRC-100)

## 10.3.0 2018-06-05

* Support `users` interface 15.0 which removes `meta` property from proxy relationships (CIRC-113)

## 10.2.1 2018-05-31

* Fixed due date schedule limits are applied for rolling loan policies during check out (CIRC-106)
* Check out requests using a rolling loan policy with missing policy definition respond with an error message (CIRC-108)
* Proxy validation uses properties from either root or meta object whilst transitioning between models (CIRC-107)
* Reports an error if the loan rules match to a non-existent policy (CIRC-111)

## 10.1.2 2018-05-01

* Initial check out API for checking out an item to a loanee using their barcodes (CIRC-74)
* Rename `metaData` property to `metadata` (CIRC-98)
* Add shelving location to loan rule parser (CIRC-16)
* Add required priority keyword to loan rule engine (CIRC-17)
* Add "all" keyword to loan rule engine (CIRC-18)
* Add ! (negation) operator to loan rule engine (CIRC-19)
* Implement applyAll API endpoint of loan rules engine (CIRC-33)
* applyAll API endpoint returns loan policy ID rather than loan policy itself (CIRC-33)
* Implement /circulation/loan-rules/apply-all endpoint (fix 500 status) (CIRC-63)
* Implement antlr parser; wire loan rules against UUIDs of controlled vocabularies (CIRC-35)
* Fix "Loan rule is not processed when no space after colon between rule and policy" (CIRC-73)
* Fix for multiple value headers in storage module responses (CIRC-103)
* Adds missing location permission for getting loans in module descriptor (CIRC-105)
* Forward on X-Okapi-Request-Id header if present (CIRC-99)
* Provides `circulation` interface 3.1 (CIRC-98, CIRC-33, CIRC-74)
* Requires `loan-storage` interface 4.0 (CIRC-98)
* Requires `request-storage` interface 2.0 (CIRC-98)
* Requires `loan-policy-storage` interface 1.2 (CIRC-74)
* Requires `fixed-due-date-schedules-storage` interface 2.0 (CIRC-74)

## 9.0.1 2018-04-16

* Loan rules `apply` endpoint missing or malformed reports query parameters (CIRC-95)
* Provides `circulation` interface 2.13 (CIRC-95)
* Requires `locations` interface 1.1 or 2.0 (CIRC-91)
* No longer requires `shelf-locations` interface (CIRC-91)

## 8.1.1 2018-04-09

* Includes proxy user's name for requests (CIRC-88)
* Stores proxy user's name for requests (so it can be used for sorting, CIRC-88)
* Defaults request `status` to `Open - Not yet filled` (CIRC-53)
* Updates request `status` for hold shelf delivery to `Open - Awaiting pickup` on check in (CIRC-53)
* Updates request `status` for hold shelf delivery to `Closed - Filled` on check out to the requester (CIRC-53)
* Disallow checking out item to other patrons when request is awaiting pickup (CIRC-53)
* Refuse loan creation for already checked out items (CIRC-53)
* Refuse loan creation when item or holding does not exist (CIRC-53)
* Only allow `Open` and `Closed` loan status (may become interface constraint in future, CIRC-53)
* Item status is determined by the oldest request in the request queue (CIRC-52)
* Allows un-expiring relationships when validating proxy (CIRC-92)
* Reuse Vert.x HTTP client within the circulation verticle (to allow for connection pooling, CIRC-86)
* Use == relation when finding related records (CIRC-87)
* Validation messages are structurally similar to schema (CIRC-93)
* Provides circulation interface 2.12 (CIRC-88)
* Requires request-storage interface 1.5 (CIRC-88)

## 7.5.0 2018-03-13

* Adds `status` property to `requests` (CIRC-53)
* Adds `proxyUserId` to `requests` (CIRC-77)
* Adds `systemReturnDate` property to `loans` (CIRC-81)
* Adds `status` property to `requests` (CIRC-53)
* Adds `materialType` property to the `item` for `loans` (CIRC-80)
* Adds `callNumber` property to the `item` for `loans` (CIRC-80)
* Adds `contributors` array to the `item` for `loans` (CIRC-80)
* Validates proxy relationship when creating or updating `loans` and `requests` (CIRC-79)
* Provides circulation interface 2.11 (CIRC-53, CIRC-81, CIRC-80, CIRC-77, CIRC-79)
* Requires request-storage interface 1.4 (CIRC-53, CIRC-77, CIRC-79)
* Requires users interface version 14.2 (CIRC-79)
* Requires loan-storage interface 3.5 (CIRC-81)
* Requires material-types interface 2.0 (CIRC-80)

## 7.1.1 2018-02-12

* Adds `holdingsRecordId` and `instanceId` properties to the item for a loan (CIRC-61)
* Adds `holdingsRecordId` and `instanceId` properties to the item for a request (CIRC-70)
* Request to PUT loan rules will respond with 422 when invalid (CIRC-68)
* Accept comments in loan rules without a space (CIRC-69)
* Adds missing `deliveryAddressTypeId` into the request schema definition (CIRC-71)
* Provides circulation interface 2.7 (CIRC-61, CIRC-70)

## 7.0.1 2018-02-06

* Applies loan rules to determine the policy to use whilst handling loan requests (CIRC-51)
* Adds `loanPolicyId` property to a loan, to keep the last policy that was applied to the loan (CIRC-51)
* Clear cache of loan rules engine when changing loan rules (CIRC-59)
* Default loan status to `Open` (and action to `checkedout`) if not provided (CIRC-60)
* Provides circulation interface 2.6 (CIRC-51)
* Requires loan-storage interface version 3.4 (CIRC-51)

## 6.0.0 2018-01-08

* Requires item-storage interface version 4.0 or 5.0 (CIRC-57)
* Requires instance-storage interface version 3.3 or 4.0 (CIRC-57)
* Requires holdings-storage interface version 1.0 (CIRC-57)

## 5.0.0 2017-12-20

* Allow multiple requests for the same item (CIRC-54)
* Use permanent location from holding or item (CIRC-49)
* Use title from instance or item (CIRC-50)
* Use item permanent and temporary locations for `location` property in loans (CIRC-36)
* Item status `Checked Out` is now `Checked out` (CIRC-39)
* Creating or changing a loan updates the `itemStatus` snapshot (similar to `action`) in loan storage (CIRC-38)
* Creating a hold or recall request changes the associated item's `status` (CIRC-39)
* Creating a hold or recall request updates the `action` and `itemStatus` snapshots
for an open loan for the same item in storage, in order to create a loan history entry (CIRC-40, CIRC-38)
* A hold or recall request will be rejected when associated item's `status` is not checked out (CIRC-39)
* A request for an item that does not exist will be rejected (CIRC-39)
* The `itemStatus` snapshot is not included in loan representation, as the current status
is included from the item, and having both may be confusing (CIRC-38)
* Requires loan-storage interface version 3.3 (CIRC-38)
* Requires item-storage interface version 4.0 (CIRC-36)
* Requires holdings-storage interface version 1.0 (CIRC-49, CIRC-50)
* Requires shelf-locations interface version 1.0 (CIRC-36)

## 4.5.0 2017-10-11

* Introduces `circulation/requests` for making requests for items (CIRC-27)
* Stores item and requesting user metadata with request, in order to aid searching / sorting (CIRC-28, CIRC-29)
* Put loan rules validation error message into JSON (CIRC-34)
* Provides circulation interface version 2.5
* Requires request-storage interface version 1.1
* Requires users interface version 14.0
* Adds mod- prefix to names of the built artifacts (FOLIO-813)

## 4.4.0 2017-09-01

* Introduces `/circulation/loan-rules` for getting and replacing loan rules (CIRC-11)
* Introduces `/circulation/loan-rules/apply` for loan rules engine (CIRC-26)
* Provides circulation interface version 2.4
* Requires loan-rules-storage interface version 1.0 (new dependency)
* Remove `module.scan.enabled`, storage and configuration permissions from circulation.all set, as part of moving permissions to UI modules (CIRC-32)
* Generates Descriptors at build time from templates in ./descriptors (FOLIO-701)

## 4.3.0 2017-08-17

* Introduces proxy user ID for a loan (CIRC-23)
* Adds `metaData` property to loan (for created and updated information, CIRC-24)
* Requires loan-storage interface version 3.2
* Provides circulation interface version 2.3

## 4.2.0 2017-08-15

* Include item status and location in loans
* Provides circulation interface version 2.2

## 4.1.0 2017-08-01

* Adds property `dueDate` to loan
* Adds `renewalCount` property to loan
* Provides circulation interface version 2.1
* Requires loan-storage interface version 3.1
* Include implementation version in `id` in Module Descriptor
* Includes missing `action` property definition in loan schema

## 4.0.0 2017-07-17

* Adds required property `action` to loan
* Provides circulation interface version 2.0
* Requires loan-storage interface version 3.0

## 3.0.0 2017-06-07

* Removes item representation from requests forwarded to storage
* Circulation.all permission set includes permissions for related UI tasks
* Requires loan-storage interface version 2.0
* Requires item-storage interface version 3.0

## 2.1.0 2017-05-30

* Makes the all circulation permissions set visible (requires Okapi 1.3.0)
* Includes permission definition for enabling the scan UI module (included in all permissions set)

## 2.0.0 2017-04-25

* Requires item-storage interface version 2.0 (no incompatible changes)

## 1.0.0 2017-04-04

* Required permissions for requests

## 0.1.0 2017-04-02

* Initial release<|MERGE_RESOLUTION|>--- conflicted
+++ resolved
@@ -1,12 +1,8 @@
-
-<<<<<<< HEAD
+## 20.0.0 (in-progress)
+
 * Provides `declare-item-lost 0.3` (CIRC-1077)
 * Refund/cancel Aged to lost fees/fines when item Declared lost (CIRC-1077)
-=======
-## 20.0.0 (in-progress)
-
 * No longer periodically executes age to lost background processes (CIRC-1084)
->>>>>>> c92ac4be
 * Does not charge overdue fees when fee refund period has passed (CIRC-1000)
 * Loan dates now truncate if there is a recall in any position in the item hold queue (CIRC-1018)
 
