<<<<<<< HEAD
7.0.0 Unreleased

* Applies loan rules to determine the policy to use whilst handling loan requests (CIRC-51)
* Adds `loanPolicyId` property to a loan, to keep the last policy that was applied to the loan (CIRC-51)
* Provides circulation interface 2.6 (CIRC-51)
* Requires loan-storage interface version 3.4 (CIRC-51)

## 6.0.0 Unreleased
=======
## 6.0.0 2018-01-08
>>>>>>> 8d78e6a3

* Requires item-storage interface version 4.0 or 5.0 (CIRC-57)
* Requires instance-storage interface version 3.3 or 4.0 (CIRC-57)
* Requires holdings-storage interface version 1.0 (CIRC-57)

## 5.0.0 2017-12-20

* Allow multiple requests for the same item (CIRC-54)
* Use permanent location from holding or item (CIRC-49)
* Use title from instance or item (CIRC-50) 
* Use item permanent and temporary locations for `location` property in loans (CIRC-36)
* Item status `Checked Out` is now `Checked out` (CIRC-39)
* Creating or changing a loan updates the `itemStatus` snapshot (similar to `action`) in loan storage (CIRC-38)
* Creating a hold or recall request changes the associated item's `status` (CIRC-39)
* Creating a hold or recall request updates the `action` and `itemStatus` snapshots
for an open loan for the same item in storage, in order to create a loan history entry (CIRC-40, CIRC-38) 
* A hold or recall request will be rejected when associated item's `status` is not checked out (CIRC-39)
* A request for an item that does not exist will be rejected (CIRC-39)
* The `itemStatus` snapshot is not included in loan representation, as the current status
is included from the item, and having both may be confusing (CIRC-38)
* Requires loan-storage interface version 3.3 (CIRC-38)
* Requires item-storage interface version 4.0 (CIRC-36)
* Requires holdings-storage interface version 1.0 (CIRC-49, CIRC-50)
* Requires shelf-locations interface version 1.0 (CIRC-36)

## 4.5.0 2017-10-11

* Introduces `circulation/requests` for making requests for items (CIRC-27)
* Stores item and requesting user metadata with request, in order to aid searching / sorting (CIRC-28, CIRC-29)
* Put loan rules validation error message into JSON (CIRC-34)
* Provides circulation interface version 2.5
* Requires request-storage interface version 1.1
* Requires users interface version 14.0
* Adds mod- prefix to names of the built artifacts (FOLIO-813)

## 4.4.0 2017-09-01

* Introduces `/circulation/loan-rules` for getting and replacing loan rules (CIRC-11)
* Introduces `/circulation/loan-rules/apply` for loan rules engine (CIRC-26)
* Provides circulation interface version 2.4
* Requires loan-rules-storage interface version 1.0 (new dependency)
* Remove `module.scan.enabled`, storage and configuration permissions from circulation.all set, as part of moving permissions to UI modules (CIRC-32)
* Generates Descriptors at build time from templates in ./descriptors (FOLIO-701)

## 4.3.0 2017-08-17

* Introduces proxy user ID for a loan (CIRC-23)
* Adds `metaData` property to loan (for created and updated information, CIRC-24)
* Requires loan-storage interface version 3.2
* Provides circulation interface version 2.3

## 4.2.0 2017-08-15

* Include item status and location in loans
* Provides circulation interface version 2.2

## 4.1.0 2017-08-01

* Adds property `dueDate` to loan
* Adds `renewalCount` property to loan
* Provides circulation interface version 2.1
* Requires loan-storage interface version 3.1
* Include implementation version in `id` in Module Descriptor
* Includes missing `action` property definition in loan schema

## 4.0.0 2017-07-17

* Adds required property `action` to loan
* Provides circulation interface version 2.0
* Requires loan-storage interface version 3.0

## 3.0.0 2017-06-07

* Removes item representation from requests forwarded to storage
* Circulation.all permission set includes permissions for related UI tasks
* Requires loan-storage interface version 2.0
* Requires item-storage interface version 3.0

## 2.1.0 2017-05-30

* Makes the all circulation permissions set visible (requires Okapi 1.3.0)
* Includes permission definition for enabling the scan UI module (included in all permissions set)

## 2.0.0 2017-04-25

* Requires item-storage interface version 2.0 (no incompatible changes)

## 1.0.0 2017-04-04

* Required permissions for requests

## 0.1.0 2017-04-02

* Initial release<|MERGE_RESOLUTION|>--- conflicted
+++ resolved
@@ -1,15 +1,12 @@
-<<<<<<< HEAD
 7.0.0 Unreleased
 
 * Applies loan rules to determine the policy to use whilst handling loan requests (CIRC-51)
 * Adds `loanPolicyId` property to a loan, to keep the last policy that was applied to the loan (CIRC-51)
+* Clear cache of loan rules engine when changing loan rules (CIRC-59)
 * Provides circulation interface 2.6 (CIRC-51)
 * Requires loan-storage interface version 3.4 (CIRC-51)
 
-## 6.0.0 Unreleased
-=======
 ## 6.0.0 2018-01-08
->>>>>>> 8d78e6a3
 
 * Requires item-storage interface version 4.0 or 5.0 (CIRC-57)
 * Requires instance-storage interface version 3.3 or 4.0 (CIRC-57)
