<<<<<<< HEAD
## 10.5.0
* Add support for 'Cancelled - Closed' request status (CIRC-90)
* Add support for 'cancellationReason' and 'cancellationDate' request fields (CIRC-90)

## 10.4.0 Unreleased
=======
## 10.4.0 2018-06-18
>>>>>>> 44e732a4

* Initial renewal API for renewing an item to a loanee using their barcodes (CIRC-100)
* Provides `circulation` interface 3.2 (CIRC-100)

## 10.3.0 2018-06-05

* Support `users` interface 15.0 which removes `meta` property from proxy relationships (CIRC-113)

## 10.2.1 2018-05-31

* Fixed due date schedule limits are applied for rolling loan policies during check out (CIRC-106)
* Check out requests using a rolling loan policy with missing policy definition respond with an error message (CIRC-108)
* Proxy validation uses properties from either root or meta object whilst transitioning between models (CIRC-107)
* Reports an error if the loan rules match to a non-existent policy (CIRC-111)

## 10.1.2 2018-05-01

* Initial check out API for checking out an item to a loanee using their barcodes (CIRC-74)
* Rename `metaData` property to `metadata` (CIRC-98)
* Add shelving location to loan rule parser (CIRC-16)
* Add required priority keyword to loan rule engine (CIRC-17)
* Add "all" keyword to loan rule engine (CIRC-18)
* Add ! (negation) operator to loan rule engine (CIRC-19)
* Implement applyAll API endpoint of loan rules engine (CIRC-33)
* applyAll API endpoint returns loan policy ID rather than loan policy itself (CIRC-33)
* Implement /circulation/loan-rules/apply-all endpoint (fix 500 status) (CIRC-63)
* Implement antlr parser; wire loan rules against UUIDs of controlled vocabularies (CIRC-35)
* Fix "Loan rule is not processed when no space after colon between rule and policy" (CIRC-73)
* Fix for multiple value headers in storage module responses (CIRC-103)
* Adds missing location permission for getting loans in module descriptor (CIRC-105)
* Forward on X-Okapi-Request-Id header if present (CIRC-99)
* Provides `circulation` interface 3.1 (CIRC-98, CIRC-33, CIRC-74)
* Requires `loan-storage` interface 4.0 (CIRC-98)
* Requires `request-storage` interface 2.0 (CIRC-98)
* Requires `loan-policy-storage` interface 1.2 (CIRC-74)
* Requires `fixed-due-date-schedules-storage` interface 2.0 (CIRC-74)

## 9.0.1 2018-04-16

* Loan rules `apply` endpoint missing or malformed reports query parameters (CIRC-95)
* Provides `circulation` interface 2.13 (CIRC-95)
* Requires `locations` interface 1.1 or 2.0 (CIRC-91)
* No longer requires `shelf-locations` interface (CIRC-91)

## 8.1.1 2018-04-09

* Includes proxy user's name for requests (CIRC-88)
* Stores proxy user's name for requests (so it can be used for sorting, CIRC-88)
* Defaults request `status` to `Open - Not yet filled` (CIRC-53)
* Updates request `status` for hold shelf delivery to `Open - Awaiting pickup` on check in (CIRC-53)
* Updates request `status` for hold shelf delivery to `Closed - Filled` on check out to the requester (CIRC-53)
* Disallow checking out item to other patrons when request is awaiting pickup (CIRC-53)
* Refuse loan creation for already checked out items (CIRC-53)
* Refuse loan creation when item or holding does not exist (CIRC-53)
* Only allow `Open` and `Closed` loan status (may become interface constraint in future, CIRC-53)
* Item status is determined by the oldest request in the request queue (CIRC-52)
* Allows un-expiring relationships when validating proxy (CIRC-92)
* Reuse Vert.x HTTP client within the circulation verticle (to allow for connection pooling, CIRC-86)
* Use == relation when finding related records (CIRC-87)
* Validation messages are structurally similar to schema (CIRC-93)
* Provides circulation interface 2.12 (CIRC-88)
* Requires request-storage interface 1.5 (CIRC-88)

## 7.5.0 2018-03-13

* Adds `status` property to `requests` (CIRC-53)
* Adds `proxyUserId` to `requests` (CIRC-77)
* Adds `systemReturnDate` property to `loans` (CIRC-81)
* Adds `status` property to `requests` (CIRC-53)
* Adds `materialType` property to the `item` for `loans` (CIRC-80)
* Adds `callNumber` property to the `item` for `loans` (CIRC-80)
* Adds `contributors` array to the `item` for `loans` (CIRC-80)
* Validates proxy relationship when creating or updating `loans` and `requests` (CIRC-79)
* Provides circulation interface 2.11 (CIRC-53, CIRC-81, CIRC-80, CIRC-77, CIRC-79)
* Requires request-storage interface 1.4 (CIRC-53, CIRC-77, CIRC-79)
* Requires users interface version 14.2 (CIRC-79)
* Requires loan-storage interface 3.5 (CIRC-81)
* Requires material-types interface 2.0 (CIRC-80)

## 7.1.1 2018-02-12

* Adds `holdingsRecordId` and `instanceId` properties to the item for a loan (CIRC-61)
* Adds `holdingsRecordId` and `instanceId` properties to the item for a request (CIRC-70)
* Request to PUT loan rules will respond with 422 when invalid (CIRC-68)
* Accept comments in loan rules without a space (CIRC-69)
* Adds missing `deliveryAddressTypeId` into the request schema definition (CIRC-71)
* Provides circulation interface 2.7 (CIRC-61, CIRC-70)

## 7.0.1 2018-02-06

* Applies loan rules to determine the policy to use whilst handling loan requests (CIRC-51)
* Adds `loanPolicyId` property to a loan, to keep the last policy that was applied to the loan (CIRC-51)
* Clear cache of loan rules engine when changing loan rules (CIRC-59)
* Default loan status to `Open` (and action to `checkedout`) if not provided (CIRC-60)
* Provides circulation interface 2.6 (CIRC-51)
* Requires loan-storage interface version 3.4 (CIRC-51)

## 6.0.0 2018-01-08

* Requires item-storage interface version 4.0 or 5.0 (CIRC-57)
* Requires instance-storage interface version 3.3 or 4.0 (CIRC-57)
* Requires holdings-storage interface version 1.0 (CIRC-57)

## 5.0.0 2017-12-20

* Allow multiple requests for the same item (CIRC-54)
* Use permanent location from holding or item (CIRC-49)
* Use title from instance or item (CIRC-50)
* Use item permanent and temporary locations for `location` property in loans (CIRC-36)
* Item status `Checked Out` is now `Checked out` (CIRC-39)
* Creating or changing a loan updates the `itemStatus` snapshot (similar to `action`) in loan storage (CIRC-38)
* Creating a hold or recall request changes the associated item's `status` (CIRC-39)
* Creating a hold or recall request updates the `action` and `itemStatus` snapshots
for an open loan for the same item in storage, in order to create a loan history entry (CIRC-40, CIRC-38)
* A hold or recall request will be rejected when associated item's `status` is not checked out (CIRC-39)
* A request for an item that does not exist will be rejected (CIRC-39)
* The `itemStatus` snapshot is not included in loan representation, as the current status
is included from the item, and having both may be confusing (CIRC-38)
* Requires loan-storage interface version 3.3 (CIRC-38)
* Requires item-storage interface version 4.0 (CIRC-36)
* Requires holdings-storage interface version 1.0 (CIRC-49, CIRC-50)
* Requires shelf-locations interface version 1.0 (CIRC-36)

## 4.5.0 2017-10-11

* Introduces `circulation/requests` for making requests for items (CIRC-27)
* Stores item and requesting user metadata with request, in order to aid searching / sorting (CIRC-28, CIRC-29)
* Put loan rules validation error message into JSON (CIRC-34)
* Provides circulation interface version 2.5
* Requires request-storage interface version 1.1
* Requires users interface version 14.0
* Adds mod- prefix to names of the built artifacts (FOLIO-813)

## 4.4.0 2017-09-01

* Introduces `/circulation/loan-rules` for getting and replacing loan rules (CIRC-11)
* Introduces `/circulation/loan-rules/apply` for loan rules engine (CIRC-26)
* Provides circulation interface version 2.4
* Requires loan-rules-storage interface version 1.0 (new dependency)
* Remove `module.scan.enabled`, storage and configuration permissions from circulation.all set, as part of moving permissions to UI modules (CIRC-32)
* Generates Descriptors at build time from templates in ./descriptors (FOLIO-701)

## 4.3.0 2017-08-17

* Introduces proxy user ID for a loan (CIRC-23)
* Adds `metaData` property to loan (for created and updated information, CIRC-24)
* Requires loan-storage interface version 3.2
* Provides circulation interface version 2.3

## 4.2.0 2017-08-15

* Include item status and location in loans
* Provides circulation interface version 2.2

## 4.1.0 2017-08-01

* Adds property `dueDate` to loan
* Adds `renewalCount` property to loan
* Provides circulation interface version 2.1
* Requires loan-storage interface version 3.1
* Include implementation version in `id` in Module Descriptor
* Includes missing `action` property definition in loan schema

## 4.0.0 2017-07-17

* Adds required property `action` to loan
* Provides circulation interface version 2.0
* Requires loan-storage interface version 3.0

## 3.0.0 2017-06-07

* Removes item representation from requests forwarded to storage
* Circulation.all permission set includes permissions for related UI tasks
* Requires loan-storage interface version 2.0
* Requires item-storage interface version 3.0

## 2.1.0 2017-05-30

* Makes the all circulation permissions set visible (requires Okapi 1.3.0)
* Includes permission definition for enabling the scan UI module (included in all permissions set)

## 2.0.0 2017-04-25

* Requires item-storage interface version 2.0 (no incompatible changes)

## 1.0.0 2017-04-04

* Required permissions for requests

## 0.1.0 2017-04-02

* Initial release<|MERGE_RESOLUTION|>--- conflicted
+++ resolved
@@ -1,12 +1,9 @@
-<<<<<<< HEAD
-## 10.5.0
+## 10.5.0 Unreleased
+
 * Add support for 'Cancelled - Closed' request status (CIRC-90)
 * Add support for 'cancellationReason' and 'cancellationDate' request fields (CIRC-90)
 
-## 10.4.0 Unreleased
-=======
 ## 10.4.0 2018-06-18
->>>>>>> 44e732a4
 
 * Initial renewal API for renewing an item to a loanee using their barcodes (CIRC-100)
 * Provides `circulation` interface 3.2 (CIRC-100)
