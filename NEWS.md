--- conflicted
+++ resolved
@@ -1,4 +1,3 @@
-<<<<<<< HEAD
 ## 8.0.0 Unreleased
 
 * Defaults request `status` to `Open - Not yet filled` (CIRC-53)
@@ -8,16 +7,10 @@
 * Refuse loan creation for already checked out items (CIRC-53)
 * Refuse loan creation when item or holding does not exist (CIRC-53)
 * Only allow `Open` and `Closed` loan status (may become interface constraint in future, CIRC-53)
-* Item status is determined by the oldest request in the request queue (CIRC-53)
+* Item status is determined by the oldest request in the request queue (CIRC-52)
 * Reuse Vert.x HTTP client within the circulation verticle (to allow for connection pooling, CIRC-86)
 * Use == relation when finding related records (CIRC-87) 
 
-## 7.2.0 Unreleased
-
-* Adds `status` property to requests (CIRC-53)
-* Provides circulation interface 2.8 (CIRC-53)
-* Requires request-storage interface 1.3 (CIRC-53)
-=======
 ## 7.5.0 2018-03-13
 
 * Adds `status` property to `requests` (CIRC-53)
@@ -33,7 +26,6 @@
 * Requires users interface version 14.2 (CIRC-79)
 * Requires loan-storage interface 3.5 (CIRC-81)
 * Requires material-types interface 2.0 (CIRC-80)
->>>>>>> 5de65c42
 
 ## 7.1.1 2018-02-12
 
