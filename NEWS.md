--- conflicted
+++ resolved
@@ -1,12 +1,9 @@
-<<<<<<< HEAD
+
 ## 20.1.0 (in-progress)
 * Refund/cancel Aged to lost fees/fines when item Declared lost (CIRC-1077)
 * Provides `declare-item-lost 0.3` (CIRC-1077)
 
-## 20.0.0 (in-progress)
-=======
 ## 20.0.0 2021-03-12
->>>>>>> afea0080
 
 * No longer periodically executes age to lost background processes (CIRC-1084)
 * Does not charge overdue fees when fee refund period has passed (CIRC-1000)
