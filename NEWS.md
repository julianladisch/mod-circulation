--- conflicted
+++ resolved
@@ -1,10 +1,7 @@
 ## 13.1.0 Unreleased
 
-<<<<<<< HEAD
-* Requires `instance-storage` interface version `4.0 5.0 6.0` (CIRC-168)
-=======
+* Requires `instance-storage` interface `4.0 5.0 6.0` (CIRC-168)
 * Requires `holdings-storage` interface `1.3 2.0 3.0` (CIRC-169)
->>>>>>> 36c8031d
 
 ## 13.0.0 2018-11-23
 
