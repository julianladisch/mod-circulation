<<<<<<< HEAD
## 10.0.0 Unreleased

* Implements loan rules engine using antlr parser (CIRC-35)
=======
## 10.0.0 2018-04-18

* Add shelving location to loan rule parser (CIRC-16)
* Add priority keyword to loan rule engine (CIRC-17)
* Add "all" keyword to loan rule engine (CIRC-18)
* Add ! (negation) operator to loan rule engine (CIRC-19)
* Implement applyAll API endpoint of loan rules engine (CIRC-33)
* implement /circulation/loan-rules/apply-all endpoint (fix 500 status) (CIRC-63)
* implement antlr parser; wire loan rules against UUIDs of controlled vocabularies (CIRC-35)
* fix "Loan rule is not processed when no space after colon between rule and policy" (CIRC-73)

Breaking change: required priority keyword
>>>>>>> 30b52daf

## 9.0.1 2018-04-16

* Loan rules `apply` endpoint missing or malformed reports query parameters (CIRC-95)
* Provides `circulation` interface 2.13 (CIRC-95)
* Requires location interface 1.1 or 2.0 (CIRC-91)
* No longer requires `shelf-locations` interface (CIRC-91)

## 8.1.1 2018-04-09

* Includes proxy user's name for requests (CIRC-88)
* Stores proxy user's name for requests (so it can be used for sorting, CIRC-88)
* Defaults request `status` to `Open - Not yet filled` (CIRC-53)
* Updates request `status` for hold shelf delivery to `Open - Awaiting pickup` on check in (CIRC-53)
* Updates request `status` for hold shelf delivery to `Closed - Filled` on check out to the requester (CIRC-53)
* Disallow checking out item to other patrons when request is awaiting pickup (CIRC-53)
* Refuse loan creation for already checked out items (CIRC-53)
* Refuse loan creation when item or holding does not exist (CIRC-53)
* Only allow `Open` and `Closed` loan status (may become interface constraint in future, CIRC-53)
* Item status is determined by the oldest request in the request queue (CIRC-52)
* Allows un-expiring relationships when validating proxy (CIRC-92)
* Reuse Vert.x HTTP client within the circulation verticle (to allow for connection pooling, CIRC-86)
* Use == relation when finding related records (CIRC-87)
* Validation messages are structurally similar to schema (CIRC-93)
* Provides circulation interface 2.12 (CIRC-88)
* Requires request-storage interface 1.5 (CIRC-88)

## 7.5.0 2018-03-13

* Adds `status` property to `requests` (CIRC-53)
* Adds `proxyUserId` to `requests` (CIRC-77)
* Adds `systemReturnDate` property to `loans` (CIRC-81)
* Adds `status` property to `requests` (CIRC-53)
* Adds `materialType` property to the `item` for `loans` (CIRC-80)
* Adds `callNumber` property to the `item` for `loans` (CIRC-80)
* Adds `contributors` array to the `item` for `loans` (CIRC-80)
* Validates proxy relationship when creating or updating `loans` and `requests` (CIRC-79)
* Provides circulation interface 2.11 (CIRC-53, CIRC-81, CIRC-80, CIRC-77, CIRC-79)
* Requires request-storage interface 1.4 (CIRC-53, CIRC-77, CIRC-79)
* Requires users interface version 14.2 (CIRC-79)
* Requires loan-storage interface 3.5 (CIRC-81)
* Requires material-types interface 2.0 (CIRC-80)

## 7.1.1 2018-02-12

* Adds `holdingsRecordId` and `instanceId` properties to the item for a loan (CIRC-61)
* Adds `holdingsRecordId` and `instanceId` properties to the item for a request (CIRC-70)
* Request to PUT loan rules will respond with 422 when invalid (CIRC-68)
* Accept comments in loan rules without a space (CIRC-69)
* Adds missing `deliveryAddressTypeId` into the request schema definition (CIRC-71)
* Provides circulation interface 2.7 (CIRC-61, CIRC-70)

## 7.0.1 2018-02-06

* Applies loan rules to determine the policy to use whilst handling loan requests (CIRC-51)
* Adds `loanPolicyId` property to a loan, to keep the last policy that was applied to the loan (CIRC-51)
* Clear cache of loan rules engine when changing loan rules (CIRC-59)
* Default loan status to `Open` (and action to `checkedout`) if not provided (CIRC-60)
* Provides circulation interface 2.6 (CIRC-51)
* Requires loan-storage interface version 3.4 (CIRC-51)

## 6.0.0 2018-01-08

* Requires item-storage interface version 4.0 or 5.0 (CIRC-57)
* Requires instance-storage interface version 3.3 or 4.0 (CIRC-57)
* Requires holdings-storage interface version 1.0 (CIRC-57)

## 5.0.0 2017-12-20

* Allow multiple requests for the same item (CIRC-54)
* Use permanent location from holding or item (CIRC-49)
* Use title from instance or item (CIRC-50)
* Use item permanent and temporary locations for `location` property in loans (CIRC-36)
* Item status `Checked Out` is now `Checked out` (CIRC-39)
* Creating or changing a loan updates the `itemStatus` snapshot (similar to `action`) in loan storage (CIRC-38)
* Creating a hold or recall request changes the associated item's `status` (CIRC-39)
* Creating a hold or recall request updates the `action` and `itemStatus` snapshots
for an open loan for the same item in storage, in order to create a loan history entry (CIRC-40, CIRC-38)
* A hold or recall request will be rejected when associated item's `status` is not checked out (CIRC-39)
* A request for an item that does not exist will be rejected (CIRC-39)
* The `itemStatus` snapshot is not included in loan representation, as the current status
is included from the item, and having both may be confusing (CIRC-38)
* Requires loan-storage interface version 3.3 (CIRC-38)
* Requires item-storage interface version 4.0 (CIRC-36)
* Requires holdings-storage interface version 1.0 (CIRC-49, CIRC-50)
* Requires shelf-locations interface version 1.0 (CIRC-36)

## 4.5.0 2017-10-11

* Introduces `circulation/requests` for making requests for items (CIRC-27)
* Stores item and requesting user metadata with request, in order to aid searching / sorting (CIRC-28, CIRC-29)
* Put loan rules validation error message into JSON (CIRC-34)
* Provides circulation interface version 2.5
* Requires request-storage interface version 1.1
* Requires users interface version 14.0
* Adds mod- prefix to names of the built artifacts (FOLIO-813)

## 4.4.0 2017-09-01

* Introduces `/circulation/loan-rules` for getting and replacing loan rules (CIRC-11)
* Introduces `/circulation/loan-rules/apply` for loan rules engine (CIRC-26)
* Provides circulation interface version 2.4
* Requires loan-rules-storage interface version 1.0 (new dependency)
* Remove `module.scan.enabled`, storage and configuration permissions from circulation.all set, as part of moving permissions to UI modules (CIRC-32)
* Generates Descriptors at build time from templates in ./descriptors (FOLIO-701)

## 4.3.0 2017-08-17

* Introduces proxy user ID for a loan (CIRC-23)
* Adds `metaData` property to loan (for created and updated information, CIRC-24)
* Requires loan-storage interface version 3.2
* Provides circulation interface version 2.3

## 4.2.0 2017-08-15

* Include item status and location in loans
* Provides circulation interface version 2.2

## 4.1.0 2017-08-01

* Adds property `dueDate` to loan
* Adds `renewalCount` property to loan
* Provides circulation interface version 2.1
* Requires loan-storage interface version 3.1
* Include implementation version in `id` in Module Descriptor
* Includes missing `action` property definition in loan schema

## 4.0.0 2017-07-17

* Adds required property `action` to loan
* Provides circulation interface version 2.0
* Requires loan-storage interface version 3.0

## 3.0.0 2017-06-07

* Removes item representation from requests forwarded to storage
* Circulation.all permission set includes permissions for related UI tasks
* Requires loan-storage interface version 2.0
* Requires item-storage interface version 3.0

## 2.1.0 2017-05-30

* Makes the all circulation permissions set visible (requires Okapi 1.3.0)
* Includes permission definition for enabling the scan UI module (included in all permissions set)

## 2.0.0 2017-04-25

* Requires item-storage interface version 2.0 (no incompatible changes)

## 1.0.0 2017-04-04

* Required permissions for requests

## 0.1.0 2017-04-02

* Initial release<|MERGE_RESOLUTION|>--- conflicted
+++ resolved
@@ -1,21 +1,15 @@
-<<<<<<< HEAD
 ## 10.0.0 Unreleased
-
-* Implements loan rules engine using antlr parser (CIRC-35)
-=======
-## 10.0.0 2018-04-18
 
 * Add shelving location to loan rule parser (CIRC-16)
 * Add priority keyword to loan rule engine (CIRC-17)
 * Add "all" keyword to loan rule engine (CIRC-18)
 * Add ! (negation) operator to loan rule engine (CIRC-19)
 * Implement applyAll API endpoint of loan rules engine (CIRC-33)
-* implement /circulation/loan-rules/apply-all endpoint (fix 500 status) (CIRC-63)
-* implement antlr parser; wire loan rules against UUIDs of controlled vocabularies (CIRC-35)
-* fix "Loan rule is not processed when no space after colon between rule and policy" (CIRC-73)
+* Implement /circulation/loan-rules/apply-all endpoint (fix 500 status) (CIRC-63)
+* Implement antlr parser; wire loan rules against UUIDs of controlled vocabularies (CIRC-35)
+* Fix "Loan rule is not processed when no space after colon between rule and policy" (CIRC-73)
 
 Breaking change: required priority keyword
->>>>>>> 30b52daf
 
 ## 9.0.1 2018-04-16
 
