--- conflicted
+++ resolved
@@ -8,12 +8,7 @@
 * Requires version 5.3 or 6.0 of `item-storage` (CIRC-141)
 * Requires version 4.0 or 5.0 of `instance-storage` (CIRC-141)
 * Requires version 1.3 or 2.0 of `holdings-storage` (CIRC-141)
-<<<<<<< HEAD
-* Provides `circulation` 4.1 interface (CIRC-141)
-* Setting `checkinServicePointId` and `checkoutServicePointId` on the Loan upon checkin / checkout respectively (CIRC-104)
-=======
 * Provides `circulation` 4.2 interface (CIRC-141, CIRC-140)
->>>>>>> 0312f3da
 
 # 12.0.0 2018-09-09
 
