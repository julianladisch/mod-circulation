--- conflicted
+++ resolved
@@ -49,12 +49,9 @@
             "inventory-storage.holdings.item.get",
             "inventory-storage.instances.collection.get",
             "inventory-storage.instances.item.get",
-<<<<<<< HEAD
-            "users.item.get"
-=======
+            "users.item.get",
             "proxiesfor.collection.get",
             "inventory-storage.material-types.item.get"
->>>>>>> 5de65c42
           ]
         },
         {
@@ -415,5 +412,5 @@
       "HostConfig": { "PortBindings": { "9801/tcp":  [{ "HostPort": "%p" }] } }
     },
     "dockerPull" : false
-  } 
+  }
 }