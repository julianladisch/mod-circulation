{
  "id": "${artifactId}-${version}",
  "name": "Circulation Module",
  "provides": [
    {
      "id": "requests-reports",
      "version": "0.2",
      "handlers": [
        {
          "methods": [
            "GET"
          ],
          "pathPattern": "/circulation/requests-reports/hold-shelf-clearance/{id}",
          "permissionsRequired": [
            "circulation.requests.hold-shelf-clearance-report.get"
          ],
          "modulePermissions": [
            "modperms.circulation.requests.hold-shelf-clearance-report.get"
          ]
        }
      ]
    },
    {
      "id": "request-move",
      "version": "0.2",
      "handlers": [
        {
          "methods": [
            "POST"
          ],
          "pathPattern": "/circulation/requests/{id}/move",
          "permissionsRequired": [
            "circulation.requests.item.move.post"
          ],
          "modulePermissions": [
            "modperms.circulation.requests.item.move.post"
          ]
        }
      ]
    },
    {
      "id": "circulation",
      "version": "7.11",
      "handlers": [
        {
          "methods": [
            "POST"
          ],
          "pathPattern": "/circulation/check-out-by-barcode",
          "permissionsRequired": [
            "circulation.check-out-by-barcode.post"
          ],
          "modulePermissions": [
            "modperms.circulation.check-out-by-barcode.post"
          ]
        },
        {
          "methods": [
            "POST"
          ],
          "pathPattern": "/circulation/override-check-out-by-barcode",
          "permissionsRequired": [
            "circulation.override-check-out-by-barcode.post"
          ],
          "modulePermissions": [
            "modperms.circulation.override-check-out-by-barcode.post"
          ]
        },
        {
          "methods": [
            "POST"
          ],
          "pathPattern": "/circulation/check-in-by-barcode",
          "permissionsRequired": [
            "circulation.check-in-by-barcode.post"
          ],
          "modulePermissions": [
            "modperms.circulation.check-in-by-barcode.post"
          ]
        },
        {
          "methods": [
            "POST"
          ],
          "pathPattern": "/circulation/renew-by-barcode",
          "permissionsRequired": [
            "circulation.renew-by-barcode.post"
          ],
          "modulePermissions": [
            "modperms.circulation.renew-by-barcode.post"
          ]
        },
        {
          "methods": [
            "POST"
          ],
          "pathPattern": "/circulation/override-renewal-by-barcode",
          "permissionsRequired": [
            "circulation.override-renewal-by-barcode.post"
          ],
          "modulePermissions": [
            "modperms.circulation.override-renewal-by-barcode.post"
          ]
        },
        {
          "methods": [
            "POST"
          ],
          "pathPattern": "/circulation/renew-by-id",
          "permissionsRequired": [
            "circulation.renew-by-id.post"
          ],
          "modulePermissions": [
            "modperms.circulation.renew-by-id.post"
          ]
        },
        {
          "methods": [
            "GET"
          ],
          "pathPattern": "/circulation/loans",
          "permissionsRequired": [
            "circulation.loans.collection.get"
          ],
          "modulePermissions": [
            "modperms.circulation.loans.collection.get"
          ]
        },
        {
          "methods": [
            "POST"
          ],
          "pathPattern": "/circulation/loans",
          "permissionsRequired": [
            "circulation.loans.item.post"
          ],
          "modulePermissions": [
            "modperms.circulation.loans.item.post"
          ]
        },
        {
          "methods": [
            "DELETE"
          ],
          "pathPattern": "/circulation/loans",
          "permissionsRequired": [
            "circulation.loans.collection.delete"
          ],
          "modulePermissions": [
            "circulation-storage.loans.collection.delete"
          ]
        },
        {
          "methods": [
            "GET"
          ],
          "pathPattern": "/circulation/loans/{id}",
          "permissionsRequired": [
            "circulation.loans.item.get"
          ],
          "modulePermissions": [
            "modperms.circulation.loans.item.get"
          ]
        },
        {
          "methods": [
            "PUT"
          ],
          "pathPattern": "/circulation/loans/{id}",
          "permissionsRequired": [
            "circulation.loans.item.put"
          ],
          "modulePermissions": [
<<<<<<< HEAD
            "circulation-storage.loans.item.put",
            "circulation-storage.loans.collection.get",
            "circulation.rules.loan-policy.get",
            "circulation.rules.request-policy.get",
            "circulation-storage.requests.item.put",
            "circulation-storage.requests.collection.get",
            "inventory-storage.items.item.get",
            "inventory-storage.items.item.put",
            "inventory-storage.items.collection.get",
            "inventory-storage.locations.item.get",
            "inventory-storage.locations.collection.get",
            "inventory-storage.location-units.institutions.item.get",
            "inventory-storage.location-units.campuses.item.get",
            "inventory-storage.location-units.libraries.item.get",
            "inventory-storage.holdings.collection.get",
            "inventory-storage.holdings.item.get",
            "inventory-storage.instances.collection.get",
            "inventory-storage.instances.item.get",
            "inventory-storage.service-points.collection.get",
            "inventory-storage.service-points.item.get",
            "proxiesfor.collection.get",
            "users.item.get",
            "proxiesfor.collection.get",
            "inventory-storage.material-types.item.get",
            "inventory-storage.loan-types.item.get",
            "circulation-storage.loan-policies.item.get",
            "circulation-storage.loan-policies.collection.get",
            "circulation-storage.request-policies.item.get",
            "circulation-storage.fixed-due-date-schedules.item.get",
            "circulation.rules.notice-policy.get",
            "circulation-storage.patron-notice-policies.item.get",
            "scheduled-notice-storage.scheduled-notices.collection.delete",
            "scheduled-notice-storage.scheduled-notices.item.post"
=======
            "modperms.circulation.loans.item.put"
>>>>>>> 55135b63
          ]
        },
        {
          "methods": [
            "DELETE"
          ],
          "pathPattern": "/circulation/loans/{id}",
          "permissionsRequired": [
            "circulation.loans.item.delete"
          ],
          "modulePermissions": [
            "circulation-storage.loans.item.delete"
          ]
        },
        {
          "methods": [
            "GET"
          ],
          "pathPattern": "/circulation/rules",
          "permissionsRequired": [
            "circulation.rules.get"
          ],
          "modulePermissions": [
            "circulation-storage.circulation-rules.get"
          ]
        },
        {
          "methods": [
            "PUT"
          ],
          "pathPattern": "/circulation/rules",
          "permissionsRequired": [
            "circulation.rules.put"
          ],
          "modulePermissions": [
            "circulation-storage.circulation-rules.put"
          ]
        },
        {
          "methods": [
            "GET"
          ],
          "pathPattern": "/circulation/rules/loan-policy",
          "permissionsRequired": [
            "circulation.rules.loan-policy.get"
          ],
          "modulePermissions": [
            "circulation-storage.circulation-rules.get"
          ]
        },
        {
          "methods": [
            "GET"
          ],
          "pathPattern": "/circulation/rules/loan-policy-all",
          "permissionsRequired": [
            "circulation.rules.loan-policy-all.get"
          ],
          "modulePermissions": [
            "circulation-storage.circulation-rules.get"
          ]
        },
        {
          "methods": [
            "GET"
          ],
          "pathPattern": "/circulation/rules/request-policy",
          "permissionsRequired": [
            "circulation.rules.request-policy.get"
          ],
          "modulePermissions": [
            "circulation-storage.circulation-rules.get"
          ]
        },
        {
          "methods": [
            "GET"
          ],
          "pathPattern": "/circulation/rules/request-policy-all",
          "permissionsRequired": [
            "circulation.rules.request-policy-all.get"
          ],
          "modulePermissions": [
            "circulation-storage.circulation-rules.get"
          ]
        },
        {
          "methods": [
            "GET"
          ],
          "pathPattern": "/circulation/rules/notice-policy",
          "permissionsRequired": [
            "circulation.rules.notice-policy.get"
          ],
          "modulePermissions": [
            "circulation-storage.circulation-rules.get"
          ]
        },
        {
          "methods": [
            "GET"
          ],
          "pathPattern": "/circulation/rules/notice-policy-all",
          "permissionsRequired": [
            "circulation.rules.notice-policy-all.get"
          ],
          "modulePermissions": [
            "circulation-storage.circulation-rules.get"
          ]
        },
        {
          "methods": [
            "GET"
          ],
          "pathPattern": "/circulation/requests",
          "permissionsRequired": [
            "circulation.requests.collection.get"
          ],
          "modulePermissions": [
            "modperms.circulation.requests.collection.get"
          ]
        },
        {
          "methods": [
            "POST"
          ],
          "pathPattern": "/circulation/requests",
          "permissionsRequired": [
            "circulation.requests.item.post"
          ],
          "modulePermissions": [
            "modperms.circulation.requests.item.post"
          ]
        },
        {
          "methods": [
            "DELETE"
          ],
          "pathPattern": "/circulation/requests",
          "permissionsRequired": [
            "circulation.requests.collection.delete"
          ],
          "modulePermissions": [
            "circulation-storage.requests.collection.delete"
          ]
        },
        {
          "methods": [
            "GET"
          ],
          "pathPattern": "/circulation/requests/{id}",
          "permissionsRequired": [
            "circulation.requests.item.get"
          ],
          "modulePermissions": [
            "modperms.circulation.requests.item.get"
          ]
        },
        {
          "methods": [
            "PUT"
          ],
          "pathPattern": "/circulation/requests/{id}",
          "permissionsRequired": [
            "circulation.requests.item.put"
          ],
          "modulePermissions": [
            "modperms.circulation.requests.item.put"
          ]
        },
        {
          "methods": [
            "DELETE"
          ],
          "pathPattern": "/circulation/requests/{id}",
          "permissionsRequired": [
            "circulation.requests.item.delete"
          ],
          "modulePermissions": [
            "circulation-storage.requests.item.delete"
          ]
        },
        {
          "methods": [
            "GET"
          ],
          "pathPattern": "/circulation/requests/queue/{id}",
          "permissionsRequired": [
            "circulation.requests.queue.collection.get"
          ],
          "modulePermissions": [
            "modperms.circulation.requests.queue.collection.get"
          ]
        },
        {
          "methods": [
            "POST"
          ],
          "pathPattern": "/circulation/requests/instances",
          "permissionsRequired": [
            "circulation.requests.instances.item.post"
          ],
          "modulePermissions": [
            "modperms.circulation.requests.instances.item.post"
          ]
        }
      ]
    },
    {
      "id": "_timer",
      "version": "1.0",
      "interfaceType": "system",
      "handlers": [
        {
          "methods": [
            "POST"
          ],
          "pathPattern": "/circulation/due-date-scheduled-notices-processing",
          "modulePermissions": [
            "scheduled-notice-storage.scheduled-notices.collection.get",
            "scheduled-notice-storage.scheduled-notices.item.delete",
            "scheduled-notice-storage.scheduled-notices.item.put",
            "circulation-storage.loans.item.get",
            "circulation-storage.loan-policies.item.get",
            "circulation-storage.loan-policies.collection.get",
            "inventory-storage.items.item.get",
            "inventory-storage.locations.item.get",
            "inventory-storage.location-units.institutions.item.get",
            "inventory-storage.location-units.campuses.item.get",
            "inventory-storage.location-units.libraries.item.get",
            "inventory-storage.material-types.item.get",
            "inventory-storage.holdings.item.get",
            "inventory-storage.loan-types.item.get",
            "inventory-storage.service-points.item.get",
            "inventory-storage.instances.item.get",
            "circulation.rules.loan-policy.get",
            "configuration.entries.collection.get",
            "patron-notice.post",
            "users.item.get"
          ],
          "unit": "minute",
          "delay": "5"
        },
        {
          "methods": [
            "POST"
          ],
          "pathPattern": "/circulation/due-date-not-real-time-scheduled-notices-processing",
          "modulePermissions": [
            "scheduled-notice-storage.scheduled-notices.collection.get",
            "scheduled-notice-storage.scheduled-notices.item.delete",
            "scheduled-notice-storage.scheduled-notices.item.put",
            "circulation-storage.loans.item.get",
            "circulation-storage.loan-policies.item.get",
            "circulation-storage.loan-policies.collection.get",
            "inventory-storage.items.item.get",
            "inventory-storage.locations.item.get",
            "inventory-storage.location-units.institutions.item.get",
            "inventory-storage.location-units.campuses.item.get",
            "inventory-storage.location-units.libraries.item.get",
            "inventory-storage.material-types.item.get",
            "inventory-storage.holdings.item.get",
            "inventory-storage.loan-types.item.get",
            "inventory-storage.service-points.item.get",
            "inventory-storage.instances.item.get",
            "circulation.rules.loan-policy.get",
            "configuration.entries.collection.get",
            "patron-notice.post",
            "users.item.get"
          ],
          "unit": "minute",
          "delay": "2"
        },
        {
          "methods": [
            "POST"
          ],
          "pathPattern": "/circulation/request-scheduled-notices-processing",
          "modulePermissions": [
            "scheduled-notice-storage.scheduled-notices.collection.get",
            "scheduled-notice-storage.scheduled-notices.item.delete",
            "scheduled-notice-storage.scheduled-notices.item.put",
            "inventory-storage.items.item.get",
            "inventory-storage.locations.item.get",
            "inventory-storage.location-units.institutions.item.get",
            "inventory-storage.location-units.campuses.item.get",
            "inventory-storage.location-units.libraries.item.get",
            "inventory-storage.material-types.item.get",
            "inventory-storage.holdings.item.get",
            "inventory-storage.loan-types.item.get",
            "inventory-storage.service-points.item.get",
            "inventory-storage.instances.item.get",
            "circulation-storage.loans.collection.get",
            "circulation-storage.requests.item.get",
            "patron-notice.post",
            "users.item.get",
            "usergroups.collection.get",
            "configuration.entries.collection.get"
          ],
          "unit": "minute",
          "delay": "2"
        }
      ]
    }
  ],
  "requires": [
    {
      "id": "loan-storage",
      "version": "5.3 6.0"
    },
    {
      "id": "circulation-rules-storage",
      "version": "1.0"
    },
    {
      "id": "item-storage",
      "version": "6.1 7.0"
    },
    {
      "id": "instance-storage",
      "version": "4.0 5.0 6.0 7.0"
    },
    {
      "id": "holdings-storage",
      "version": "1.3 2.0 3.0"
    },
    {
      "id": "request-storage",
      "version": "3.1"
    },
    {
      "id": "users",
      "version": "14.2 15.0"
    },
    {
      "id": "locations",
      "version": "3.0"
    },
    {
      "id": "material-types",
      "version": "2.0"
    },
    {
      "id": "loan-policy-storage",
      "version": "1.2 2.0"
    },
    {
      "id": "request-policy-storage",
      "version": "1.0"
    },
    {
      "id": "fixed-due-date-schedules-storage",
      "version": "2.0"
    },
    {
      "id": "service-points",
      "version": "3.0"
    },
    {
      "id": "calendar",
      "version": "3.0"
    },
    {
      "id": "patron-notice-policy-storage",
      "version": "0.9"
    },
    {
      "id": "patron-notice",
      "version": "1.0"
    },
    {
      "id": "configuration",
      "version": "2.0"
    },
    {
      "id" : "cancellation-reason-storage",
      "version": "1.1"
    },
    {
      "id": "loan-types",
      "version": "2.2"
    },
    {
      "id": "scheduled-notice-storage",
      "version": "0.1"
    },
    {
      "id": "feesfines",
      "version": "15.0"
    },
    {
      "id": "location-units",
      "version": "1.1"
    }
  ],
  "permissionSets": [
    {
      "permissionName": "circulation.check-out-by-barcode.post",
      "displayName": "circulation - check out item by barcode",
      "description": "check out an item using barcodes for item and loanee"
    },
    {
      "permissionName": "circulation.override-check-out-by-barcode.post",
      "displayName": "circulation - override item checkout by barcode",
      "description": "override item check out using barcodes for item and loanee"
    },
    {
      "permissionName": "circulation.check-in-by-barcode.post",
      "displayName": "circulation - checkin loan by barcode",
      "description": "checkin a loan using barcodes for item and loanee"
    },
    {
      "permissionName": "circulation.renew-by-barcode.post",
      "displayName": "circulation - renew loan by barcode",
      "description": "renew a loan using barcodes for item and loanee"
    },
    {
      "permissionName": "circulation.renew-by-id.post",
      "displayName": "circulation - renew loan using id",
      "description": "renew a loan using IDs for item and loanee"
    },
    {
      "permissionName": "circulation.override-renewal-by-barcode.post",
      "displayName": "circulation - override renewal by barcode",
      "description": "override renewal using barcodes for item and loanee"
    },
    {
      "permissionName": "circulation.loans.collection.get",
      "displayName": "circulation - get loan collection",
      "description": "get loan collection"
    },
    {
      "permissionName": "circulation.loans.collection.delete",
      "displayName": "circulation - delete entire loan collection",
      "description": "delete entire loan collection"
    },
    {
      "permissionName": "circulation.loans.item.get",
      "displayName": "circulation - get individual loan",
      "description": "get individual loan"
    },
    {
      "permissionName": "circulation.loans.item.post",
      "displayName": "circulation - create individual loan",
      "description": "create individual loan"
    },
    {
      "permissionName": "circulation.loans.item.put",
      "displayName": "circulation - modify loan",
      "description": "modify individual loan"
    },
    {
      "permissionName": "circulation.loans.item.delete",
      "displayName": "circulation - delete individual loan",
      "description": "delete individual loan"
    },
    {
      "permissionName": "circulation.rules.get",
      "displayName": "Circulation - get circulation rules",
      "description": "Get circulation rules"
    },
    {
      "permissionName": "circulation.rules.put",
      "displayName": "Circulation - modify circulation rules",
      "description": "Modify circulation rules"
    },
    {
      "permissionName": "circulation.rules.loan-policy.get",
      "displayName": "Circulation - use circulation rules to get matching loan policy",
      "description": "Apply circulation rules to get matching loan policy"
    },
    {
      "permissionName": "circulation.rules.loan-policy-all.get",
      "displayName": "Circulation - use circulation rules to get all matching loan policies",
      "description": "Apply circulation rules to get all matching loan policies"
    },
    {
      "permissionName": "circulation.rules.request-policy.get",
      "displayName": "Circulation - use circulation rules to get matching request policy",
      "description": "Apply circulation rules to get matching request policy"
    },
    {
      "permissionName": "circulation.rules.request-policy-all.get",
      "displayName": "Circulation - use circulation rules to get all matching request policies",
      "description": "Apply circulation rules to get all matching request policies"
    },
    {
      "permissionName": "circulation.rules.notice-policy.get",
      "displayName": "Circulation - use circulation rules to get matching notice policy",
      "description": "Apply circulation rules to get matching notice policy"
    },
    {
      "permissionName": "circulation.rules.notice-policy-all.get",
      "displayName": "Circulation - use circulation rules to get all matching notice policies",
      "description": "Apply circulation rules to get all matching notice policies"
    },
    {
      "permissionName": "circulation.requests.collection.get",
      "displayName": "circulation - get request collection",
      "description": "get request collection"
    },
    {
      "permissionName": "circulation.requests.collection.delete",
      "displayName": "circulation - delete entire request collection",
      "description": "delete entire request collection"
    },
    {
      "permissionName": "circulation.requests.item.get",
      "displayName": "circulation - get individual request",
      "description": "get individual request"
    },
    {
      "permissionName": "circulation.requests.item.post",
      "displayName": "circulation - create individual requests",
      "description": "create individual request"
    },
    {
      "permissionName": "circulation.requests.item.put",
      "displayName": "circulation - modify request",
      "description": "modify individual request"
    },
    {
      "permissionName": "circulation.requests.item.delete",
      "displayName": "circulation - delete individual request",
      "description": "delete individual request"
    },
    {
      "permissionName": "circulation.requests.item.move.post",
      "displayName": "circulation - move individual requests to another item",
      "description": "move individual request to another item"
    },
    {
      "permissionName": "circulation.requests.queue.collection.get",
      "displayName": "circulation - request queue for an item",
      "description": "get request queue for an item"
    },
    {
      "permissionName": "circulation.requests.instances.item.post",
      "displayName": "circulation - create instance level request",
      "description": "create a request given an instance"
    },
    {
      "permissionName": "circulation.requests.hold-shelf-clearance-report.get",
      "displayName": "circulation - request hold shelf clearance report",
      "description": "get all hold shelf clearance requests to generating a report"
    },
    {
      "permissionName": "circulation.all",
      "displayName": "circulation - all permissions",
      "description": "Entire set of permissions needed to use the circulation",
      "subPermissions": [
        "circulation.check-out-by-barcode.post",
        "circulation.override-check-out-by-barcode.post",
        "circulation.check-in-by-barcode.post",
        "circulation.renew-by-barcode.post",
        "circulation.renew-by-id.post",
        "circulation.override-renewal-by-barcode.post",
        "circulation.loans.collection.get",
        "circulation.loans.item.get",
        "circulation.loans.item.post",
        "circulation.loans.item.put",
        "circulation.loans.item.delete",
        "circulation.loans.collection.delete",
        "circulation.rules.put",
        "circulation.rules.get",
        "circulation.rules.loan-policy.get",
        "circulation.rules.loan-policy-all.get",
        "circulation.rules.request-policy.get",
        "circulation.rules.request-policy-all.get",
        "circulation.rules.notice-policy.get",
        "circulation.rules.notice-policy-all.get",
        "circulation.requests.collection.get",
        "circulation.requests.item.get",
        "circulation.requests.item.post",
        "circulation.requests.item.put",
        "circulation.requests.item.delete",
        "circulation.requests.item.move.post",
        "circulation.requests.collection.delete",
        "circulation.requests.queue.collection.get",
        "circulation.requests.instances.item.post",
        "circulation.requests.hold-shelf-clearance-report.get"
      ]
    },
    {
      "permissionName": "modperms.circulation.requests.hold-shelf-clearance-report.get",
      "displayName" : "module permissions for one op",
      "description" : "to reduce X-Okapi-Token size",
      "subPermissions": [
        "inventory-storage.items.item.get",
        "inventory-storage.items.collection.get",
        "inventory-storage.holdings.collection.get",
        "inventory-storage.holdings.item.get",
        "inventory-storage.instances.collection.get",
        "inventory-storage.instances.item.get",
        "inventory-storage.service-points.collection.get",
        "inventory-storage.service-points.item.get",
        "circulation-storage.requests.item.get",
        "circulation-storage.requests.collection.get",
        "users.collection.get",
        "users.item.get"
      ],
      "visible": false
    },
    {
      "permissionName": "modperms.circulation.requests.item.move.post",
      "displayName" : "module permissions for one op",
      "description" : "to reduce X-Okapi-Token size",
      "subPermissions": [
        "circulation-storage.requests.item.put",
        "circulation-storage.requests.item.post",
        "inventory-storage.items.item.put",
        "circulation-storage.requests.collection.get",
        "circulation-storage.requests.item.get",
        "circulation-storage.loans.item.put",
        "circulation-storage.loans.collection.get",
        "inventory-storage.items.item.get",
        "inventory-storage.items.collection.get",
        "inventory-storage.holdings.collection.get",
        "inventory-storage.holdings.item.get",
        "inventory-storage.instances.collection.get",
        "inventory-storage.instances.item.get",
        "inventory-storage.locations.collection.get",
        "inventory-storage.locations.item.get",
        "inventory-storage.location-units.institutions.item.get",
        "inventory-storage.location-units.campuses.item.get",
        "inventory-storage.location-units.libraries.item.get",
        "inventory-storage.service-points.collection.get",
        "inventory-storage.service-points.item.get",
        "users.item.get",
        "users.collection.get",
        "usergroups.collection.get",
        "usergroups.item.get",
        "proxiesfor.collection.get",
        "circulation.rules.notice-policy.get",
        "circulation-storage.patron-notice-policies.item.get",
        "patron-notice.post",
        "circulation-storage.cancellation-reasons.item.get",
        "inventory-storage.loan-types.item.get",
        "configuration.entries.collection.get"
      ],
      "visible": false
    },
    {
      "permissionName": "modperms.circulation.check-out-by-barcode.post",
      "displayName" : "module permissions for one op",
      "description" : "to reduce X-Okapi-Token size",
      "subPermissions": [
        "circulation-storage.loans.item.post",
        "calendar.opening-hours.collection.get",
        "circulation-storage.loans.item.get",
        "circulation-storage.loans.collection.get",
        "circulation.rules.loan-policy.get",
        "circulation.rules.request-policy.get",
        "circulation-storage.requests.collection.get",
        "circulation-storage.requests.item.put",
        "inventory-storage.items.item.put",
        "inventory-storage.items.item.get",
        "inventory-storage.items.collection.get",
        "inventory-storage.locations.item.get",
        "inventory-storage.locations.collection.get",
        "inventory-storage.location-units.institutions.item.get",
        "inventory-storage.location-units.campuses.item.get",
        "inventory-storage.location-units.libraries.item.get",
        "inventory-storage.holdings.collection.get",
        "inventory-storage.holdings.item.get",
        "inventory-storage.instances.collection.get",
        "inventory-storage.instances.item.get",
        "inventory-storage.service-points.collection.get",
        "inventory-storage.service-points.item.get",
        "users.item.get",
        "proxiesfor.collection.get",
        "inventory-storage.material-types.item.get",
        "inventory-storage.material-types.collection.get",
        "circulation-storage.loan-policies.item.get",
        "circulation-storage.loan-policies.collection.get",
        "circulation-storage.request-policies.item.get",
        "circulation-storage.fixed-due-date-schedules.item.get",
        "circulation-storage.fixed-due-date-schedules.collection.get",
        "circulation-storage.patron-notice-policies.item.get",
        "patron-notice.post",
        "circulation.rules.notice-policy.get",
        "configuration.entries.collection.get",
        "users.collection.get",
        "inventory-storage.loan-types.item.get",
        "scheduled-notice-storage.scheduled-notices.item.post",
        "usergroups.collection.get",
        "usergroups.item.get"
      ],
      "visible": false
    },
    {
      "permissionName": "modperms.circulation.override-check-out-by-barcode.post",
      "displayName" : "module permissions for one op",
      "description" : "to reduce X-Okapi-Token size",
      "subPermissions": [
        "circulation-storage.loans.item.post",
        "circulation-storage.loans.item.get",
        "circulation-storage.loans.collection.get",
        "circulation.rules.loan-policy.get",
        "circulation.rules.request-policy.get",
        "circulation-storage.requests.collection.get",
        "circulation-storage.requests.item.put",
        "inventory-storage.items.item.put",
        "inventory-storage.items.item.get",
        "inventory-storage.items.collection.get",
        "inventory-storage.locations.item.get",
        "inventory-storage.locations.collection.get",
        "inventory-storage.location-units.institutions.item.get",
        "inventory-storage.location-units.campuses.item.get",
        "inventory-storage.location-units.libraries.item.get",
        "inventory-storage.holdings.collection.get",
        "inventory-storage.holdings.item.get",
        "inventory-storage.instances.collection.get",
        "inventory-storage.instances.item.get",
        "inventory-storage.service-points.collection.get",
        "inventory-storage.service-points.item.get",
        "users.item.get",
        "proxiesfor.collection.get",
        "inventory-storage.material-types.item.get",
        "inventory-storage.material-types.collection.get",
        "circulation-storage.loan-policies.item.get",
        "circulation-storage.loan-policies.collection.get",
        "circulation-storage.request-policies.item.get",
        "circulation-storage.fixed-due-date-schedules.item.get",
        "circulation-storage.fixed-due-date-schedules.collection.get",
        "circulation-storage.patron-notice-policies.item.get",
        "patron-notice.post",
        "circulation.rules.notice-policy.get",
        "configuration.entries.collection.get",
        "users.collection.get",
        "inventory-storage.loan-types.item.get",
        "scheduled-notice-storage.scheduled-notices.item.post",
        "usergroups.collection.get",
        "usergroups.item.get"
      ],
      "visible": false
    },
    {
      "permissionName": "modperms.circulation.check-in-by-barcode.post",
      "displayName" : "module permissions for one op",
      "description" : "to reduce X-Okapi-Token size",
      "subPermissions": [
        "circulation-storage.loans.item.put",
        "circulation-storage.loans.item.get",
        "circulation-storage.loans.collection.get",
        "circulation.rules.loan-policy.get",
        "circulation.rules.request-policy.get",
        "circulation-storage.requests.collection.get",
        "circulation-storage.requests.item.put",
        "inventory-storage.items.item.put",
        "inventory-storage.items.item.get",
        "inventory-storage.items.collection.get",
        "inventory-storage.locations.item.get",
        "inventory-storage.locations.collection.get",
        "inventory-storage.location-units.institutions.item.get",
        "inventory-storage.location-units.campuses.item.get",
        "inventory-storage.location-units.libraries.item.get",
        "inventory-storage.holdings.collection.get",
        "inventory-storage.holdings.item.get",
        "inventory-storage.instances.collection.get",
        "inventory-storage.instances.item.get",
        "inventory-storage.material-types.item.get",
        "inventory-storage.material-types.collection.get",
        "inventory-storage.service-points.collection.get",
        "inventory-storage.service-points.item.get",
        "users.item.get",
        "users.collection.get",
        "proxiesfor.collection.get",
        "circulation-storage.loan-policies.item.get",
        "circulation-storage.loan-policies.collection.get",
        "circulation-storage.request-policies.item.get",
        "circulation-storage.fixed-due-date-schedules.item.get",
        "circulation-storage.fixed-due-date-schedules.collection.get",
        "circulation-storage.patron-notice-policies.item.get",
        "patron-notice.post",
        "circulation.rules.notice-policy.get",
        "inventory-storage.loan-types.item.get"
      ],
      "visible": false
    },
    {
      "permissionName": "modperms.circulation.renew-by-barcode.post",
      "displayName" : "module permissions for one op",
      "description" : "to reduce X-Okapi-Token size",
      "subPermissions": [
        "circulation-storage.loans.item.put",
        "circulation-storage.loans.item.get",
        "circulation-storage.loans.collection.get",
        "circulation.rules.loan-policy.get",
        "circulation.rules.request-policy.get",
        "circulation-storage.requests.collection.get",
        "circulation-storage.requests.item.put",
        "inventory-storage.items.item.put",
        "inventory-storage.items.item.get",
        "inventory-storage.items.collection.get",
        "inventory-storage.locations.item.get",
        "inventory-storage.locations.collection.get",
        "inventory-storage.location-units.institutions.item.get",
        "inventory-storage.location-units.campuses.item.get",
        "inventory-storage.location-units.libraries.item.get",
        "inventory-storage.holdings.collection.get",
        "inventory-storage.holdings.item.get",
        "inventory-storage.instances.collection.get",
        "inventory-storage.instances.item.get",
        "inventory-storage.material-types.item.get",
        "inventory-storage.material-types.collection.get",
        "inventory-storage.service-points.collection.get",
        "inventory-storage.service-points.item.get",
        "inventory-storage.loan-types.item.get",
        "users.item.get",
        "users.collection.get",
        "proxiesfor.collection.get",
        "circulation-storage.loan-policies.item.get",
        "circulation-storage.loan-policies.collection.get",
        "circulation-storage.request-policies.item.get",
        "circulation-storage.fixed-due-date-schedules.item.get",
        "circulation-storage.fixed-due-date-schedules.collection.get",
        "calendar.opening-hours.collection.get",
        "configuration.entries.collection.get",
        "circulation.rules.notice-policy.get",
        "circulation-storage.patron-notice-policies.item.get",
        "scheduled-notice-storage.scheduled-notices.collection.delete",
        "scheduled-notice-storage.scheduled-notices.item.post",
        "patron-notice.post"
      ],
      "visible": false
},
    {
      "permissionName": "modperms.circulation.override-renewal-by-barcode.post",
      "displayName" : "module permissions for one op",
      "description" : "to reduce X-Okapi-Token size",
      "subPermissions": [
        "circulation-storage.loans.item.put",
        "circulation-storage.loans.item.get",
        "circulation-storage.loans.collection.get",
        "circulation.rules.loan-policy.get",
        "circulation.rules.request-policy.get",
        "circulation-storage.requests.collection.get",
        "circulation-storage.requests.item.put",
        "inventory-storage.items.item.put",
        "inventory-storage.items.item.get",
        "inventory-storage.items.collection.get",
        "inventory-storage.locations.item.get",
        "inventory-storage.locations.collection.get",
        "inventory-storage.location-units.institutions.item.get",
        "inventory-storage.location-units.campuses.item.get",
        "inventory-storage.location-units.libraries.item.get",
        "inventory-storage.holdings.collection.get",
        "inventory-storage.holdings.item.get",
        "inventory-storage.instances.collection.get",
        "inventory-storage.instances.item.get",
        "inventory-storage.material-types.item.get",
        "inventory-storage.material-types.collection.get",
        "inventory-storage.service-points.collection.get",
        "inventory-storage.service-points.item.get",
        "inventory-storage.loan-types.item.get",
        "users.item.get",
        "users.collection.get",
        "proxiesfor.collection.get",
        "circulation-storage.loan-policies.item.get",
        "circulation-storage.loan-policies.collection.get",
        "circulation-storage.request-policies.item.get",
        "circulation-storage.fixed-due-date-schedules.item.get",
        "circulation-storage.fixed-due-date-schedules.collection.get",
        "configuration.entries.collection.get",
        "circulation.rules.notice-policy.get",
        "circulation-storage.patron-notice-policies.item.get",
        "scheduled-notice-storage.scheduled-notices.collection.delete",
        "scheduled-notice-storage.scheduled-notices.item.post",
        "patron-notice.post"
      ],
      "visible": false
    },
    {
      "permissionName": "modperms.circulation.renew-by-id.post",
      "displayName" : "module permissions for one op",
      "description" : "to reduce X-Okapi-Token size",
      "subPermissions": [
        "circulation-storage.loans.item.put",
        "circulation-storage.loans.item.get",
        "circulation-storage.loans.collection.get",
        "circulation.rules.loan-policy.get",
        "circulation.rules.request-policy.get",
        "circulation-storage.requests.collection.get",
        "circulation-storage.requests.item.put",
        "inventory-storage.items.item.put",
        "inventory-storage.items.item.get",
        "inventory-storage.items.collection.get",
        "inventory-storage.locations.item.get",
        "inventory-storage.locations.collection.get",
        "inventory-storage.location-units.institutions.item.get",
        "inventory-storage.location-units.campuses.item.get",
        "inventory-storage.location-units.libraries.item.get",
        "inventory-storage.holdings.collection.get",
        "inventory-storage.holdings.item.get",
        "inventory-storage.instances.collection.get",
        "inventory-storage.instances.item.get",
        "inventory-storage.material-types.item.get",
        "inventory-storage.material-types.collection.get",
        "inventory-storage.service-points.collection.get",
        "inventory-storage.service-points.item.get",
        "inventory-storage.loan-types.item.get",
        "users.item.get",
        "users.collection.get",
        "proxiesfor.collection.get",
        "circulation-storage.loan-policies.item.get",
        "circulation-storage.loan-policies.collection.get",
        "circulation-storage.request-policies.item.get",
        "circulation-storage.fixed-due-date-schedules.item.get",
        "circulation-storage.fixed-due-date-schedules.collection.get",
        "calendar.opening-hours.collection.get",
        "configuration.entries.collection.get",
        "circulation.rules.notice-policy.get",
        "circulation-storage.patron-notice-policies.item.get",
        "scheduled-notice-storage.scheduled-notices.collection.delete",
        "scheduled-notice-storage.scheduled-notices.item.post",
        "patron-notice.post"
      ],
      "visible": false
    },
    {
      "permissionName": "modperms.circulation.loans.item.post",
      "displayName" : "module permissions for one op",
      "description" : "to reduce X-Okapi-Token size",
      "subPermissions": [
        "circulation-storage.loans.item.post",
        "circulation-storage.loans.item.get",
        "circulation-storage.loans.collection.get",
        "circulation.rules.loan-policy.get",
        "circulation.rules.request-policy.get",
        "circulation-storage.requests.collection.get",
        "circulation-storage.requests.item.put",
        "inventory-storage.items.item.put",
        "inventory-storage.items.item.get",
        "inventory-storage.items.collection.get",
        "inventory-storage.locations.item.get",
        "inventory-storage.locations.collection.get",
        "inventory-storage.location-units.institutions.item.get",
        "inventory-storage.location-units.campuses.item.get",
        "inventory-storage.location-units.libraries.item.get",
        "inventory-storage.holdings.collection.get",
        "inventory-storage.holdings.item.get",
        "inventory-storage.instances.collection.get",
        "inventory-storage.instances.item.get",
        "inventory-storage.material-types.collection.get",
        "inventory-storage.material-types.item.get",
        "inventory-storage.service-points.collection.get",
        "inventory-storage.service-points.item.get",
        "users.item.get",
        "proxiesfor.collection.get",
        "inventory-storage.material-types.item.get",
        "circulation-storage.loan-policies.item.get",
        "circulation-storage.loan-policies.collection.get",
        "circulation-storage.request-policies.item.get",
        "circulation-storage.fixed-due-date-schedules.item.get",
        "circulation-storage.fixed-due-date-schedules.collection.get"
      ],
      "visible": false
    },
    {
      "permissionName": "modperms.circulation.loans.collection.get",
      "displayName" : "module permissions for one op",
      "description" : "to reduce X-Okapi-Token size",
      "subPermissions": [
        "circulation-storage.loans.collection.get",
        "circulation-storage.loan-policies.item.get",
        "circulation-storage.loan-policies.collection.get",
        "inventory-storage.items.item.get",
        "inventory-storage.items.collection.get",
        "inventory-storage.locations.item.get",
        "inventory-storage.locations.collection.get",
        "inventory-storage.location-units.institutions.item.get",
        "inventory-storage.location-units.campuses.item.get",
        "inventory-storage.location-units.libraries.collection.get",
        "inventory-storage.location-units.libraries.item.get",
        "inventory-storage.holdings.collection.get",
        "inventory-storage.holdings.item.get",
        "inventory-storage.instances.collection.get",
        "inventory-storage.instances.item.get",
        "inventory-storage.material-types.collection.get",
        "inventory-storage.material-types.item.get",
        "inventory-storage.service-points.collection.get",
        "inventory-storage.service-points.item.get",
        "users.collection.get",
        "users.item.get",
        "inventory-storage.locations.collection.get",
        "accounts.collection.get",
        "usergroups.collection.get",
        "usergroups.item.get"
      ],
      "visible": false
    },
    {
      "permissionName": "modperms.circulation.loans.item.get",
      "displayName" : "module permissions for one op",
      "description" : "to reduce X-Okapi-Token size",
      "subPermissions": [
        "circulation-storage.loans.item.get",
        "circulation-storage.loan-policies.item.get",
        "circulation-storage.loan-policies.collection.get",
        "inventory-storage.items.item.get",
        "inventory-storage.items.collection.get",
        "inventory-storage.locations.item.get",
        "inventory-storage.locations.collection.get",
        "inventory-storage.location-units.institutions.item.get",
        "inventory-storage.location-units.campuses.item.get",
        "inventory-storage.location-units.libraries.item.get",
        "inventory-storage.holdings.collection.get",
        "inventory-storage.holdings.item.get",
        "inventory-storage.instances.collection.get",
        "inventory-storage.instances.item.get",
        "inventory-storage.material-types.collection.get",
        "inventory-storage.material-types.item.get",
        "inventory-storage.service-points.collection.get",
        "inventory-storage.service-points.item.get",
        "accounts.collection.get",
        "usergroups.collection.get",
        "usergroups.item.get"
      ],
      "visible": false
    },
    {
      "permissionName": "modperms.circulation.requests.collection.get",
      "displayName": "module permissions for one op",
      "description": "to reduce X-Okapi-Token size",
      "subPermissions": [
        "circulation-storage.requests.item.get",
        "circulation-storage.requests.collection.get",
        "circulation-storage.loans.collection.get",
        "circulation-storage.loans.item.get",
        "inventory-storage.items.collection.get",
        "inventory-storage.items.item.get",
        "inventory-storage.holdings.collection.get",
        "inventory-storage.holdings.item.get",
        "inventory-storage.instances.collection.get",
        "inventory-storage.instances.item.get",
        "inventory-storage.locations.collection.get",
        "inventory-storage.locations.item.get",
        "inventory-storage.location-units.institutions.item.get",
        "inventory-storage.location-units.campuses.item.get",
        "inventory-storage.location-units.libraries.item.get",
        "inventory-storage.service-points.collection.get",
        "inventory-storage.service-points.item.get",
        "users.item.get",
        "users.collection.get",
        "usergroups.collection.get",
        "usergroups.item.get",
        "inventory-storage.location-units.libraries.collection.get"
      ],
      "visible": false
    },
    {
      "permissionName": "modperms.circulation.requests.item.post",
      "displayName": "module permissions for one op",
      "description": "to reduce X-Okapi-Token size",
      "subPermissions": [
        "circulation.rules.loan-policy.get",
        "circulation-storage.requests.item.post",
        "inventory-storage.items.item.put",
        "circulation-storage.requests.collection.get",
        "circulation-storage.requests.item.get",
        "circulation-storage.loans.item.put",
        "circulation-storage.loans.collection.get",
        "circulation-storage.loans.item.get",
        "circulation-storage.loan-policies.item.get",
        "inventory-storage.items.item.get",
        "inventory-storage.items.collection.get",
        "inventory-storage.holdings.collection.get",
        "inventory-storage.holdings.item.get",
        "inventory-storage.instances.collection.get",
        "inventory-storage.instances.item.get",
        "inventory-storage.locations.collection.get",
        "inventory-storage.locations.item.get",
        "inventory-storage.location-units.institutions.item.get",
        "inventory-storage.location-units.campuses.item.get",
        "inventory-storage.location-units.libraries.item.get",
        "inventory-storage.location-units.libraries.collection.get",
        "inventory-storage.material-types.collection.get",
        "inventory-storage.material-types.item.get",
        "inventory-storage.service-points.collection.get",
        "inventory-storage.service-points.item.get",
        "users.item.get",
        "users.collection.get",
        "usergroups.collection.get",
        "usergroups.item.get",
        "proxiesfor.collection.get",
        "circulation.rules.notice-policy.get",
        "circulation-storage.patron-notice-policies.item.get",
        "circulation.rules.request-policy.get",
        "circulation-storage.request-policies.item.get",
        "circulation-storage.requests.item.put",
        "patron-notice.post",
        "inventory-storage.loan-types.item.get",
        "calendar.opening-hours.collection.get",
        "scheduled-notice-storage.scheduled-notices.collection.delete",
        "scheduled-notice-storage.scheduled-notices.item.post",
        "configuration.entries.collection.get"
      ],
      "visible": false
    },
    {
      "permissionName": "modperms.circulation.requests.item.get",
      "displayName": "module permissions for one op",
      "description": "to reduce X-Okapi-Token size",
      "subPermissions": [
        "circulation-storage.requests.item.get",
        "circulation-storage.requests.collection.get",
        "circulation-storage.loans.collection.get",
        "circulation-storage.loans.item.get",
        "inventory-storage.items.collection.get",
        "inventory-storage.items.item.get",
        "inventory-storage.holdings.collection.get",
        "inventory-storage.holdings.item.get",
        "inventory-storage.instances.collection.get",
        "inventory-storage.instances.item.get",
        "inventory-storage.locations.collection.get",
        "inventory-storage.locations.item.get",
        "inventory-storage.location-units.institutions.item.get",
        "inventory-storage.location-units.campuses.item.get",
        "inventory-storage.location-units.libraries.item.get",
        "inventory-storage.service-points.collection.get",
        "inventory-storage.service-points.item.get",
        "users.item.get",
        "users.collection.get",
        "usergroups.collection.get",
        "usergroups.item.get",
        "inventory-storage.location-units.libraries.collection.get"
      ],
      "visible": false
    },
    {
      "permissionName": "modperms.circulation.requests.item.put",
      "displayName": "module permissions for one op",
      "description": "to reduce X-Okapi-Token size",
      "subPermissions": [
        "calendar.opening-hours.collection.get",
        "circulation.rules.loan-policy.get",
        "circulation.rules.request-policy.get",
        "circulation-storage.requests.item.put",
        "circulation-storage.requests.item.post",
        "inventory-storage.items.item.put",
        "circulation-storage.request-policies.item.get",
        "circulation-storage.requests.collection.get",
        "circulation-storage.requests.item.get",
        "circulation-storage.loan-policies.item.get",
        "circulation-storage.loans.item.get",
        "circulation-storage.loans.item.put",
        "circulation-storage.loans.collection.get",
        "inventory-storage.items.item.get",
        "inventory-storage.items.collection.get",
        "inventory-storage.holdings.collection.get",
        "inventory-storage.holdings.item.get",
        "inventory-storage.instances.collection.get",
        "inventory-storage.instances.item.get",
        "inventory-storage.locations.collection.get",
        "inventory-storage.locations.item.get",
        "inventory-storage.location-units.institutions.item.get",
        "inventory-storage.location-units.campuses.item.get",
        "inventory-storage.location-units.libraries.item.get",
        "inventory-storage.location-units.libraries.collection.get",
        "inventory-storage.material-types.collection.get",
        "inventory-storage.material-types.item.get",
        "inventory-storage.service-points.collection.get",
        "inventory-storage.service-points.item.get",
        "users.item.get",
        "users.collection.get",
        "usergroups.collection.get",
        "usergroups.item.get",
        "proxiesfor.collection.get",
        "circulation.rules.notice-policy.get",
        "circulation-storage.patron-notice-policies.item.get",
        "patron-notice.post",
        "circulation-storage.cancellation-reasons.item.get",
        "inventory-storage.loan-types.item.get",
        "configuration.entries.collection.get",
        "scheduled-notice-storage.scheduled-notices.collection.delete",
        "scheduled-notice-storage.scheduled-notices.item.post"
      ],
      "visible": false
    },
    {
      "permissionName": "modperms.circulation.requests.queue.collection.get",
      "displayName": "module permissions for one op",
      "description": "to reduce X-Okapi-Token size",
      "subPermissions": [
        "circulation-storage.requests.item.get",
        "circulation-storage.requests.collection.get",
        "circulation-storage.loans.collection.get",
        "circulation-storage.loans.item.get",
        "inventory-storage.items.collection.get",
        "inventory-storage.items.item.get",
        "inventory-storage.holdings.collection.get",
        "inventory-storage.holdings.item.get",
        "inventory-storage.instances.collection.get",
        "inventory-storage.instances.item.get",
        "inventory-storage.locations.collection.get",
        "inventory-storage.locations.item.get",
        "inventory-storage.location-units.institutions.item.get",
        "inventory-storage.location-units.campuses.item.get",
        "inventory-storage.location-units.libraries.item.get",
        "inventory-storage.service-points.collection.get",
        "inventory-storage.service-points.item.get",
        "users.item.get",
        "users.collection.get",
        "usergroups.collection.get",
        "usergroups.item.get"
      ],
      "visible": false
    },
    {
      "permissionName": "modperms.circulation.requests.instances.item.post",
      "displayName": "module permissions for one op",
      "description": "to reduce X-Okapi-Token size",
      "subPermissions": [
        "circulation.rules.loan-policy.get",
        "circulation.rules.request-policy.get",
        "circulation-storage.request-policies.item.get",
        "circulation-storage.requests.item.post",
        "circulation-storage.requests.item.put",
        "inventory-storage.items.item.put",
        "circulation-storage.requests.collection.get",
        "circulation-storage.requests.item.get",
        "circulation-storage.loan-policies.item.get",
        "circulation-storage.loans.item.get",
        "circulation-storage.loans.item.put",
        "circulation-storage.loans.collection.get",
        "inventory-storage.items.item.get",
        "inventory-storage.items.collection.get",
        "inventory-storage.holdings.collection.get",
        "inventory-storage.holdings.item.get",
        "inventory-storage.instances.collection.get",
        "inventory-storage.instances.item.get",
        "inventory-storage.locations.collection.get",
        "inventory-storage.locations.item.get",
        "inventory-storage.location-units.institutions.item.get",
        "inventory-storage.location-units.campuses.item.get",
        "inventory-storage.location-units.libraries.collection.get",
        "inventory-storage.location-units.libraries.item.get",
        "inventory-storage.material-types.collection.get",
        "inventory-storage.material-types.item.get",
        "inventory-storage.service-points.collection.get",
        "inventory-storage.service-points.item.get",
        "users.item.get",
        "users.collection.get",
        "usergroups.collection.get",
        "usergroups.item.get",
        "proxiesfor.collection.get",
        "circulation.rules.notice-policy.get",
        "circulation-storage.patron-notice-policies.item.get",
        "patron-notice.post",
        "inventory-storage.loan-types.item.get",
        "calendar.opening-hours.collection.get",
        "configuration.entries.collection.get",
        "scheduled-notice-storage.scheduled-notices.collection.delete",
        "scheduled-notice-storage.scheduled-notices.item.post"
      ],
      "visible": false
    },
    {
      "permissionName": "modperms.circulation.loans.item.put",
      "displayName": "module permissions for one op",
      "description": "to reduce X-Okapi-Token size",
      "subPermissions": [
        "circulation-storage.loans.item.put",
        "circulation-storage.loans.collection.get",
        "circulation.rules.loan-policy.get",
        "circulation.rules.request-policy.get",
        "circulation-storage.requests.item.put",
        "circulation-storage.requests.collection.get",
        "inventory-storage.items.item.get",
        "inventory-storage.items.item.put",
        "inventory-storage.items.collection.get",
        "inventory-storage.locations.item.get",
        "inventory-storage.locations.collection.get",
        "inventory-storage.location-units.institutions.item.get",
        "inventory-storage.location-units.campuses.item.get",
        "inventory-storage.location-units.libraries.item.get",
        "inventory-storage.holdings.collection.get",
        "inventory-storage.holdings.item.get",
        "inventory-storage.instances.collection.get",
        "inventory-storage.instances.item.get",
        "inventory-storage.service-points.collection.get",
        "inventory-storage.service-points.item.get",
        "proxiesfor.collection.get",
        "users.item.get",
        "proxiesfor.collection.get",
        "inventory-storage.material-types.item.get",
        "circulation-storage.loan-policies.item.get",
        "circulation-storage.loan-policies.collection.get",
        "circulation-storage.request-policies.item.get",
        "circulation-storage.fixed-due-date-schedules.item.get",
        "circulation.rules.notice-policy.get",
        "circulation-storage.patron-notice-policies.item.get",
        "scheduled-notice-storage.scheduled-notices.collection.delete",
        "scheduled-notice-storage.scheduled-notices.item.post"
      ],
      "visible": false
    }
  ],
  "metadata": {
    "containerMemory": "256",
    "databaseConnection": "false"
  },
  "launchDescriptor": {
    "dockerImage": "${artifactId}:${version}",
    "dockerPull": false,
    "dockerArgs": {
      "HostConfig": {
        "Memory": 357913941,
        "PortBindings": { "9801/tcp": [ { "HostPort": "%p" } ] }
      }
    },
    "env": [
      { "name": "JAVA_OPTIONS",
        "value": "-XX:+UnlockExperimentalVMOptions -XX:+UseCGroupMemoryLimitForHeap"
      }
    ]
  }
}<|MERGE_RESOLUTION|>--- conflicted
+++ resolved
@@ -171,43 +171,7 @@
             "circulation.loans.item.put"
           ],
           "modulePermissions": [
-<<<<<<< HEAD
-            "circulation-storage.loans.item.put",
-            "circulation-storage.loans.collection.get",
-            "circulation.rules.loan-policy.get",
-            "circulation.rules.request-policy.get",
-            "circulation-storage.requests.item.put",
-            "circulation-storage.requests.collection.get",
-            "inventory-storage.items.item.get",
-            "inventory-storage.items.item.put",
-            "inventory-storage.items.collection.get",
-            "inventory-storage.locations.item.get",
-            "inventory-storage.locations.collection.get",
-            "inventory-storage.location-units.institutions.item.get",
-            "inventory-storage.location-units.campuses.item.get",
-            "inventory-storage.location-units.libraries.item.get",
-            "inventory-storage.holdings.collection.get",
-            "inventory-storage.holdings.item.get",
-            "inventory-storage.instances.collection.get",
-            "inventory-storage.instances.item.get",
-            "inventory-storage.service-points.collection.get",
-            "inventory-storage.service-points.item.get",
-            "proxiesfor.collection.get",
-            "users.item.get",
-            "proxiesfor.collection.get",
-            "inventory-storage.material-types.item.get",
-            "inventory-storage.loan-types.item.get",
-            "circulation-storage.loan-policies.item.get",
-            "circulation-storage.loan-policies.collection.get",
-            "circulation-storage.request-policies.item.get",
-            "circulation-storage.fixed-due-date-schedules.item.get",
-            "circulation.rules.notice-policy.get",
-            "circulation-storage.patron-notice-policies.item.get",
-            "scheduled-notice-storage.scheduled-notices.collection.delete",
-            "scheduled-notice-storage.scheduled-notices.item.post"
-=======
             "modperms.circulation.loans.item.put"
->>>>>>> 55135b63
           ]
         },
         {
