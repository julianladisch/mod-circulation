--- conflicted
+++ resolved
@@ -461,11 +461,7 @@
           "methods": [
             "GET"
           ],
-<<<<<<< HEAD
-          "pathPattern": "/circulation/rules/lost-item-all",
-=======
           "pathPattern": "/circulation/rules/lost-item-policy-all",
->>>>>>> 23c161b2
           "permissionsRequired": [
             "circulation.rules.lost-item-all.get"
           ],
@@ -1166,13 +1162,9 @@
         "usergroups.item.get",
         "patron-action-session-storage.patron-action-sessions.item.post",
         "circulation.rules.overdue-fine-policy.get",
-<<<<<<< HEAD
-        "circulation.rules.lost-item-policy.get"
-=======
         "circulation.rules.lost-item-policy.get",
         "overdue-fines-policies.collection.get",
         "lost-item-fees-policies.collection.get"
->>>>>>> 23c161b2
       ],
       "visible": false
     },
