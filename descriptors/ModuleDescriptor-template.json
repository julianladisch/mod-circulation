--- conflicted
+++ resolved
@@ -1001,15 +1001,14 @@
       "description": "get request queue for an item"
     },
     {
-<<<<<<< HEAD
+      "permissionName": "circulation.requests.instances.item.post",
+      "displayName": "circulation - create instance level request",
+      "description": "create a request given an instance"
+    },
+    {
       "permissionName": "circulation.requests.hold-shelf-clearance-report.get",
       "displayName": "circulation - request hold shelf clearance report",
       "description": "get all hold shelf clearance requests to generating a report"
-=======
-      "permissionName": "circulation.requests.instances.item.post",
-      "displayName": "circulation - create instance level request",
-      "description": "create a request given an instance"
->>>>>>> d2566d4f
     },
     {
       "permissionName": "circulation.all",
@@ -1043,11 +1042,8 @@
         "circulation.requests.item.delete",
         "circulation.requests.collection.delete",
         "circulation.requests.queue.collection.get",
-<<<<<<< HEAD
+        "circulation.requests.instances.item.post",
         "circulation.requests.hold-shelf-clearance-report.get"
-=======
-        "circulation.requests.instances.item.post"
->>>>>>> d2566d4f
       ]
     }
   ],
