--- conflicted
+++ resolved
@@ -4,11 +4,7 @@
   "provides": [
     {
       "id": "circulation",
-<<<<<<< HEAD
       "version": "5.0",
-=======
-      "version": "4.2",
->>>>>>> 967a2d7c
       "handlers": [
         {
           "methods": [
