--- conflicted
+++ resolved
@@ -43,12 +43,9 @@
             "circulation-storage.request-policies.item.get",
             "circulation-storage.fixed-due-date-schedules.item.get",
             "circulation-storage.fixed-due-date-schedules.collection.get",
-<<<<<<< HEAD
             "circulation-storage.patron-notice-policies.item.get",
-            "patron-notice.post"
-=======
+            "patron-notice.post",
             "configuration.entries.collection.get"
->>>>>>> 075ec757
           ]
         },
         {
@@ -686,17 +683,16 @@
       "version": "2.0"
     },
     {
-<<<<<<< HEAD
       "id": "patron-notice-policy-storage",
       "version": "0.7"
     },
     {
       "id": "patron-notice",
       "version": "1.0"
-=======
+    },
+    {
       "id": "configuration",
       "version": "2.0"
->>>>>>> 075ec757
     }
   ],
   "permissionSets": [
