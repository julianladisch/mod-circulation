{
  "id": "${artifactId}-${version}",
  "name": "Circulation Module",
  "provides": [
    {
      "id": "requests-reports",
      "version": "0.2",
      "handlers": [
        {
          "methods": [
            "GET"
          ],
          "pathPattern": "/circulation/requests-reports/hold-shelf-clearance/{id}",
          "permissionsRequired": [
            "circulation.requests.hold-shelf-clearance-report.get"
          ],
          "modulePermissions": [
            "modperms.circulation.requests.hold-shelf-clearance-report.get"
          ]
        }
      ]
    },
    {
      "id": "request-move",
      "version": "0.2",
      "handlers": [
        {
          "methods": [
            "POST"
          ],
          "pathPattern": "/circulation/requests/{id}/move",
          "permissionsRequired": [
            "circulation.requests.item.move.post"
          ],
          "modulePermissions": [
            "modperms.circulation.requests.item.move.post"
          ]
        }
      ]
    },
    {
      "id": "loan-anonymization",
      "version": "0.1",
      "handlers": [
        {
          "methods": ["POST"],
          "pathPattern": "/loan-anonymization/by-user/{userId}",
          "permissionsRequired": [
            "circulation.loans.collection.anonymize.user.post"
          ],
          "modulePermissions": [
            "modperms.circulation.loans.anonymize"
          ]
        }
      ]
    },
    {
      "id": "circulation",
      "version": "8.0",
      "handlers": [
        {
          "methods": [
            "POST"
          ],
          "pathPattern": "/circulation/check-out-by-barcode",
          "permissionsRequired": [
            "circulation.check-out-by-barcode.post"
          ],
          "modulePermissions": [
            "modperms.circulation.check-out-by-barcode.post"
          ]
        },
        {
          "methods": [
            "POST"
          ],
          "pathPattern": "/circulation/override-check-out-by-barcode",
          "permissionsRequired": [
            "circulation.override-check-out-by-barcode.post"
          ],
          "modulePermissions": [
            "modperms.circulation.override-check-out-by-barcode.post"
          ]
        },
        {
          "methods": [
            "POST"
          ],
          "pathPattern": "/circulation/check-in-by-barcode",
          "permissionsRequired": [
            "circulation.check-in-by-barcode.post"
          ],
          "modulePermissions": [
            "modperms.circulation.check-in-by-barcode.post"
          ]
        },
        {
          "methods": [
            "POST"
          ],
          "pathPattern": "/circulation/renew-by-barcode",
          "permissionsRequired": [
            "circulation.renew-by-barcode.post"
          ],
          "modulePermissions": [
            "modperms.circulation.renew-by-barcode.post"
          ]
        },
        {
          "methods": [
            "POST"
          ],
          "pathPattern": "/circulation/override-renewal-by-barcode",
          "permissionsRequired": [
            "circulation.override-renewal-by-barcode.post"
          ],
          "modulePermissions": [
            "modperms.circulation.override-renewal-by-barcode.post"
          ]
        },
        {
          "methods": [
            "POST"
          ],
          "pathPattern": "/circulation/renew-by-id",
          "permissionsRequired": [
            "circulation.renew-by-id.post"
          ],
          "modulePermissions": [
            "modperms.circulation.renew-by-id.post"
          ]
        },
        {
          "methods": [
            "GET"
          ],
          "pathPattern": "/circulation/loans",
          "permissionsRequired": [
            "circulation.loans.collection.get"
          ],
          "modulePermissions": [
            "modperms.circulation.loans.collection.get"
          ]
        },
        {
          "methods": [
            "POST"
          ],
          "pathPattern": "/circulation/loans",
          "permissionsRequired": [
            "circulation.loans.item.post"
          ],
          "modulePermissions": [
            "modperms.circulation.loans.item.post"
          ]
        },
        {
          "methods": [
            "DELETE"
          ],
          "pathPattern": "/circulation/loans",
          "permissionsRequired": [
            "circulation.loans.collection.delete"
          ],
          "modulePermissions": [
            "circulation-storage.loans.collection.delete"
          ]
        },
        {
          "methods": [
            "GET"
          ],
          "pathPattern": "/circulation/loans/{id}",
          "permissionsRequired": [
            "circulation.loans.item.get"
          ],
          "modulePermissions": [
            "modperms.circulation.loans.item.get"
          ]
        },
        {
          "methods": [
            "PUT"
          ],
          "pathPattern": "/circulation/loans/{id}",
          "permissionsRequired": [
            "circulation.loans.item.put"
          ],
          "modulePermissions": [
            "modperms.circulation.loans.item.put"
          ]
        },
        {
          "methods": [
            "DELETE"
          ],
          "pathPattern": "/circulation/loans/{id}",
          "permissionsRequired": [
            "circulation.loans.item.delete"
          ],
          "modulePermissions": [
            "circulation-storage.loans.item.delete"
          ]
        },
        {
          "methods": [
            "GET"
          ],
          "pathPattern": "/circulation/requests",
          "permissionsRequired": [
            "circulation.requests.collection.get"
          ],
          "modulePermissions": [
            "modperms.circulation.requests.collection.get"
          ]
        },
        {
          "methods": [
            "POST"
          ],
          "pathPattern": "/circulation/requests",
          "permissionsRequired": [
            "circulation.requests.item.post"
          ],
          "modulePermissions": [
            "modperms.circulation.requests.item.post"
          ]
        },
        {
          "methods": [
            "DELETE"
          ],
          "pathPattern": "/circulation/requests",
          "permissionsRequired": [
            "circulation.requests.collection.delete"
          ],
          "modulePermissions": [
            "circulation-storage.requests.collection.delete"
          ]
        },
        {
          "methods": [
            "GET"
          ],
          "pathPattern": "/circulation/requests/{id}",
          "permissionsRequired": [
            "circulation.requests.item.get"
          ],
          "modulePermissions": [
            "modperms.circulation.requests.item.get"
          ]
        },
        {
          "methods": [
            "PUT"
          ],
          "pathPattern": "/circulation/requests/{id}",
          "permissionsRequired": [
            "circulation.requests.item.put"
          ],
          "modulePermissions": [
            "modperms.circulation.requests.item.put"
          ]
        },
        {
          "methods": [
            "DELETE"
          ],
          "pathPattern": "/circulation/requests/{id}",
          "permissionsRequired": [
            "circulation.requests.item.delete"
          ],
          "modulePermissions": [
            "circulation-storage.requests.item.delete"
          ]
        },
        {
          "methods": [
            "GET"
          ],
          "pathPattern": "/circulation/requests/queue/{id}",
          "permissionsRequired": [
            "circulation.requests.queue.collection.get"
          ],
          "modulePermissions": [
            "modperms.circulation.requests.queue.collection.get"
          ]
        },
        {
          "methods": [
            "POST"
          ],
          "pathPattern": "/circulation/requests/instances",
          "permissionsRequired": [
            "circulation.requests.instances.item.post"
          ],
          "modulePermissions": [
            "modperms.circulation.requests.instances.item.post"
          ]
        }
      ]
    },
    {
      "id": "circulation-rules",
      "version": "1.0",
      "handlers": [
        {
          "methods": [
            "GET"
          ],
          "pathPattern": "/circulation/rules",
          "permissionsRequired": [
            "circulation.rules.get"
          ],
          "modulePermissions": [
            "circulation-storage.circulation-rules.get"
          ]
        },
        {
          "methods": [
            "PUT"
          ],
          "pathPattern": "/circulation/rules",
          "permissionsRequired": [
            "circulation.rules.put"
          ],
          "modulePermissions": [
            "circulation-storage.circulation-rules.put"
          ]
        },
        {
          "methods": [
            "GET"
          ],
          "pathPattern": "/circulation/rules/loan-policy",
          "permissionsRequired": [
            "circulation.rules.loan-policy.get"
          ],
          "modulePermissions": [
            "circulation-storage.circulation-rules.get",
            "inventory-storage.locations.item.get"
          ]
        },
        {
          "methods": [
            "GET"
          ],
          "pathPattern": "/circulation/rules/loan-policy-all",
          "permissionsRequired": [
            "circulation.rules.loan-policy-all.get"
          ],
          "modulePermissions": [
            "circulation-storage.circulation-rules.get",
            "inventory-storage.locations.item.get"
          ]
        },
        {
          "methods": [
            "GET"
          ],
          "pathPattern": "/circulation/rules/request-policy",
          "permissionsRequired": [
            "circulation.rules.request-policy.get"
          ],
          "modulePermissions": [
            "circulation-storage.circulation-rules.get",
            "inventory-storage.locations.item.get"
          ]
        },
        {
          "methods": [
            "GET"
          ],
          "pathPattern": "/circulation/rules/request-policy-all",
          "permissionsRequired": [
            "circulation.rules.request-policy-all.get"
          ],
          "modulePermissions": [
            "circulation-storage.circulation-rules.get",
            "inventory-storage.locations.item.get"
          ]
        },
        {
          "methods": [
            "GET"
          ],
          "pathPattern": "/circulation/rules/notice-policy",
          "permissionsRequired": [
            "circulation.rules.notice-policy.get"
          ],
          "modulePermissions": [
            "circulation-storage.circulation-rules.get",
            "inventory-storage.locations.item.get"
          ]
        },
        {
          "methods": [
            "GET"
          ],
          "pathPattern": "/circulation/rules/notice-policy-all",
          "permissionsRequired": [
            "circulation.rules.notice-policy-all.get"
          ],
          "modulePermissions": [
            "circulation-storage.circulation-rules.get",
            "inventory-storage.locations.item.get"
          ]
        }
      ]
    },
    {
      "id": "_timer",
      "version": "1.0",
      "interfaceType": "system",
      "handlers": [
        {
          "methods": [
            "POST"
          ],
          "pathPattern": "/circulation/due-date-scheduled-notices-processing",
          "modulePermissions": [
            "scheduled-notice-storage.scheduled-notices.collection.get",
            "scheduled-notice-storage.scheduled-notices.item.delete",
            "scheduled-notice-storage.scheduled-notices.item.put",
            "circulation-storage.loans.item.get",
            "circulation-storage.loan-policies.item.get",
            "circulation-storage.loan-policies.collection.get",
            "inventory-storage.items.item.get",
            "inventory-storage.locations.item.get",
            "inventory-storage.location-units.institutions.item.get",
            "inventory-storage.location-units.campuses.item.get",
            "inventory-storage.location-units.libraries.item.get",
            "inventory-storage.material-types.item.get",
            "inventory-storage.holdings.item.get",
            "inventory-storage.loan-types.item.get",
            "inventory-storage.service-points.item.get",
            "inventory-storage.instances.item.get",
            "circulation.rules.loan-policy.get",
            "configuration.entries.collection.get",
            "patron-notice.post",
            "users.item.get"
          ],
          "unit": "minute",
          "delay": "5"
        },
        {
          "methods": [
            "POST"
          ],
          "pathPattern": "/circulation/due-date-not-real-time-scheduled-notices-processing",
          "modulePermissions": [
            "scheduled-notice-storage.scheduled-notices.collection.get",
            "scheduled-notice-storage.scheduled-notices.item.delete",
            "scheduled-notice-storage.scheduled-notices.item.put",
            "circulation-storage.loans.item.get",
            "circulation-storage.loan-policies.item.get",
            "circulation-storage.loan-policies.collection.get",
            "inventory-storage.items.item.get",
            "inventory-storage.locations.item.get",
            "inventory-storage.location-units.institutions.item.get",
            "inventory-storage.location-units.campuses.item.get",
            "inventory-storage.location-units.libraries.item.get",
            "inventory-storage.material-types.item.get",
            "inventory-storage.holdings.item.get",
            "inventory-storage.loan-types.item.get",
            "inventory-storage.service-points.item.get",
            "inventory-storage.instances.item.get",
            "circulation.rules.loan-policy.get",
            "configuration.entries.collection.get",
            "patron-notice.post",
            "users.item.get"
          ],
          "unit": "minute",
          "delay": "2"
        },
        {
          "methods": [
            "POST"
          ],
          "pathPattern": "/circulation/request-scheduled-notices-processing",
          "modulePermissions": [
            "scheduled-notice-storage.scheduled-notices.collection.get",
            "scheduled-notice-storage.scheduled-notices.item.delete",
            "scheduled-notice-storage.scheduled-notices.item.put",
            "inventory-storage.items.item.get",
            "inventory-storage.locations.item.get",
            "inventory-storage.location-units.institutions.item.get",
            "inventory-storage.location-units.campuses.item.get",
            "inventory-storage.location-units.libraries.item.get",
            "inventory-storage.material-types.item.get",
            "inventory-storage.holdings.item.get",
            "inventory-storage.loan-types.item.get",
            "inventory-storage.service-points.item.get",
            "inventory-storage.instances.item.get",
            "circulation-storage.loans.collection.get",
            "circulation-storage.requests.item.get",
            "patron-notice.post",
            "users.item.get",
            "usergroups.collection.get",
            "configuration.entries.collection.get"
          ],
          "unit": "minute",
          "delay": "2"
        }
      ]
    }
  ],
  "requires": [
    {
      "id": "loan-storage",
      "version": "5.3 6.0"
    },
    {
      "id": "circulation-rules-storage",
      "version": "1.0"
    },
    {
      "id": "item-storage",
      "version": "6.1 7.0"
    },
    {
      "id": "instance-storage",
      "version": "4.0 5.0 6.0 7.0"
    },
    {
      "id": "holdings-storage",
      "version": "1.3 2.0 3.0"
    },
    {
      "id": "request-storage",
      "version": "3.1"
    },
    {
      "id": "users",
      "version": "14.2 15.0"
    },
    {
      "id": "locations",
      "version": "3.0"
    },
    {
      "id": "material-types",
      "version": "2.0"
    },
    {
      "id": "loan-policy-storage",
      "version": "1.2 2.0"
    },
    {
      "id": "request-policy-storage",
      "version": "1.0"
    },
    {
      "id": "fixed-due-date-schedules-storage",
      "version": "2.0"
    },
    {
      "id": "service-points",
      "version": "3.0"
    },
    {
      "id": "calendar",
      "version": "3.0"
    },
    {
      "id": "patron-notice-policy-storage",
      "version": "0.11"
    },
    {
      "id": "patron-notice",
      "version": "1.0"
    },
    {
      "id": "configuration",
      "version": "2.0"
    },
    {
      "id" : "cancellation-reason-storage",
      "version": "1.1"
    },
    {
      "id": "loan-types",
      "version": "2.2"
    },
    {
      "id": "scheduled-notice-storage",
      "version": "0.1"
    },
    {
      "id": "feesfines",
      "version": "15.0"
    },
    {
      "id": "location-units",
<<<<<<< HEAD
      "version": "1.1"
    },
    {
      "id": "patron-action-session-storage",
      "version": "0.1"
=======
      "version": "2.0"
>>>>>>> 34515e81
    }
  ],
  "permissionSets": [
    {
      "permissionName": "circulation.check-out-by-barcode.post",
      "displayName": "circulation - check out item by barcode",
      "description": "check out an item using barcodes for item and loanee"
    },
    {
      "permissionName": "circulation.override-check-out-by-barcode.post",
      "displayName": "circulation - override item checkout by barcode",
      "description": "override item check out using barcodes for item and loanee"
    },
    {
      "permissionName": "circulation.check-in-by-barcode.post",
      "displayName": "circulation - checkin loan by barcode",
      "description": "checkin a loan using barcodes for item and loanee"
    },
    {
      "permissionName": "circulation.renew-by-barcode.post",
      "displayName": "circulation - renew loan by barcode",
      "description": "renew a loan using barcodes for item and loanee"
    },
    {
      "permissionName": "circulation.renew-by-id.post",
      "displayName": "circulation - renew loan using id",
      "description": "renew a loan using IDs for item and loanee"
    },
    {
      "permissionName": "circulation.override-renewal-by-barcode.post",
      "displayName": "circulation - override renewal by barcode",
      "description": "override renewal using barcodes for item and loanee"
    },
    {
      "permissionName": "circulation.loans.collection.get",
      "displayName": "circulation - get loan collection",
      "description": "get loan collection"
    },
    {
      "permissionName": "circulation.loans.collection.delete",
      "displayName": "circulation - delete entire loan collection",
      "description": "delete entire loan collection"
    },
    {
      "permissionName": "circulation.loans.item.get",
      "displayName": "circulation - get individual loan",
      "description": "get individual loan"
    },
    {
      "permissionName": "circulation.loans.item.post",
      "displayName": "circulation - create individual loan",
      "description": "create individual loan"
    },
    {
      "permissionName": "circulation.loans.item.put",
      "displayName": "circulation - modify loan",
      "description": "modify individual loan"
    },
    {
      "permissionName": "circulation.loans.collection.anonymize.user.post",
      "displayName": "circulation - anonymize loans",
      "description": "anonymize loans"
    },
    {
      "permissionName": "circulation.loans.item.delete",
      "displayName": "circulation - delete individual loan",
      "description": "delete individual loan"
    },
    {
      "permissionName": "circulation.rules.get",
      "displayName": "Circulation - get circulation rules",
      "description": "Get circulation rules"
    },
    {
      "permissionName": "circulation.rules.put",
      "displayName": "Circulation - modify circulation rules",
      "description": "Modify circulation rules"
    },
    {
      "permissionName": "circulation.rules.loan-policy.get",
      "displayName": "Circulation - use circulation rules to get matching loan policy",
      "description": "Apply circulation rules to get matching loan policy"
    },
    {
      "permissionName": "circulation.rules.loan-policy-all.get",
      "displayName": "Circulation - use circulation rules to get all matching loan policies",
      "description": "Apply circulation rules to get all matching loan policies"
    },
    {
      "permissionName": "circulation.rules.request-policy.get",
      "displayName": "Circulation - use circulation rules to get matching request policy",
      "description": "Apply circulation rules to get matching request policy"
    },
    {
      "permissionName": "circulation.rules.request-policy-all.get",
      "displayName": "Circulation - use circulation rules to get all matching request policies",
      "description": "Apply circulation rules to get all matching request policies"
    },
    {
      "permissionName": "circulation.rules.notice-policy.get",
      "displayName": "Circulation - use circulation rules to get matching notice policy",
      "description": "Apply circulation rules to get matching notice policy"
    },
    {
      "permissionName": "circulation.rules.notice-policy-all.get",
      "displayName": "Circulation - use circulation rules to get all matching notice policies",
      "description": "Apply circulation rules to get all matching notice policies"
    },
    {
      "permissionName": "circulation.requests.collection.get",
      "displayName": "circulation - get request collection",
      "description": "get request collection"
    },
    {
      "permissionName": "circulation.requests.collection.delete",
      "displayName": "circulation - delete entire request collection",
      "description": "delete entire request collection"
    },
    {
      "permissionName": "circulation.requests.item.get",
      "displayName": "circulation - get individual request",
      "description": "get individual request"
    },
    {
      "permissionName": "circulation.requests.item.post",
      "displayName": "circulation - create individual requests",
      "description": "create individual request"
    },
    {
      "permissionName": "circulation.requests.item.put",
      "displayName": "circulation - modify request",
      "description": "modify individual request"
    },
    {
      "permissionName": "circulation.requests.item.delete",
      "displayName": "circulation - delete individual request",
      "description": "delete individual request"
    },
    {
      "permissionName": "circulation.requests.item.move.post",
      "displayName": "circulation - move individual requests to another item",
      "description": "move individual request to another item"
    },
    {
      "permissionName": "circulation.requests.queue.collection.get",
      "displayName": "circulation - request queue for an item",
      "description": "get request queue for an item"
    },
    {
      "permissionName": "circulation.requests.instances.item.post",
      "displayName": "circulation - create instance level request",
      "description": "create a request given an instance"
    },
    {
      "permissionName": "circulation.requests.hold-shelf-clearance-report.get",
      "displayName": "circulation - request hold shelf clearance report",
      "description": "get all hold shelf clearance requests to generating a report"
    },
    {
      "permissionName": "circulation.all",
      "displayName": "circulation - all permissions",
      "description": "Entire set of permissions needed to use the circulation",
      "subPermissions": [
        "circulation.check-out-by-barcode.post",
        "circulation.override-check-out-by-barcode.post",
        "circulation.check-in-by-barcode.post",
        "circulation.renew-by-barcode.post",
        "circulation.renew-by-id.post",
        "circulation.override-renewal-by-barcode.post",
        "circulation.loans.collection.get",
        "circulation.loans.item.get",
        "circulation.loans.item.post",
        "circulation.loans.item.put",
        "circulation.loans.item.delete",
        "circulation.loans.collection.delete",
        "circulation.rules.put",
        "circulation.rules.get",
        "circulation.rules.loan-policy.get",
        "circulation.rules.loan-policy-all.get",
        "circulation.rules.request-policy.get",
        "circulation.rules.request-policy-all.get",
        "circulation.rules.notice-policy.get",
        "circulation.rules.notice-policy-all.get",
        "circulation.requests.collection.get",
        "circulation.requests.item.get",
        "circulation.requests.item.post",
        "circulation.requests.item.put",
        "circulation.requests.item.delete",
        "circulation.requests.item.move.post",
        "circulation.requests.collection.delete",
        "circulation.requests.queue.collection.get",
        "circulation.requests.instances.item.post",
        "circulation.requests.hold-shelf-clearance-report.get"
      ]
    },
    {
      "permissionName": "modperms.circulation.requests.hold-shelf-clearance-report.get",
      "displayName" : "module permissions for one op",
      "description" : "to reduce X-Okapi-Token size",
      "subPermissions": [
        "inventory-storage.items.item.get",
        "inventory-storage.items.collection.get",
        "inventory-storage.holdings.collection.get",
        "inventory-storage.holdings.item.get",
        "inventory-storage.instances.collection.get",
        "inventory-storage.instances.item.get",
        "inventory-storage.service-points.collection.get",
        "inventory-storage.service-points.item.get",
        "circulation-storage.requests.item.get",
        "circulation-storage.requests.collection.get",
        "users.collection.get",
        "users.item.get"
      ],
      "visible": false
    },
    {
      "permissionName": "modperms.circulation.requests.item.move.post",
      "displayName" : "module permissions for one op",
      "description" : "to reduce X-Okapi-Token size",
      "subPermissions": [
        "circulation-storage.requests.item.put",
        "circulation-storage.requests.item.post",
        "inventory-storage.items.item.put",
        "circulation-storage.requests.collection.get",
        "circulation-storage.requests.item.get",
        "circulation-storage.loans.item.put",
        "circulation-storage.loans.collection.get",
        "circulation-storage.request-policies.item.get",
        "inventory-storage.items.item.get",
        "inventory-storage.items.collection.get",
        "inventory-storage.holdings.collection.get",
        "inventory-storage.holdings.item.get",
        "inventory-storage.instances.collection.get",
        "inventory-storage.instances.item.get",
        "inventory-storage.locations.collection.get",
        "inventory-storage.locations.item.get",
        "inventory-storage.location-units.institutions.item.get",
        "inventory-storage.location-units.campuses.item.get",
        "inventory-storage.location-units.libraries.item.get",
        "inventory-storage.location-units.libraries.collection.get",
        "inventory-storage.service-points.collection.get",
        "inventory-storage.service-points.item.get",
        "users.item.get",
        "users.collection.get",
        "usergroups.collection.get",
        "usergroups.item.get",
        "proxiesfor.collection.get",
        "circulation.rules.notice-policy.get",
        "circulation-storage.patron-notice-policies.item.get",
        "patron-notice.post",
        "circulation-storage.cancellation-reasons.item.get",
        "inventory-storage.loan-types.item.get",
        "configuration.entries.collection.get"
      ],
      "visible": false
    },
    {
      "permissionName": "modperms.circulation.check-out-by-barcode.post",
      "displayName" : "module permissions for one op",
      "description" : "to reduce X-Okapi-Token size",
      "subPermissions": [
        "circulation-storage.loans.item.post",
        "calendar.opening-hours.collection.get",
        "circulation-storage.loans.item.get",
        "circulation-storage.loans.collection.get",
        "circulation.rules.loan-policy.get",
        "circulation.rules.request-policy.get",
        "circulation-storage.requests.collection.get",
        "circulation-storage.requests.item.put",
        "inventory-storage.items.item.put",
        "inventory-storage.items.item.get",
        "inventory-storage.items.collection.get",
        "inventory-storage.locations.item.get",
        "inventory-storage.locations.collection.get",
        "inventory-storage.location-units.institutions.item.get",
        "inventory-storage.location-units.campuses.item.get",
        "inventory-storage.location-units.libraries.item.get",
        "inventory-storage.holdings.collection.get",
        "inventory-storage.holdings.item.get",
        "inventory-storage.instances.collection.get",
        "inventory-storage.instances.item.get",
        "inventory-storage.service-points.collection.get",
        "inventory-storage.service-points.item.get",
        "users.item.get",
        "proxiesfor.collection.get",
        "inventory-storage.material-types.item.get",
        "inventory-storage.material-types.collection.get",
        "circulation-storage.loan-policies.item.get",
        "circulation-storage.loan-policies.collection.get",
        "circulation-storage.request-policies.item.get",
        "circulation-storage.fixed-due-date-schedules.item.get",
        "circulation-storage.fixed-due-date-schedules.collection.get",
        "configuration.entries.collection.get",
        "users.collection.get",
        "inventory-storage.loan-types.item.get",
        "scheduled-notice-storage.scheduled-notices.item.post",
        "usergroups.collection.get",
        "usergroups.item.get",
        "patron-action-session-storage.patron-action-sessions.item.post"
      ],
      "visible": false
    },
    {
      "permissionName": "modperms.circulation.override-check-out-by-barcode.post",
      "displayName" : "module permissions for one op",
      "description" : "to reduce X-Okapi-Token size",
      "subPermissions": [
        "circulation-storage.loans.item.post",
        "circulation-storage.loans.item.get",
        "circulation-storage.loans.collection.get",
        "circulation.rules.loan-policy.get",
        "circulation.rules.request-policy.get",
        "circulation-storage.requests.collection.get",
        "circulation-storage.requests.item.put",
        "inventory-storage.items.item.put",
        "inventory-storage.items.item.get",
        "inventory-storage.items.collection.get",
        "inventory-storage.locations.item.get",
        "inventory-storage.locations.collection.get",
        "inventory-storage.location-units.institutions.item.get",
        "inventory-storage.location-units.campuses.item.get",
        "inventory-storage.location-units.libraries.item.get",
        "inventory-storage.holdings.collection.get",
        "inventory-storage.holdings.item.get",
        "inventory-storage.instances.collection.get",
        "inventory-storage.instances.item.get",
        "inventory-storage.service-points.collection.get",
        "inventory-storage.service-points.item.get",
        "users.item.get",
        "proxiesfor.collection.get",
        "inventory-storage.material-types.item.get",
        "inventory-storage.material-types.collection.get",
        "circulation-storage.loan-policies.item.get",
        "circulation-storage.loan-policies.collection.get",
        "circulation-storage.request-policies.item.get",
        "circulation-storage.fixed-due-date-schedules.item.get",
        "circulation-storage.fixed-due-date-schedules.collection.get",
        "circulation-storage.patron-notice-policies.item.get",
        "patron-notice.post",
        "circulation.rules.notice-policy.get",
        "configuration.entries.collection.get",
        "users.collection.get",
        "inventory-storage.loan-types.item.get",
        "scheduled-notice-storage.scheduled-notices.item.post",
        "usergroups.collection.get",
        "usergroups.item.get"
      ],
      "visible": false
    },
    {
      "permissionName": "modperms.circulation.check-in-by-barcode.post",
      "displayName" : "module permissions for one op",
      "description" : "to reduce X-Okapi-Token size",
      "subPermissions": [
        "circulation-storage.loans.item.put",
        "circulation-storage.loans.item.get",
        "circulation-storage.loans.collection.get",
        "circulation.rules.loan-policy.get",
        "circulation.rules.request-policy.get",
        "circulation-storage.requests.collection.get",
        "circulation-storage.requests.item.put",
        "inventory-storage.items.item.put",
        "inventory-storage.items.item.get",
        "inventory-storage.items.collection.get",
        "inventory-storage.locations.item.get",
        "inventory-storage.locations.collection.get",
        "inventory-storage.location-units.institutions.item.get",
        "inventory-storage.location-units.campuses.item.get",
        "inventory-storage.location-units.libraries.item.get",
        "inventory-storage.holdings.collection.get",
        "inventory-storage.holdings.item.get",
        "inventory-storage.instances.collection.get",
        "inventory-storage.instances.item.get",
        "inventory-storage.material-types.item.get",
        "inventory-storage.material-types.collection.get",
        "inventory-storage.service-points.collection.get",
        "inventory-storage.service-points.item.get",
        "users.item.get",
        "users.collection.get",
        "addresstypes.item.get",
        "proxiesfor.collection.get",
        "circulation-storage.loan-policies.item.get",
        "circulation-storage.loan-policies.collection.get",
        "circulation-storage.request-policies.item.get",
        "circulation-storage.fixed-due-date-schedules.item.get",
        "circulation-storage.fixed-due-date-schedules.collection.get",
        "circulation-storage.patron-notice-policies.item.get",
        "patron-notice.post",
        "circulation.rules.notice-policy.get",
        "inventory-storage.loan-types.item.get"
      ],
      "visible": false
    },
    {
      "permissionName": "modperms.circulation.renew-by-barcode.post",
      "displayName" : "module permissions for one op",
      "description" : "to reduce X-Okapi-Token size",
      "subPermissions": [
        "circulation-storage.loans.item.put",
        "circulation-storage.loans.item.get",
        "circulation-storage.loans.collection.get",
        "circulation.rules.loan-policy.get",
        "circulation.rules.request-policy.get",
        "circulation-storage.requests.collection.get",
        "circulation-storage.requests.item.put",
        "inventory-storage.items.item.put",
        "inventory-storage.items.item.get",
        "inventory-storage.items.collection.get",
        "inventory-storage.locations.item.get",
        "inventory-storage.locations.collection.get",
        "inventory-storage.location-units.institutions.item.get",
        "inventory-storage.location-units.campuses.item.get",
        "inventory-storage.location-units.libraries.item.get",
        "inventory-storage.holdings.collection.get",
        "inventory-storage.holdings.item.get",
        "inventory-storage.instances.collection.get",
        "inventory-storage.instances.item.get",
        "inventory-storage.material-types.item.get",
        "inventory-storage.material-types.collection.get",
        "inventory-storage.service-points.collection.get",
        "inventory-storage.service-points.item.get",
        "inventory-storage.loan-types.item.get",
        "users.item.get",
        "users.collection.get",
        "proxiesfor.collection.get",
        "circulation-storage.loan-policies.item.get",
        "circulation-storage.loan-policies.collection.get",
        "circulation-storage.request-policies.item.get",
        "circulation-storage.fixed-due-date-schedules.item.get",
        "circulation-storage.fixed-due-date-schedules.collection.get",
        "calendar.opening-hours.collection.get",
        "configuration.entries.collection.get",
        "circulation.rules.notice-policy.get",
        "circulation-storage.patron-notice-policies.item.get",
        "scheduled-notice-storage.scheduled-notices.collection.delete",
        "scheduled-notice-storage.scheduled-notices.item.post",
        "patron-notice.post"
      ],
      "visible": false
},
    {
      "permissionName": "modperms.circulation.override-renewal-by-barcode.post",
      "displayName" : "module permissions for one op",
      "description" : "to reduce X-Okapi-Token size",
      "subPermissions": [
        "circulation-storage.loans.item.put",
        "circulation-storage.loans.item.get",
        "circulation-storage.loans.collection.get",
        "circulation.rules.loan-policy.get",
        "circulation.rules.request-policy.get",
        "circulation-storage.requests.collection.get",
        "circulation-storage.requests.item.put",
        "inventory-storage.items.item.put",
        "inventory-storage.items.item.get",
        "inventory-storage.items.collection.get",
        "inventory-storage.locations.item.get",
        "inventory-storage.locations.collection.get",
        "inventory-storage.location-units.institutions.item.get",
        "inventory-storage.location-units.campuses.item.get",
        "inventory-storage.location-units.libraries.item.get",
        "inventory-storage.holdings.collection.get",
        "inventory-storage.holdings.item.get",
        "inventory-storage.instances.collection.get",
        "inventory-storage.instances.item.get",
        "inventory-storage.material-types.item.get",
        "inventory-storage.material-types.collection.get",
        "inventory-storage.service-points.collection.get",
        "inventory-storage.service-points.item.get",
        "inventory-storage.loan-types.item.get",
        "users.item.get",
        "users.collection.get",
        "proxiesfor.collection.get",
        "circulation-storage.loan-policies.item.get",
        "circulation-storage.loan-policies.collection.get",
        "circulation-storage.request-policies.item.get",
        "circulation-storage.fixed-due-date-schedules.item.get",
        "circulation-storage.fixed-due-date-schedules.collection.get",
        "configuration.entries.collection.get",
        "circulation.rules.notice-policy.get",
        "circulation-storage.patron-notice-policies.item.get",
        "scheduled-notice-storage.scheduled-notices.collection.delete",
        "scheduled-notice-storage.scheduled-notices.item.post",
        "patron-notice.post"
      ],
      "visible": false
    },
    {
      "permissionName": "modperms.circulation.loans.anonymize",
      "displayName" : "module permissions for one op",
      "description" : "to reduce X-Okapi-Token size",
      "subPermissions": [
        "circulation-storage.loans.item.put",
        "circulation-storage.loans.item.get",
        "circulation-storage.loans.collection.get",
        "circulation.rules.loan-policy.get",
        "circulation.rules.request-policy.get",
        "circulation-storage.requests.collection.get",
        "circulation-storage.requests.item.put",
        "inventory-storage.items.item.put",
        "inventory-storage.items.item.get",
        "inventory-storage.items.collection.get",
        "inventory-storage.locations.item.get",
        "inventory-storage.locations.collection.get",
        "inventory-storage.location-units.institutions.item.get",
        "inventory-storage.location-units.campuses.item.get",
        "inventory-storage.location-units.libraries.item.get",
        "inventory-storage.holdings.collection.get",
        "inventory-storage.holdings.item.get",
        "inventory-storage.instances.collection.get",
        "inventory-storage.instances.item.get",
        "inventory-storage.material-types.item.get",
        "inventory-storage.material-types.collection.get",
        "inventory-storage.service-points.collection.get",
        "inventory-storage.service-points.item.get",
        "inventory-storage.loan-types.item.get",
        "users.item.get",
        "users.collection.get",
        "proxiesfor.collection.get",
        "circulation-storage.loan-policies.item.get",
        "circulation-storage.loan-policies.collection.get",
        "circulation-storage.request-policies.item.get",
        "circulation-storage.fixed-due-date-schedules.item.get",
        "circulation-storage.fixed-due-date-schedules.collection.get",
        "configuration.entries.collection.get",
        "circulation.rules.notice-policy.get",
        "circulation-storage.patron-notice-policies.item.get",
        "scheduled-notice-storage.scheduled-notices.collection.delete",
        "scheduled-notice-storage.scheduled-notices.item.post",
        "patron-notice.post",
        "anonymize-storage-loans.post"
      ],
      "visible": false
    },
    {
      "permissionName": "modperms.circulation.renew-by-id.post",
      "displayName" : "module permissions for one op",
      "description" : "to reduce X-Okapi-Token size",
      "subPermissions": [
        "circulation-storage.loans.item.put",
        "circulation-storage.loans.item.get",
        "circulation-storage.loans.collection.get",
        "circulation.rules.loan-policy.get",
        "circulation.rules.request-policy.get",
        "circulation-storage.requests.collection.get",
        "circulation-storage.requests.item.put",
        "inventory-storage.items.item.put",
        "inventory-storage.items.item.get",
        "inventory-storage.items.collection.get",
        "inventory-storage.locations.item.get",
        "inventory-storage.locations.collection.get",
        "inventory-storage.location-units.institutions.item.get",
        "inventory-storage.location-units.campuses.item.get",
        "inventory-storage.location-units.libraries.item.get",
        "inventory-storage.holdings.collection.get",
        "inventory-storage.holdings.item.get",
        "inventory-storage.instances.collection.get",
        "inventory-storage.instances.item.get",
        "inventory-storage.material-types.item.get",
        "inventory-storage.material-types.collection.get",
        "inventory-storage.service-points.collection.get",
        "inventory-storage.service-points.item.get",
        "inventory-storage.loan-types.item.get",
        "users.item.get",
        "users.collection.get",
        "proxiesfor.collection.get",
        "circulation-storage.loan-policies.item.get",
        "circulation-storage.loan-policies.collection.get",
        "circulation-storage.request-policies.item.get",
        "circulation-storage.fixed-due-date-schedules.item.get",
        "circulation-storage.fixed-due-date-schedules.collection.get",
        "calendar.opening-hours.collection.get",
        "configuration.entries.collection.get",
        "circulation.rules.notice-policy.get",
        "circulation-storage.patron-notice-policies.item.get",
        "scheduled-notice-storage.scheduled-notices.collection.delete",
        "scheduled-notice-storage.scheduled-notices.item.post",
        "patron-notice.post"
      ],
      "visible": false
    },
    {
      "permissionName": "modperms.circulation.loans.item.post",
      "displayName" : "module permissions for one op",
      "description" : "to reduce X-Okapi-Token size",
      "subPermissions": [
        "circulation-storage.loans.item.post",
        "circulation-storage.loans.item.get",
        "circulation-storage.loans.collection.get",
        "circulation.rules.loan-policy.get",
        "circulation.rules.request-policy.get",
        "circulation-storage.requests.collection.get",
        "circulation-storage.requests.item.put",
        "inventory-storage.items.item.put",
        "inventory-storage.items.item.get",
        "inventory-storage.items.collection.get",
        "inventory-storage.locations.item.get",
        "inventory-storage.locations.collection.get",
        "inventory-storage.location-units.institutions.item.get",
        "inventory-storage.location-units.campuses.item.get",
        "inventory-storage.location-units.libraries.item.get",
        "inventory-storage.holdings.collection.get",
        "inventory-storage.holdings.item.get",
        "inventory-storage.instances.collection.get",
        "inventory-storage.instances.item.get",
        "inventory-storage.material-types.collection.get",
        "inventory-storage.material-types.item.get",
        "inventory-storage.service-points.collection.get",
        "inventory-storage.service-points.item.get",
        "users.item.get",
        "proxiesfor.collection.get",
        "inventory-storage.material-types.item.get",
        "circulation-storage.loan-policies.item.get",
        "circulation-storage.loan-policies.collection.get",
        "circulation-storage.request-policies.item.get",
        "circulation-storage.fixed-due-date-schedules.item.get",
        "circulation-storage.fixed-due-date-schedules.collection.get"
      ],
      "visible": false
    },
    {
      "permissionName": "modperms.circulation.loans.collection.get",
      "displayName" : "module permissions for one op",
      "description" : "to reduce X-Okapi-Token size",
      "subPermissions": [
        "circulation-storage.loans.collection.get",
        "circulation-storage.loan-policies.item.get",
        "circulation-storage.loan-policies.collection.get",
        "inventory-storage.items.item.get",
        "inventory-storage.items.collection.get",
        "inventory-storage.locations.item.get",
        "inventory-storage.locations.collection.get",
        "inventory-storage.location-units.institutions.item.get",
        "inventory-storage.location-units.campuses.item.get",
        "inventory-storage.location-units.libraries.item.get",
        "inventory-storage.location-units.libraries.collection.get",
        "inventory-storage.holdings.collection.get",
        "inventory-storage.holdings.item.get",
        "inventory-storage.instances.collection.get",
        "inventory-storage.instances.item.get",
        "inventory-storage.material-types.collection.get",
        "inventory-storage.material-types.item.get",
        "inventory-storage.service-points.collection.get",
        "inventory-storage.service-points.item.get",
        "users.collection.get",
        "users.item.get",
        "inventory-storage.locations.collection.get",
        "accounts.collection.get",
        "usergroups.collection.get",
        "usergroups.item.get"
      ],
      "visible": false
    },
    {
      "permissionName": "modperms.circulation.loans.item.get",
      "displayName" : "module permissions for one op",
      "description" : "to reduce X-Okapi-Token size",
      "subPermissions": [
        "circulation-storage.loans.item.get",
        "circulation-storage.loan-policies.item.get",
        "circulation-storage.loan-policies.collection.get",
        "inventory-storage.items.item.get",
        "inventory-storage.items.collection.get",
        "inventory-storage.locations.item.get",
        "inventory-storage.locations.collection.get",
        "inventory-storage.location-units.institutions.item.get",
        "inventory-storage.location-units.campuses.item.get",
        "inventory-storage.location-units.libraries.item.get",
        "inventory-storage.holdings.collection.get",
        "inventory-storage.holdings.item.get",
        "inventory-storage.instances.collection.get",
        "inventory-storage.instances.item.get",
        "inventory-storage.material-types.collection.get",
        "inventory-storage.material-types.item.get",
        "inventory-storage.service-points.collection.get",
        "inventory-storage.service-points.item.get",
        "accounts.collection.get",
        "usergroups.collection.get",
        "usergroups.item.get"
      ],
      "visible": false
    },
    {
      "permissionName": "modperms.circulation.requests.collection.get",
      "displayName": "module permissions for one op",
      "description": "to reduce X-Okapi-Token size",
      "subPermissions": [
        "circulation-storage.requests.item.get",
        "circulation-storage.requests.collection.get",
        "circulation-storage.loans.collection.get",
        "circulation-storage.loans.item.get",
        "inventory-storage.items.collection.get",
        "inventory-storage.items.item.get",
        "inventory-storage.holdings.collection.get",
        "inventory-storage.holdings.item.get",
        "inventory-storage.instances.collection.get",
        "inventory-storage.instances.item.get",
        "inventory-storage.locations.collection.get",
        "inventory-storage.locations.item.get",
        "inventory-storage.location-units.institutions.item.get",
        "inventory-storage.location-units.campuses.item.get",
        "inventory-storage.location-units.libraries.item.get",
        "inventory-storage.service-points.collection.get",
        "inventory-storage.service-points.item.get",
        "users.item.get",
        "users.collection.get",
        "usergroups.collection.get",
        "usergroups.item.get",
        "inventory-storage.location-units.libraries.collection.get"
      ],
      "visible": false
    },
    {
      "permissionName": "modperms.circulation.requests.item.post",
      "displayName": "module permissions for one op",
      "description": "to reduce X-Okapi-Token size",
      "subPermissions": [
        "circulation.rules.loan-policy.get",
        "circulation-storage.requests.item.post",
        "inventory-storage.items.item.put",
        "circulation-storage.requests.collection.get",
        "circulation-storage.requests.item.get",
        "circulation-storage.loans.item.put",
        "circulation-storage.loans.collection.get",
        "circulation-storage.loans.item.get",
        "circulation-storage.loan-policies.item.get",
        "inventory-storage.items.item.get",
        "inventory-storage.items.collection.get",
        "inventory-storage.holdings.collection.get",
        "inventory-storage.holdings.item.get",
        "inventory-storage.instances.collection.get",
        "inventory-storage.instances.item.get",
        "inventory-storage.locations.collection.get",
        "inventory-storage.locations.item.get",
        "inventory-storage.location-units.institutions.item.get",
        "inventory-storage.location-units.campuses.item.get",
        "inventory-storage.location-units.libraries.item.get",
        "inventory-storage.location-units.libraries.collection.get",
        "inventory-storage.material-types.collection.get",
        "inventory-storage.material-types.item.get",
        "inventory-storage.service-points.collection.get",
        "inventory-storage.service-points.item.get",
        "users.item.get",
        "users.collection.get",
        "usergroups.collection.get",
        "usergroups.item.get",
        "proxiesfor.collection.get",
        "circulation.rules.notice-policy.get",
        "circulation-storage.patron-notice-policies.item.get",
        "circulation.rules.request-policy.get",
        "circulation-storage.request-policies.item.get",
        "circulation-storage.requests.item.put",
        "patron-notice.post",
        "inventory-storage.loan-types.item.get",
        "calendar.opening-hours.collection.get",
        "scheduled-notice-storage.scheduled-notices.collection.delete",
        "scheduled-notice-storage.scheduled-notices.item.post",
        "configuration.entries.collection.get"
      ],
      "visible": false
    },
    {
      "permissionName": "modperms.circulation.requests.item.get",
      "displayName": "module permissions for one op",
      "description": "to reduce X-Okapi-Token size",
      "subPermissions": [
        "circulation-storage.requests.item.get",
        "circulation-storage.requests.collection.get",
        "circulation-storage.loans.collection.get",
        "circulation-storage.loans.item.get",
        "inventory-storage.items.collection.get",
        "inventory-storage.items.item.get",
        "inventory-storage.holdings.collection.get",
        "inventory-storage.holdings.item.get",
        "inventory-storage.instances.collection.get",
        "inventory-storage.instances.item.get",
        "inventory-storage.locations.collection.get",
        "inventory-storage.locations.item.get",
        "inventory-storage.location-units.institutions.item.get",
        "inventory-storage.location-units.campuses.item.get",
        "inventory-storage.location-units.libraries.item.get",
        "inventory-storage.service-points.collection.get",
        "inventory-storage.service-points.item.get",
        "users.item.get",
        "users.collection.get",
        "usergroups.collection.get",
        "usergroups.item.get",
        "inventory-storage.location-units.libraries.collection.get"
      ],
      "visible": false
    },
    {
      "permissionName": "modperms.circulation.requests.item.put",
      "displayName": "module permissions for one op",
      "description": "to reduce X-Okapi-Token size",
      "subPermissions": [
        "calendar.opening-hours.collection.get",
        "circulation.rules.loan-policy.get",
        "circulation.rules.request-policy.get",
        "circulation-storage.requests.item.put",
        "circulation-storage.requests.item.post",
        "inventory-storage.items.item.put",
        "circulation-storage.request-policies.item.get",
        "circulation-storage.requests.collection.get",
        "circulation-storage.requests.item.get",
        "circulation-storage.loan-policies.item.get",
        "circulation-storage.loans.item.get",
        "circulation-storage.loans.item.put",
        "circulation-storage.loans.collection.get",
        "inventory-storage.items.item.get",
        "inventory-storage.items.collection.get",
        "inventory-storage.holdings.collection.get",
        "inventory-storage.holdings.item.get",
        "inventory-storage.instances.collection.get",
        "inventory-storage.instances.item.get",
        "inventory-storage.locations.collection.get",
        "inventory-storage.locations.item.get",
        "inventory-storage.location-units.institutions.item.get",
        "inventory-storage.location-units.campuses.item.get",
        "inventory-storage.location-units.libraries.item.get",
        "inventory-storage.location-units.libraries.collection.get",
        "inventory-storage.material-types.collection.get",
        "inventory-storage.material-types.item.get",
        "inventory-storage.service-points.collection.get",
        "inventory-storage.service-points.item.get",
        "users.item.get",
        "users.collection.get",
        "usergroups.collection.get",
        "usergroups.item.get",
        "proxiesfor.collection.get",
        "circulation.rules.notice-policy.get",
        "circulation-storage.patron-notice-policies.item.get",
        "patron-notice.post",
        "circulation-storage.cancellation-reasons.item.get",
        "inventory-storage.loan-types.item.get",
        "configuration.entries.collection.get",
        "scheduled-notice-storage.scheduled-notices.collection.delete",
        "scheduled-notice-storage.scheduled-notices.item.post"
      ],
      "visible": false
    },
    {
      "permissionName": "modperms.circulation.requests.queue.collection.get",
      "displayName": "module permissions for one op",
      "description": "to reduce X-Okapi-Token size",
      "subPermissions": [
        "circulation-storage.requests.item.get",
        "circulation-storage.requests.collection.get",
        "circulation-storage.loans.collection.get",
        "circulation-storage.loans.item.get",
        "inventory-storage.items.collection.get",
        "inventory-storage.items.item.get",
        "inventory-storage.holdings.collection.get",
        "inventory-storage.holdings.item.get",
        "inventory-storage.instances.collection.get",
        "inventory-storage.instances.item.get",
        "inventory-storage.locations.collection.get",
        "inventory-storage.locations.item.get",
        "inventory-storage.location-units.institutions.item.get",
        "inventory-storage.location-units.campuses.item.get",
        "inventory-storage.location-units.libraries.item.get",
        "inventory-storage.service-points.collection.get",
        "inventory-storage.service-points.item.get",
        "users.item.get",
        "users.collection.get",
        "usergroups.collection.get",
        "usergroups.item.get"
      ],
      "visible": false
    },
    {
      "permissionName": "modperms.circulation.requests.instances.item.post",
      "displayName": "module permissions for one op",
      "description": "to reduce X-Okapi-Token size",
      "subPermissions": [
        "circulation.rules.loan-policy.get",
        "circulation.rules.request-policy.get",
        "circulation-storage.request-policies.item.get",
        "circulation-storage.requests.item.post",
        "circulation-storage.requests.item.put",
        "inventory-storage.items.item.put",
        "circulation-storage.requests.collection.get",
        "circulation-storage.requests.item.get",
        "circulation-storage.loan-policies.item.get",
        "circulation-storage.loans.item.get",
        "circulation-storage.loans.item.put",
        "circulation-storage.loans.collection.get",
        "inventory-storage.items.item.get",
        "inventory-storage.items.collection.get",
        "inventory-storage.holdings.collection.get",
        "inventory-storage.holdings.item.get",
        "inventory-storage.instances.collection.get",
        "inventory-storage.instances.item.get",
        "inventory-storage.locations.collection.get",
        "inventory-storage.locations.item.get",
        "inventory-storage.location-units.institutions.item.get",
        "inventory-storage.location-units.campuses.item.get",
        "inventory-storage.location-units.libraries.collection.get",
        "inventory-storage.location-units.libraries.item.get",
        "inventory-storage.material-types.collection.get",
        "inventory-storage.material-types.item.get",
        "inventory-storage.service-points.collection.get",
        "inventory-storage.service-points.item.get",
        "users.item.get",
        "users.collection.get",
        "usergroups.collection.get",
        "usergroups.item.get",
        "proxiesfor.collection.get",
        "circulation.rules.notice-policy.get",
        "circulation-storage.patron-notice-policies.item.get",
        "patron-notice.post",
        "inventory-storage.loan-types.item.get",
        "calendar.opening-hours.collection.get",
        "configuration.entries.collection.get",
        "scheduled-notice-storage.scheduled-notices.collection.delete",
        "scheduled-notice-storage.scheduled-notices.item.post"
      ],
      "visible": false
    },
    {
      "permissionName": "modperms.circulation.loans.item.put",
      "displayName": "module permissions for one op",
      "description": "to reduce X-Okapi-Token size",
      "subPermissions": [
        "circulation-storage.loans.item.put",
        "circulation-storage.loans.collection.get",
        "circulation.rules.loan-policy.get",
        "circulation.rules.request-policy.get",
        "circulation-storage.requests.item.put",
        "circulation-storage.requests.collection.get",
        "inventory-storage.items.item.get",
        "inventory-storage.items.item.put",
        "inventory-storage.items.collection.get",
        "inventory-storage.locations.item.get",
        "inventory-storage.locations.collection.get",
        "inventory-storage.location-units.institutions.item.get",
        "inventory-storage.location-units.campuses.item.get",
        "inventory-storage.location-units.libraries.item.get",
        "inventory-storage.holdings.collection.get",
        "inventory-storage.holdings.item.get",
        "inventory-storage.instances.collection.get",
        "inventory-storage.instances.item.get",
        "inventory-storage.service-points.collection.get",
        "inventory-storage.service-points.item.get",
        "proxiesfor.collection.get",
        "users.item.get",
        "proxiesfor.collection.get",
        "inventory-storage.material-types.item.get",
        "inventory-storage.loan-types.item.get",
        "circulation-storage.loan-policies.item.get",
        "circulation-storage.loan-policies.collection.get",
        "circulation-storage.request-policies.item.get",
        "circulation-storage.fixed-due-date-schedules.item.get",
        "circulation.rules.notice-policy.get",
        "circulation-storage.patron-notice-policies.item.get",
        "scheduled-notice-storage.scheduled-notices.collection.delete",
        "scheduled-notice-storage.scheduled-notices.item.post"
      ],
      "visible": false
    }
  ],
  "metadata": {
    "containerMemory": "256",
    "databaseConnection": "false"
  },
  "launchDescriptor": {
    "dockerImage": "${artifactId}:${version}",
    "dockerPull": false,
    "dockerArgs": {
      "HostConfig": {
        "Memory": 357913941,
        "PortBindings": { "9801/tcp": [ { "HostPort": "%p" } ] }
      }
    },
    "env": [
      { "name": "JAVA_OPTIONS",
        "value": "-XX:+UnlockExperimentalVMOptions -XX:+UseCGroupMemoryLimitForHeap"
      }
    ]
  }
}<|MERGE_RESOLUTION|>--- conflicted
+++ resolved
@@ -592,15 +592,11 @@
     },
     {
       "id": "location-units",
-<<<<<<< HEAD
-      "version": "1.1"
+      "version": "2.0"
     },
     {
       "id": "patron-action-session-storage",
       "version": "0.1"
-=======
-      "version": "2.0"
->>>>>>> 34515e81
     }
   ],
   "permissionSets": [
