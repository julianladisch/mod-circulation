{
  "id": "${artifactId}-${version}",
  "name": "Circulation Module",
  "provides": [
    {
      "id": "requests-reports",
      "version": "0.1",
      "handlers": [
        {
          "methods": [
            "GET"
          ],
          "pathPattern": "/circulation/requests-reports/hold-shelf-clearance/{id}",
          "permissionsRequired": [
            "circulation.requests.hold-shelf-clearance-report.get"
          ],
          "modulePermissions": [
            "inventory-storage.items.item.get",
            "inventory-storage.items.collection.get",
            "inventory-storage.holdings.collection.get",
            "inventory-storage.holdings.item.get",
            "inventory-storage.instances.collection.get",
            "inventory-storage.instances.item.get",
            "inventory-storage.service-points.collection.get",
            "inventory-storage.service-points.item.get",
            "circulation-storage.requests.item.get",
            "circulation-storage.requests.collection.get",
            "users.collection.get",
            "users.item.get"
          ]
        }
      ]
    },
    {
      "id": "circulation",
<<<<<<< HEAD
      "version": "7.7",
=======
      "version": "7.6",
>>>>>>> e1f7fe71
      "handlers": [
        {
          "methods": [
            "POST"
          ],
          "pathPattern": "/circulation/check-out-by-barcode",
          "permissionsRequired": [
            "circulation.check-out-by-barcode.post"
          ],
          "modulePermissions": [
            "circulation-storage.loans.item.post",
            "calendar.collection.get",
            "calendar.collection.add",
            "circulation-storage.loans.item.get",
            "circulation-storage.loans.collection.get",
            "circulation.rules.loan-policy.get",
            "circulation.rules.request-policy.get",
            "circulation-storage.requests.collection.get",
            "circulation-storage.requests.item.put",
            "inventory-storage.items.item.put",
            "inventory-storage.items.item.get",
            "inventory-storage.items.collection.get",
            "inventory-storage.locations.item.get",
            "inventory-storage.locations.collection.get",
            "inventory-storage.holdings.collection.get",
            "inventory-storage.holdings.item.get",
            "inventory-storage.instances.collection.get",
            "inventory-storage.instances.item.get",
            "inventory-storage.service-points.collection.get",
            "inventory-storage.service-points.item.get",
            "users.item.get",
            "proxiesfor.collection.get",
            "inventory-storage.material-types.item.get",
            "inventory-storage.material-types.collection.get",
            "circulation-storage.loan-policies.item.get",
            "circulation-storage.request-policies.item.get",
            "circulation-storage.fixed-due-date-schedules.item.get",
            "circulation-storage.fixed-due-date-schedules.collection.get",
            "circulation-storage.patron-notice-policies.item.get",
            "patron-notice.post",
            "circulation.rules.notice-policy.get",
            "configuration.entries.collection.get",
            "users.collection.get",
            "inventory-storage.loan-types.item.get",
            "scheduled-notice-storage.scheduled-notices.item.post"
          ]
        },
        {
          "methods": [
            "POST"
          ],
          "pathPattern": "/circulation/override-check-out-by-barcode",
          "permissionsRequired": [
            "circulation.override-check-out-by-barcode.post"
          ],
          "modulePermissions": [
            "circulation-storage.loans.item.post",
            "circulation-storage.loans.item.get",
            "circulation-storage.loans.collection.get",
            "circulation.rules.loan-policy.get",
            "circulation.rules.request-policy.get",
            "circulation-storage.requests.collection.get",
            "circulation-storage.requests.item.put",
            "inventory-storage.items.item.put",
            "inventory-storage.items.item.get",
            "inventory-storage.items.collection.get",
            "inventory-storage.locations.item.get",
            "inventory-storage.locations.collection.get",
            "inventory-storage.holdings.collection.get",
            "inventory-storage.holdings.item.get",
            "inventory-storage.instances.collection.get",
            "inventory-storage.instances.item.get",
            "inventory-storage.service-points.collection.get",
            "inventory-storage.service-points.item.get",
            "users.item.get",
            "proxiesfor.collection.get",
            "inventory-storage.material-types.item.get",
            "inventory-storage.material-types.collection.get",
            "circulation-storage.loan-policies.item.get",
            "circulation-storage.request-policies.item.get",
            "circulation-storage.fixed-due-date-schedules.item.get",
            "circulation-storage.fixed-due-date-schedules.collection.get",
            "circulation-storage.patron-notice-policies.item.get",
            "patron-notice.post",
            "circulation.rules.notice-policy.get",
            "configuration.entries.collection.get",
            "users.collection.get",
            "inventory-storage.loan-types.item.get",
            "scheduled-notice-storage.scheduled-notices.item.post"
          ]
        },
        {
          "methods": [
            "POST"
          ],
          "pathPattern": "/circulation/check-in-by-barcode",
          "permissionsRequired": [
            "circulation.check-in-by-barcode.post"
          ],
          "modulePermissions": [
            "circulation-storage.loans.item.put",
            "circulation-storage.loans.item.get",
            "circulation-storage.loans.collection.get",
            "circulation.rules.loan-policy.get",
            "circulation.rules.request-policy.get",
            "circulation-storage.requests.collection.get",
            "circulation-storage.requests.item.put",
            "inventory-storage.items.item.put",
            "inventory-storage.items.item.get",
            "inventory-storage.items.collection.get",
            "inventory-storage.locations.item.get",
            "inventory-storage.locations.collection.get",
            "inventory-storage.holdings.collection.get",
            "inventory-storage.holdings.item.get",
            "inventory-storage.instances.collection.get",
            "inventory-storage.instances.item.get",
            "inventory-storage.material-types.item.get",
            "inventory-storage.material-types.collection.get",
            "inventory-storage.service-points.collection.get",
            "inventory-storage.service-points.item.get",
            "users.item.get",
            "users.collection.get",
            "proxiesfor.collection.get",
            "circulation-storage.loan-policies.item.get",
            "circulation-storage.request-policies.item.get",
            "circulation-storage.fixed-due-date-schedules.item.get",
            "circulation-storage.fixed-due-date-schedules.collection.get",
            "circulation-storage.patron-notice-policies.item.get",
            "patron-notice.post",
            "circulation.rules.notice-policy.get",
            "inventory-storage.loan-types.item.get"
          ]
        },
        {
          "methods": [
            "POST"
          ],
          "pathPattern": "/circulation/renew-by-barcode",
          "permissionsRequired": [
            "circulation.renew-by-barcode.post"
          ],
          "modulePermissions": [
            "circulation-storage.loans.item.put",
            "circulation-storage.loans.item.get",
            "circulation-storage.loans.collection.get",
            "circulation.rules.loan-policy.get",
            "circulation.rules.request-policy.get",
            "circulation-storage.requests.collection.get",
            "circulation-storage.requests.item.put",
            "inventory-storage.items.item.put",
            "inventory-storage.items.item.get",
            "inventory-storage.items.collection.get",
            "inventory-storage.locations.item.get",
            "inventory-storage.locations.collection.get",
            "inventory-storage.holdings.collection.get",
            "inventory-storage.holdings.item.get",
            "inventory-storage.instances.collection.get",
            "inventory-storage.instances.item.get",
            "inventory-storage.material-types.item.get",
            "inventory-storage.material-types.collection.get",
            "inventory-storage.service-points.collection.get",
            "inventory-storage.service-points.item.get",
            "users.item.get",
            "users.collection.get",
            "proxiesfor.collection.get",
            "circulation-storage.loan-policies.item.get",
            "circulation-storage.request-policies.item.get",
            "circulation-storage.fixed-due-date-schedules.item.get",
            "circulation-storage.fixed-due-date-schedules.collection.get",
            "calendar.collection.get",
            "circulation.rules.notice-policy.get",
            "circulation-storage.patron-notice-policies.item.get",
            "scheduled-notice-storage.scheduled-notices.collection.delete",
            "scheduled-notice-storage.scheduled-notices.item.post"
          ]
        },
        {
          "methods": [
            "POST"
          ],
          "pathPattern": "/circulation/override-renewal-by-barcode",
          "permissionsRequired": [
            "circulation.override-renewal-by-barcode.post"
          ],
          "modulePermissions": [
            "circulation-storage.loans.item.put",
            "circulation-storage.loans.item.get",
            "circulation-storage.loans.collection.get",
            "circulation.rules.loan-policy.get",
            "circulation.rules.request-policy.get",
            "circulation-storage.requests.collection.get",
            "circulation-storage.requests.item.put",
            "inventory-storage.items.item.put",
            "inventory-storage.items.item.get",
            "inventory-storage.items.collection.get",
            "inventory-storage.locations.item.get",
            "inventory-storage.locations.collection.get",
            "inventory-storage.holdings.collection.get",
            "inventory-storage.holdings.item.get",
            "inventory-storage.instances.collection.get",
            "inventory-storage.instances.item.get",
            "inventory-storage.material-types.item.get",
            "inventory-storage.material-types.collection.get",
            "inventory-storage.service-points.collection.get",
            "inventory-storage.service-points.item.get",
            "users.item.get",
            "users.collection.get",
            "proxiesfor.collection.get",
            "circulation-storage.loan-policies.item.get",
            "circulation-storage.request-policies.item.get",
            "circulation-storage.fixed-due-date-schedules.item.get",
            "circulation-storage.fixed-due-date-schedules.collection.get",
            "configuration.entries.collection.get",
            "circulation.rules.notice-policy.get",
            "circulation-storage.patron-notice-policies.item.get",
            "scheduled-notice-storage.scheduled-notices.collection.delete",
            "scheduled-notice-storage.scheduled-notices.item.post"
          ]
        },
        {
          "methods": [
            "POST"
          ],
          "pathPattern": "/circulation/renew-by-id",
          "permissionsRequired": [
            "circulation.renew-by-id.post"
          ],
          "modulePermissions": [
            "circulation-storage.loans.item.put",
            "circulation-storage.loans.item.get",
            "circulation-storage.loans.collection.get",
            "circulation.rules.loan-policy.get",
            "circulation.rules.request-policy.get",
            "circulation-storage.requests.collection.get",
            "circulation-storage.requests.item.put",
            "inventory-storage.items.item.put",
            "inventory-storage.items.item.get",
            "inventory-storage.items.collection.get",
            "inventory-storage.locations.item.get",
            "inventory-storage.locations.collection.get",
            "inventory-storage.holdings.collection.get",
            "inventory-storage.holdings.item.get",
            "inventory-storage.instances.collection.get",
            "inventory-storage.instances.item.get",
            "inventory-storage.material-types.item.get",
            "inventory-storage.material-types.collection.get",
            "inventory-storage.service-points.collection.get",
            "inventory-storage.service-points.item.get",
            "users.item.get",
            "users.collection.get",
            "proxiesfor.collection.get",
            "circulation-storage.loan-policies.item.get",
            "circulation-storage.request-policies.item.get",
            "circulation-storage.fixed-due-date-schedules.item.get",
            "circulation-storage.fixed-due-date-schedules.collection.get",
            "calendar.collection.get",
            "circulation.rules.notice-policy.get",
            "circulation-storage.patron-notice-policies.item.get",
            "scheduled-notice-storage.scheduled-notices.collection.delete",
            "scheduled-notice-storage.scheduled-notices.item.post"
          ]
        },
        {
          "methods": [
            "GET"
          ],
          "pathPattern": "/circulation/loans",
          "permissionsRequired": [
            "circulation.loans.collection.get"
          ],
          "modulePermissions": [
            "circulation-storage.loans.collection.get",
            "inventory-storage.items.item.get",
            "inventory-storage.items.collection.get",
            "inventory-storage.locations.item.get",
            "inventory-storage.locations.collection.get",
            "inventory-storage.holdings.collection.get",
            "inventory-storage.holdings.item.get",
            "inventory-storage.instances.collection.get",
            "inventory-storage.instances.item.get",
            "inventory-storage.material-types.collection.get",
            "inventory-storage.material-types.item.get",
            "inventory-storage.service-points.collection.get",
            "inventory-storage.service-points.item.get",
            "users.collection.get",
            "users.item.get"
          ]
        },
        {
          "methods": [
            "POST"
          ],
          "pathPattern": "/circulation/loans",
          "permissionsRequired": [
            "circulation.loans.item.post"
          ],
          "modulePermissions": [
            "circulation-storage.loans.item.post",
            "circulation-storage.loans.item.get",
            "circulation-storage.loans.collection.get",
            "circulation.rules.loan-policy.get",
            "circulation.rules.request-policy.get",
            "circulation-storage.requests.collection.get",
            "circulation-storage.requests.item.put",
            "inventory-storage.items.item.put",
            "inventory-storage.items.item.get",
            "inventory-storage.items.collection.get",
            "inventory-storage.locations.item.get",
            "inventory-storage.locations.collection.get",
            "inventory-storage.holdings.collection.get",
            "inventory-storage.holdings.item.get",
            "inventory-storage.instances.collection.get",
            "inventory-storage.instances.item.get",
            "inventory-storage.material-types.collection.get",
            "inventory-storage.material-types.item.get",
            "inventory-storage.service-points.collection.get",
            "inventory-storage.service-points.item.get",
            "users.item.get",
            "proxiesfor.collection.get",
            "inventory-storage.material-types.item.get",
            "circulation-storage.loan-policies.item.get",
            "circulation-storage.request-policies.item.get",
            "circulation-storage.fixed-due-date-schedules.item.get",
            "circulation-storage.fixed-due-date-schedules.collection.get"
          ]
        },
        {
          "methods": [
            "DELETE"
          ],
          "pathPattern": "/circulation/loans",
          "permissionsRequired": [
            "circulation.loans.collection.delete"
          ],
          "modulePermissions": [
            "circulation-storage.loans.collection.delete"
          ]
        },
        {
          "methods": [
            "GET"
          ],
          "pathPattern": "/circulation/loans/{id}",
          "permissionsRequired": [
            "circulation.loans.item.get"
          ],
          "modulePermissions": [
            "circulation-storage.loans.item.get",
            "inventory-storage.items.item.get",
            "inventory-storage.items.collection.get",
            "inventory-storage.locations.item.get",
            "inventory-storage.locations.collection.get",
            "inventory-storage.holdings.collection.get",
            "inventory-storage.holdings.item.get",
            "inventory-storage.instances.collection.get",
            "inventory-storage.instances.item.get",
            "inventory-storage.material-types.collection.get",
            "inventory-storage.material-types.item.get",
            "inventory-storage.service-points.collection.get",
            "inventory-storage.service-points.item.get"
          ]
        },
        {
          "methods": [
            "PUT"
          ],
          "pathPattern": "/circulation/loans/{id}",
          "permissionsRequired": [
            "circulation.loans.item.put"
          ],
          "modulePermissions": [
            "circulation-storage.loans.item.put",
            "circulation-storage.loans.collection.get",
            "circulation.rules.loan-policy.get",
            "circulation.rules.request-policy.get",
            "circulation-storage.requests.item.put",
            "circulation-storage.requests.collection.get",
            "inventory-storage.items.item.get",
            "inventory-storage.items.item.put",
            "inventory-storage.items.collection.get",
            "inventory-storage.locations.item.get",
            "inventory-storage.locations.collection.get",
            "inventory-storage.holdings.collection.get",
            "inventory-storage.holdings.item.get",
            "inventory-storage.instances.collection.get",
            "inventory-storage.instances.item.get",
            "inventory-storage.service-points.collection.get",
            "inventory-storage.service-points.item.get",
            "proxiesfor.collection.get",
            "users.item.get",
            "proxiesfor.collection.get",
            "inventory-storage.material-types.item.get",
            "circulation-storage.loan-policies.item.get",
            "circulation-storage.request-policies.item.get",
            "circulation-storage.fixed-due-date-schedules.item.get",
            "circulation.rules.notice-policy.get",
            "circulation-storage.patron-notice-policies.item.get",
            "scheduled-notice-storage.scheduled-notices.collection.delete",
            "scheduled-notice-storage.scheduled-notices.item.post"
          ]
        },
        {
          "methods": [
            "DELETE"
          ],
          "pathPattern": "/circulation/loans/{id}",
          "permissionsRequired": [
            "circulation.loans.item.delete"
          ],
          "modulePermissions": [
            "circulation-storage.loans.item.delete"
          ]
        },
        {
          "methods": [
            "GET"
          ],
          "pathPattern": "/circulation/rules",
          "permissionsRequired": [
            "circulation.rules.get"
          ],
          "modulePermissions": [
            "circulation-storage.circulation-rules.get"
          ]
        },
        {
          "methods": [
            "PUT"
          ],
          "pathPattern": "/circulation/rules",
          "permissionsRequired": [
            "circulation.rules.put"
          ],
          "modulePermissions": [
            "circulation-storage.circulation-rules.put"
          ]
        },
        {
          "methods": [
            "GET"
          ],
          "pathPattern": "/circulation/rules/loan-policy",
          "permissionsRequired": [
            "circulation.rules.loan-policy.get"
          ],
          "modulePermissions": [
            "circulation-storage.circulation-rules.get"
          ]
        },
        {
          "methods": [
            "GET"
          ],
          "pathPattern": "/circulation/rules/loan-policy-all",
          "permissionsRequired": [
            "circulation.rules.loan-policy-all.get"
          ],
          "modulePermissions": [
            "circulation-storage.circulation-rules.get"
          ]
        },
        {
          "methods": [
            "GET"
          ],
          "pathPattern": "/circulation/rules/request-policy",
          "permissionsRequired": [
            "circulation.rules.request-policy.get"
          ],
          "modulePermissions": [
            "circulation-storage.circulation-rules.get"
          ]
        },
        {
          "methods": [
            "GET"
          ],
          "pathPattern": "/circulation/rules/request-policy-all",
          "permissionsRequired": [
            "circulation.rules.request-policy-all.get"
          ],
          "modulePermissions": [
            "circulation-storage.circulation-rules.get"
          ]
        },
        {
          "methods": [
            "GET"
          ],
          "pathPattern": "/circulation/rules/notice-policy",
          "permissionsRequired": [
            "circulation.rules.notice-policy.get"
          ],
          "modulePermissions": [
            "circulation-storage.circulation-rules.get"
          ]
        },
        {
          "methods": [
            "GET"
          ],
          "pathPattern": "/circulation/rules/notice-policy-all",
          "permissionsRequired": [
            "circulation.rules.notice-policy-all.get"
          ],
          "modulePermissions": [
            "circulation-storage.circulation-rules.get"
          ]
        },
        {
          "methods": [
            "GET"
          ],
          "pathPattern": "/circulation/requests",
          "permissionsRequired": [
            "circulation.requests.collection.get"
          ],
          "modulePermissions": [
            "circulation-storage.requests.item.get",
            "circulation-storage.requests.collection.get",
            "circulation-storage.loans.collection.get",
            "circulation-storage.loans.item.get",
            "inventory-storage.items.collection.get",
            "inventory-storage.items.item.get",
            "inventory-storage.holdings.collection.get",
            "inventory-storage.holdings.item.get",
            "inventory-storage.instances.collection.get",
            "inventory-storage.instances.item.get",
            "inventory-storage.locations.collection.get",
            "inventory-storage.locations.item.get",
            "inventory-storage.service-points.collection.get",
            "inventory-storage.service-points.item.get",
            "users.item.get",
            "users.collection.get",
            "usergroups.collection.get",
            "usergroups.item.get"
          ]
        },
        {
          "methods": [
            "POST"
          ],
          "pathPattern": "/circulation/requests",
          "permissionsRequired": [
            "circulation.requests.item.post"
          ],
          "modulePermissions": [
            "circulation-storage.requests.item.post",
            "inventory-storage.items.item.put",
            "circulation-storage.requests.collection.get",
            "circulation-storage.requests.item.get",
            "circulation-storage.loans.item.put",
            "circulation-storage.loans.collection.get",
            "inventory-storage.items.item.get",
            "inventory-storage.items.collection.get",
            "inventory-storage.holdings.collection.get",
            "inventory-storage.holdings.item.get",
            "inventory-storage.instances.collection.get",
            "inventory-storage.instances.item.get",
            "inventory-storage.locations.collection.get",
            "inventory-storage.locations.item.get",
            "inventory-storage.service-points.collection.get",
            "inventory-storage.service-points.item.get",
            "users.item.get",
            "users.collection.get",
            "usergroups.collection.get",
            "usergroups.item.get",
            "proxiesfor.collection.get",
            "circulation.rules.notice-policy.get",
            "circulation-storage.patron-notice-policies.item.get",
            "patron-notice.post",
            "inventory-storage.loan-types.item.get",
            "calendar.collection.get",
            "scheduled-notice-storage.scheduled-notices.collection.delete",
            "scheduled-notice-storage.scheduled-notices.item.post"
          ]
        },
        {
          "methods": [
            "DELETE"
          ],
          "pathPattern": "/circulation/requests",
          "permissionsRequired": [
            "circulation.requests.collection.delete"
          ],
          "modulePermissions": [
            "circulation-storage.requests.collection.delete"
          ]
        },
        {
          "methods": [
            "GET"
          ],
          "pathPattern": "/circulation/requests/{id}",
          "permissionsRequired": [
            "circulation.requests.item.get"
          ],
          "modulePermissions": [
            "circulation-storage.requests.item.get",
            "circulation-storage.requests.collection.get",
            "circulation-storage.loans.collection.get",
            "circulation-storage.loans.item.get",
            "inventory-storage.items.collection.get",
            "inventory-storage.items.item.get",
            "inventory-storage.holdings.collection.get",
            "inventory-storage.holdings.item.get",
            "inventory-storage.instances.collection.get",
            "inventory-storage.instances.item.get",
            "inventory-storage.locations.collection.get",
            "inventory-storage.locations.item.get",
            "inventory-storage.service-points.collection.get",
            "inventory-storage.service-points.item.get",
            "users.item.get",
            "users.collection.get",
            "usergroups.collection.get",
            "usergroups.item.get"
          ]
        },
        {
          "methods": [
            "PUT"
          ],
          "pathPattern": "/circulation/requests/{id}",
          "permissionsRequired": [
            "circulation.requests.item.put"
          ],
          "modulePermissions": [
            "circulation-storage.requests.item.put",
            "circulation-storage.requests.item.post",
            "inventory-storage.items.item.put",
            "circulation-storage.requests.collection.get",
            "circulation-storage.requests.item.get",
            "circulation-storage.loans.item.put",
            "circulation-storage.loans.collection.get",
            "inventory-storage.items.item.get",
            "inventory-storage.items.collection.get",
            "inventory-storage.holdings.collection.get",
            "inventory-storage.holdings.item.get",
            "inventory-storage.instances.collection.get",
            "inventory-storage.instances.item.get",
            "inventory-storage.locations.collection.get",
            "inventory-storage.locations.item.get",
            "inventory-storage.service-points.collection.get",
            "inventory-storage.service-points.item.get",
            "users.item.get",
            "users.collection.get",
            "usergroups.collection.get",
            "usergroups.item.get",
            "proxiesfor.collection.get",
            "circulation.rules.notice-policy.get",
            "circulation-storage.patron-notice-policies.item.get",
            "patron-notice.post",
            "circulation-storage.cancellation-reasons.item.get",
            "inventory-storage.loan-types.item.get"
          ]
        },
        {
          "methods": [
            "DELETE"
          ],
          "pathPattern": "/circulation/requests/{id}",
          "permissionsRequired": [
            "circulation.requests.item.delete"
          ],
          "modulePermissions": [
            "circulation-storage.requests.item.delete"
          ]
        },
        {
          "methods": [
            "GET"
          ],
          "pathPattern": "/circulation/requests/queue/{id}",
          "permissionsRequired": [
            "circulation.requests.queue.collection.get"
          ],
          "modulePermissions": [
            "circulation-storage.requests.item.get",
            "circulation-storage.requests.collection.get",
            "circulation-storage.loans.collection.get",
            "circulation-storage.loans.item.get",
            "inventory-storage.items.collection.get",
            "inventory-storage.items.item.get",
            "inventory-storage.holdings.collection.get",
            "inventory-storage.holdings.item.get",
            "inventory-storage.instances.collection.get",
            "inventory-storage.instances.item.get",
            "inventory-storage.locations.collection.get",
            "inventory-storage.locations.item.get",
            "inventory-storage.service-points.collection.get",
            "inventory-storage.service-points.item.get",
            "users.item.get",
            "users.collection.get",
            "usergroups.collection.get",
            "usergroups.item.get"
          ]
        },
        {
          "methods": [
            "POST"
          ],
          "pathPattern": "/circulation/requests/instances",
          "permissionsRequired": [
            "circulation.requests.instances.item.post"
          ],
          "modulePermissions": [
            "circulation-storage.requests.item.post",
            "inventory-storage.items.item.put",
            "circulation-storage.requests.collection.get",
            "circulation-storage.requests.item.get",
            "circulation-storage.loans.item.put",
            "circulation-storage.loans.collection.get",
            "inventory-storage.items.item.get",
            "inventory-storage.items.collection.get",
            "inventory-storage.holdings.collection.get",
            "inventory-storage.holdings.item.get",
            "inventory-storage.instances.collection.get",
            "inventory-storage.instances.item.get",
            "inventory-storage.locations.collection.get",
            "inventory-storage.locations.item.get",
            "inventory-storage.service-points.collection.get",
            "inventory-storage.service-points.item.get",
            "users.item.get",
            "users.collection.get",
            "usergroups.collection.get",
            "usergroups.item.get",
            "proxiesfor.collection.get",
            "circulation.rules.notice-policy.get",
            "circulation-storage.patron-notice-policies.item.get",
            "patron-notice.post",
            "inventory-storage.loan-types.item.get",
            "calendar.collection.get"
          ]
        }
      ]
    },
    {
      "id": "_timer",
      "version": "1.0",
      "interfaceType": "system",
      "handlers": [
        {
          "methods": [
            "POST"
          ],
          "pathPattern": "/circulation/scheduled-notices-processing",
          "modulePermissions": [
            "scheduled-notice-storage.scheduled-notices.collection.get",
            "scheduled-notice-storage.scheduled-notices.item.delete",
            "scheduled-notice-storage.scheduled-notices.item.put",
            "circulation-storage.loans.item.get",
            "circulation-storage.loan-policies.item.get",
            "inventory-storage.items.item.get",
            "inventory-storage.locations.item.get",
            "inventory-storage.material-types.item.get",
            "inventory-storage.holdings.item.get",
            "inventory-storage.loan-types.item.get",
            "inventory-storage.service-points.item.get",
            "inventory-storage.instances.item.get",
            "circulation.rules.loan-policy.get",
            "configuration.entries.collection.get",
            "patron-notice.post",
            "users.item.get"
          ],
          "unit": "minute",
          "delay": "5"
        }
      ]
    }
  ],
  "requires": [
    {
      "id": "loan-storage",
      "version": "5.3"
    },
    {
      "id": "circulation-rules-storage",
      "version": "1.0"
    },
    {
      "id": "item-storage",
      "version": "6.1 7.0"
    },
    {
      "id": "instance-storage",
      "version": "4.0 5.0 6.0"
    },
    {
      "id": "holdings-storage",
      "version": "1.3 2.0 3.0"
    },
    {
      "id": "request-storage",
      "version": "3.1"
    },
    {
      "id": "users",
      "version": "14.2 15.0"
    },
    {
      "id": "locations",
      "version": "3.0"
    },
    {
      "id": "material-types",
      "version": "2.0"
    },
    {
      "id": "loan-policy-storage",
      "version": "1.2 2.0"
    },
    {
      "id": "request-policy-storage",
      "version": "1.0"
    },
    {
      "id": "fixed-due-date-schedules-storage",
      "version": "2.0"
    },
    {
      "id": "service-points",
      "version": "3.0"
    },
    {
      "id": "calendar",
      "version": "2.0"
    },
    {
      "id": "patron-notice-policy-storage",
      "version": "0.7"
    },
    {
      "id": "patron-notice",
      "version": "1.0"
    },
    {
      "id": "configuration",
      "version": "2.0"
    },
    {
      "id" : "cancellation-reason-storage",
      "version": "1.1"
    },
    {
      "id": "loan-types",
      "version": "2.2"
    },
    {
      "id": "scheduled-notice-storage",
      "version": "0.1"
    }
  ],
  "permissionSets": [
    {
      "permissionName": "circulation.check-out-by-barcode.post",
      "displayName": "circulation - check out item by barcode",
      "description": "check out an item using barcodes for item and loanee"
    },
    {
      "permissionName": "circulation.override-check-out-by-barcode.post",
      "displayName": "circulation - override item checkout by barcode",
      "description": "override item check out using barcodes for item and loanee"
    },
    {
      "permissionName": "circulation.check-in-by-barcode.post",
      "displayName": "circulation - checkin loan by barcode",
      "description": "checkin a loan using barcodes for item and loanee"
    },
    {
      "permissionName": "circulation.renew-by-barcode.post",
      "displayName": "circulation - renew loan by barcode",
      "description": "renew a loan using barcodes for item and loanee"
    },
    {
      "permissionName": "circulation.renew-by-id.post",
      "displayName": "circulation - renew loan using id",
      "description": "renew a loan using IDs for item and loanee"
    },
    {
      "permissionName": "circulation.override-renewal-by-barcode.post",
      "displayName": "circulation - override renewal by barcode",
      "description": "override renewal using barcodes for item and loanee"
    },
    {
      "permissionName": "circulation.loans.collection.get",
      "displayName": "circulation - get loan collection",
      "description": "get loan collection"
    },
    {
      "permissionName": "circulation.loans.collection.delete",
      "displayName": "circulation - delete entire loan collection",
      "description": "delete entire loan collection"
    },
    {
      "permissionName": "circulation.loans.item.get",
      "displayName": "circulation - get individual loan",
      "description": "get individual loan"
    },
    {
      "permissionName": "circulation.loans.item.post",
      "displayName": "circulation - create individual loan",
      "description": "create individual loan"
    },
    {
      "permissionName": "circulation.loans.item.put",
      "displayName": "circulation - modify loan",
      "description": "modify individual loan"
    },
    {
      "permissionName": "circulation.loans.item.delete",
      "displayName": "circulation - delete individual loan",
      "description": "delete individual loan"
    },
    {
      "permissionName": "circulation.rules.get",
      "displayName": "Circulation - get circulation rules",
      "description": "Get circulation rules"
    },
    {
      "permissionName": "circulation.rules.put",
      "displayName": "Circulation - modify circulation rules",
      "description": "Modify circulation rules"
    },
    {
      "permissionName": "circulation.rules.loan-policy.get",
      "displayName": "Circulation - use circulation rules to get matching loan policy",
      "description": "Apply circulation rules to get matching loan policy"
    },
    {
      "permissionName": "circulation.rules.loan-policy-all.get",
      "displayName": "Circulation - use circulation rules to get all matching loan policies",
      "description": "Apply circulation rules to get all matching loan policies"
    },
    {
      "permissionName": "circulation.rules.request-policy.get",
      "displayName": "Circulation - use circulation rules to get matching request policy",
      "description": "Apply circulation rules to get matching request policy"
    },
    {
      "permissionName": "circulation.rules.request-policy-all.get",
      "displayName": "Circulation - use circulation rules to get all matching request policies",
      "description": "Apply circulation rules to get all matching request policies"
    },
    {
      "permissionName": "circulation.rules.notice-policy.get",
      "displayName": "Circulation - use circulation rules to get matching notice policy",
      "description": "Apply circulation rules to get matching notice policy"
    },
    {
      "permissionName": "circulation.rules.notice-policy-all.get",
      "displayName": "Circulation - use circulation rules to get all matching notice policies",
      "description": "Apply circulation rules to get all matching notice policies"
    },
    {
      "permissionName": "circulation.requests.collection.get",
      "displayName": "circulation - get request collection",
      "description": "get request collection"
    },
    {
      "permissionName": "circulation.requests.collection.delete",
      "displayName": "circulation - delete entire request collection",
      "description": "delete entire request collection"
    },
    {
      "permissionName": "circulation.requests.item.get",
      "displayName": "circulation - get individual request",
      "description": "get individual request"
    },
    {
      "permissionName": "circulation.requests.item.post",
      "displayName": "circulation - create individual requests",
      "description": "create individual request"
    },
    {
      "permissionName": "circulation.requests.item.put",
      "displayName": "circulation - modify request",
      "description": "modify individual request"
    },
    {
      "permissionName": "circulation.requests.item.delete",
      "displayName": "circulation - delete individual request",
      "description": "delete individual request"
    },
    {
      "permissionName": "circulation.requests.queue.collection.get",
      "displayName": "circulation - request queue for an item",
      "description": "get request queue for an item"
    },
    {
      "permissionName": "circulation.requests.instances.item.post",
      "displayName": "circulation - create instance level request",
      "description": "create a request given an instance"
    },
    {
      "permissionName": "circulation.requests.hold-shelf-clearance-report.get",
      "displayName": "circulation - request hold shelf clearance report",
      "description": "get all hold shelf clearance requests to generating a report"
    },
    {
      "permissionName": "circulation.all",
      "displayName": "circulation - all permissions",
      "description": "Entire set of permissions needed to use the circulation",
      "subPermissions": [
        "circulation.check-out-by-barcode.post",
        "circulation.override-check-out-by-barcode.post",
        "circulation.check-in-by-barcode.post",
        "circulation.renew-by-barcode.post",
        "circulation.renew-by-id.post",
        "circulation.override-renewal-by-barcode.post",
        "circulation.loans.collection.get",
        "circulation.loans.item.get",
        "circulation.loans.item.post",
        "circulation.loans.item.put",
        "circulation.loans.item.delete",
        "circulation.loans.collection.delete",
        "circulation.rules.put",
        "circulation.rules.get",
        "circulation.rules.loan-policy.get",
        "circulation.rules.loan-policy-all.get",
        "circulation.rules.request-policy.get",
        "circulation.rules.request-policy-all.get",
        "circulation.rules.notice-policy.get",
        "circulation.rules.notice-policy-all.get",
        "circulation.requests.collection.get",
        "circulation.requests.item.get",
        "circulation.requests.item.post",
        "circulation.requests.item.put",
        "circulation.requests.item.delete",
        "circulation.requests.collection.delete",
        "circulation.requests.queue.collection.get",
        "circulation.requests.instances.item.post",
        "circulation.requests.hold-shelf-clearance-report.get"
      ]
    }
  ],
  "metadata": {
    "containerMemory": "256",
    "databaseConnection": "false"
  },
  "launchDescriptor": {
    "dockerImage": "${artifactId}:${version}",
    "dockerArgs": {
      "HostConfig": { "PortBindings": { "9801/tcp":  [{ "HostPort": "%p" }] } }
    },
    "dockerPull" : false
  }
}<|MERGE_RESOLUTION|>--- conflicted
+++ resolved
@@ -33,11 +33,7 @@
     },
     {
       "id": "circulation",
-<<<<<<< HEAD
       "version": "7.7",
-=======
-      "version": "7.6",
->>>>>>> e1f7fe71
       "handlers": [
         {
           "methods": [
