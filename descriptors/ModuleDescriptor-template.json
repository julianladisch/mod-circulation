{
  "id": "${artifactId}-${version}",
  "name": "Circulation Module",
  "provides": [
    {
      "id": "requests-reports",
      "version": "0.8",
      "handlers": [
        {
          "methods": [
            "GET"
          ],
          "pathPattern": "/circulation/requests-reports/hold-shelf-clearance/{id}",
          "permissionsRequired": [
            "circulation.requests.hold-shelf-clearance-report.get"
          ],
          "modulePermissions": [
            "modperms.circulation.requests.hold-shelf-clearance-report.get"
          ]
        }
      ]
    },
    {
      "id": "inventory-reports",
      "version": "0.4",
      "handlers": [
        {
          "methods": [
            "GET"
          ],
          "pathPattern": "/inventory-reports/items-in-transit",
          "permissionsRequired": [
            "circulation.inventory.items-in-transit-report.get"
          ],
          "modulePermissions": [
            "modperms.inventory.items-in-transit-report.get"
          ]
        }
      ]
    },
    {
      "id": "pick-slips",
      "version": "0.3",
      "handlers": [
        {
          "methods": [
            "GET"
          ],
          "pathPattern": "/circulation/pick-slips/{servicePointId}",
          "permissionsRequired": [
            "circulation.pick-slips.get"
          ],
          "modulePermissions": [
            "modperms.circulation.pick-slips.get"
          ]
        }
      ]
    },
    {
      "id": "request-move",
      "version": "0.7",
      "handlers": [
        {
          "methods": [
            "POST"
          ],
          "pathPattern": "/circulation/requests/{id}/move",
          "permissionsRequired": [
            "circulation.requests.item.move.post"
          ],
          "modulePermissions": [
            "modperms.circulation.requests.item.move.post"
          ]
        }
      ]
    },
    {
      "id": "loan-anonymization",
      "version": "0.1",
      "handlers": [
        {
          "methods": ["POST"],
          "pathPattern": "/loan-anonymization/by-user/{userId}",
          "permissionsRequired": [
            "circulation.loans.collection.anonymize.user.post"
          ],
          "modulePermissions": [
            "modperms.circulation.loans.anonymize"
          ]
        }
      ]
    },
    {
      "id": "declare-item-lost",
      "version": "0.3",
      "handlers": [
        {
          "methods": ["POST"],
          "pathPattern": "/circulation/loans/{id}/declare-item-lost",
          "permissionsRequired": [
            "circulation.loans.declare-item-lost.post"
          ],
          "modulePermissions": [
            "modperms.circulation.loans.declare-item-lost.post"
          ]
        }
      ]
    },
    {
      "id": "change-due-date",
      "version": "0.1",
      "handlers": [
        {
          "methods": ["POST"],
          "pathPattern": "/circulation/loans/{id}/change-due-date",
          "permissionsRequired": [
            "circulation.loans.change-due-date.post",
            "configuration.entries.collection.get"
          ],
          "modulePermissions": [
            "modperms.circulation.loans.change-due-date.post"
          ]
        }
      ]
    },
    {
      "id": "claim-item-returned",
      "version": "0.2",
      "handlers": [
        {
          "methods": ["POST"],
          "pathPattern": "/circulation/loans/{id}/claim-item-returned",
          "permissionsRequired": [
            "circulation.loans.claim-item-returned.post"
          ],
          "modulePermissions": [
            "modperms.circulation.loans.claim-item-returned.post"
          ]
        },
        {
          "methods": ["POST"],
          "pathPattern": "/circulation/loans/{id}/declare-claimed-returned-item-as-missing",
          "permissionsRequired": [
            "circulation.loans.declare-claimed-returned-item-as-missing.post"
          ],
          "modulePermissions": [
            "modperms.circulation.loans.declare-claimed-returned-item-as-missing.post"
          ]
        }
      ]
    },
    {
      "id": "circulation",
<<<<<<< HEAD
      "version": "13.0",
=======
      "version": "12.0",
>>>>>>> 1132cf91
      "handlers": [
        {
          "methods": [
            "POST"
          ],
          "pathPattern": "/circulation/check-out-by-barcode",
          "permissionsRequired": [
            "circulation.check-out-by-barcode.post"
          ],
          "modulePermissions": [
            "modperms.circulation.check-out-by-barcode.post"
          ],
          "permissionsDesired": [
            "circulation.override-patron-block",
            "circulation.override-item-limit-block",
            "circulation.override-item-not-loanable-block"
          ]
        },
        {
          "methods": [
            "POST"
          ],
          "pathPattern": "/circulation/check-in-by-barcode",
          "permissionsRequired": [
            "circulation.check-in-by-barcode.post"
          ],
          "modulePermissions": [
            "modperms.circulation.check-in-by-barcode.post"
          ]
        },
        {
          "methods": [
            "POST"
          ],
          "pathPattern": "/circulation/renew-by-barcode",
          "permissionsRequired": [
            "circulation.renew-by-barcode.post"
          ],
          "modulePermissions": [
            "circulation.renew-loan"
          ],
          "permissionsDesired": [
            "circulation.override-patron-block",
            "circulation.override-renewal-block"
          ]
        },
        {
          "methods": [
            "POST"
          ],
          "pathPattern": "/circulation/renew-by-id",
          "permissionsRequired": [
            "circulation.renew-by-id.post"
          ],
          "modulePermissions": [
            "circulation.renew-loan"
          ]
        },
        {
          "methods": [
            "GET"
          ],
          "pathPattern": "/circulation/loans",
          "permissionsRequired": [
            "circulation.loans.collection.get"
          ],
          "modulePermissions": [
            "modperms.circulation.loans.collection.get"
          ]
        },
        {
          "methods": [
            "POST"
          ],
          "pathPattern": "/circulation/loans",
          "permissionsRequired": [
            "circulation.loans.item.post"
          ],
          "modulePermissions": [
            "modperms.circulation.loans.item.post"
          ]
        },
        {
          "methods": [
            "DELETE"
          ],
          "pathPattern": "/circulation/loans",
          "permissionsRequired": [
            "circulation.loans.collection.delete"
          ],
          "modulePermissions": [
            "circulation-storage.loans.collection.delete"
          ]
        },
        {
          "methods": [
            "GET"
          ],
          "pathPattern": "/circulation/loans/{id}",
          "permissionsRequired": [
            "circulation.loans.item.get"
          ],
          "modulePermissions": [
            "modperms.circulation.loans.item.get"
          ]
        },
        {
          "methods": [
            "PUT"
          ],
          "pathPattern": "/circulation/loans/{id}",
          "permissionsRequired": [
            "circulation.loans.item.put"
          ],
          "modulePermissions": [
            "modperms.circulation.loans.item.put"
          ]
        },
        {
          "methods": [
            "DELETE"
          ],
          "pathPattern": "/circulation/loans/{id}",
          "permissionsRequired": [
            "circulation.loans.item.delete"
          ],
          "modulePermissions": [
            "circulation-storage.loans.item.delete"
          ]
        },
        {
          "methods": [
            "GET"
          ],
          "pathPattern": "/circulation/requests",
          "permissionsRequired": [
            "circulation.requests.collection.get"
          ],
          "modulePermissions": [
            "modperms.circulation.requests.collection.get"
          ]
        },
        {
          "methods": [
            "POST"
          ],
          "pathPattern": "/circulation/requests",
          "permissionsRequired": [
            "circulation.requests.item.post"
          ],
          "permissionsDesired" : [
            "circulation.override-patron-block"
          ],
          "modulePermissions": [
            "modperms.circulation.requests.item.post"
          ]
        },
        {
          "methods": [
            "DELETE"
          ],
          "pathPattern": "/circulation/requests",
          "permissionsRequired": [
            "circulation.requests.collection.delete"
          ],
          "modulePermissions": [
            "circulation-storage.requests.collection.delete"
          ]
        },
        {
          "methods": [
            "GET"
          ],
          "pathPattern": "/circulation/requests/{id}",
          "permissionsRequired": [
            "circulation.requests.item.get"
          ],
          "modulePermissions": [
            "modperms.circulation.requests.item.get"
          ]
        },
        {
          "methods": [
            "PUT"
          ],
          "pathPattern": "/circulation/requests/{id}",
          "permissionsRequired": [
            "circulation.requests.item.put"
          ],
          "modulePermissions": [
            "modperms.circulation.requests.item.put"
          ]
        },
        {
          "methods": [
            "DELETE"
          ],
          "pathPattern": "/circulation/requests/{id}",
          "permissionsRequired": [
            "circulation.requests.item.delete"
          ],
          "modulePermissions": [
            "modperms.circulation.requests.item.delete"
          ]
        },
        {
          "methods": [
            "GET"
          ],
          "pathPattern": "/circulation/requests/queue/item/{id}",
          "permissionsRequired": [
            "circulation.requests.queue.collection.get"
          ],
          "modulePermissions": [
            "modperms.circulation.requests.queue.collection.get"
          ]
        },
        {
          "methods": [
            "POST"
          ],
          "pathPattern": "/circulation/requests/queue/item/{id}/reorder",
          "permissionsRequired": [
            "circulation.requests.queue.reorder.collection.post"
          ],
          "modulePermissions": [
            "modperms.circulation.requests.queue.reorder.collection.post"
          ]
        },
        {
          "methods": [
            "GET"
          ],
          "pathPattern": "/circulation/requests/queue/instance/{id}",
          "permissionsRequired": [
            "circulation.requests.queue.collection.get"
          ],
          "modulePermissions": [
            "modperms.circulation.requests.queue.collection.get"
          ]
        },
        {
          "methods": [
            "POST"
          ],
          "pathPattern": "/circulation/requests/queue/instance/{id}/reorder",
          "permissionsRequired": [
            "circulation.requests.queue.reorder.collection.post"
          ],
          "modulePermissions": [
            "modperms.circulation.requests.queue.reorder.collection.post"
          ]
        },
        {
          "methods": [
            "POST"
          ],
          "pathPattern": "/circulation/requests/instances",
          "permissionsRequired": [
            "circulation.requests.instances.item.post"
          ],
          "modulePermissions": [
            "modperms.circulation.requests.instances.item.post"
          ]
        }
      ]
    },
    {
      "id": "circulation-rules",
      "version": "1.1",
      "handlers": [
        {
          "methods": [
            "GET"
          ],
          "pathPattern": "/circulation/rules",
          "permissionsRequired": [
            "circulation.rules.get"
          ],
          "modulePermissions": [
            "circulation-storage.circulation-rules.get"
          ]
        },
        {
          "methods": [
            "PUT"
          ],
          "pathPattern": "/circulation/rules",
          "permissionsRequired": [
            "circulation.rules.put"
          ],
          "modulePermissions": [
            "circulation-storage.circulation-rules.put"
          ]
        },
        {
          "methods": [
            "GET"
          ],
          "pathPattern": "/circulation/rules/loan-policy",
          "permissionsRequired": [
            "circulation.rules.loan-policy.get"
          ],
          "modulePermissions": [
            "circulation-storage.circulation-rules.get",
            "inventory-storage.locations.item.get"
          ]
        },
        {
          "methods": [
            "GET"
          ],
          "pathPattern": "/circulation/rules/loan-policy-all",
          "permissionsRequired": [
            "circulation.rules.loan-policy-all.get"
          ],
          "modulePermissions": [
            "circulation-storage.circulation-rules.get",
            "inventory-storage.locations.item.get"
          ]
        },
        {
          "methods": [
            "GET"
          ],
          "pathPattern": "/circulation/rules/overdue-fine-policy",
          "permissionsRequired": [
            "circulation.rules.overdue-fine-policy.get"
          ],
          "modulePermissions": [
            "circulation-storage.circulation-rules.get",
            "inventory-storage.locations.item.get"
          ]
        },
        {
          "methods": [
            "GET"
          ],
          "pathPattern": "/circulation/rules/overdue-fine-policy-all",
          "permissionsRequired": [
            "circulation.rules.overdue-fine-policy-all.get"
          ],
          "modulePermissions": [
            "circulation-storage.circulation-rules.get",
            "inventory-storage.locations.item.get"
          ]
        },
        {
          "methods": [
            "GET"
          ],
          "pathPattern": "/circulation/rules/lost-item-policy",
          "permissionsRequired": [
            "circulation.rules.lost-item-policy.get"
          ],
          "modulePermissions": [
            "circulation-storage.circulation-rules.get",
            "inventory-storage.locations.item.get"
          ]
        },
        {
          "methods": [
            "GET"
          ],
          "pathPattern": "/circulation/rules/lost-item-policy-all",
          "permissionsRequired": [
            "circulation.rules.lost-item-all.get"
          ],
          "modulePermissions": [
            "circulation-storage.circulation-rules.get",
            "inventory-storage.locations.item.get"
          ]
        },
        {
          "methods": [
            "GET"
          ],
          "pathPattern": "/circulation/rules/request-policy",
          "permissionsRequired": [
            "circulation.rules.request-policy.get"
          ],
          "modulePermissions": [
            "circulation-storage.circulation-rules.get",
            "inventory-storage.locations.item.get"
          ]
        },
        {
          "methods": [
            "GET"
          ],
          "pathPattern": "/circulation/rules/request-policy-all",
          "permissionsRequired": [
            "circulation.rules.request-policy-all.get"
          ],
          "modulePermissions": [
            "circulation-storage.circulation-rules.get",
            "inventory-storage.locations.item.get"
          ]
        },
        {
          "methods": [
            "GET"
          ],
          "pathPattern": "/circulation/rules/notice-policy",
          "permissionsRequired": [
            "circulation.rules.notice-policy.get"
          ],
          "modulePermissions": [
            "circulation-storage.circulation-rules.get",
            "inventory-storage.locations.item.get"
          ]
        },
        {
          "methods": [
            "GET"
          ],
          "pathPattern": "/circulation/rules/notice-policy-all",
          "permissionsRequired": [
            "circulation.rules.notice-policy-all.get"
          ],
          "modulePermissions": [
            "circulation-storage.circulation-rules.get",
            "inventory-storage.locations.item.get"
          ]
        }
      ]
    },
    {
      "id": "patron-action-session",
      "version": "0.2",
      "handlers": [
        {
          "methods": [
            "POST"
          ],
          "pathPattern": "/circulation/end-patron-action-session",
          "permissionsRequired": [
            "circulation.end-patron-action-session.post"
          ],
          "modulePermissions": [
            "patron-action-session-storage.patron-action-sessions.collection.get",
            "circulation-storage.loans.collection.get",
            "circulation.internal.fetch-items",
            "circulation-storage.loan-policies.collection.get",
            "users.item.get",
            "circulation.rules.notice-policy.get",
            "circulation-storage.patron-notice-policies.item.get",
            "patron-notice.post",
            "patron-action-session-storage.patron-action-sessions.item.delete",
            "pubsub.publish.post"
          ]
        }
      ]
    },
    {
      "id": "_timer",
      "version": "1.0",
      "interfaceType": "system",
      "handlers": [
        {
          "methods": [
            "POST"
          ],
          "pathPattern": "/circulation/notice-session-expiration-by-timeout",
          "modulePermissions": [
            "patron-action-session-storage.expired-session-patron-ids.collection.get",
            "patron-action-session-storage.patron-action-sessions.collection.get",
            "circulation-storage.loans.collection.get",
            "circulation.internal.fetch-items",
            "circulation-storage.loan-policies.collection.get",
            "users.item.get",
            "users.collection.get",
            "circulation-storage.circulation-rules.get",
            "circulation.rules.notice-policy.get",
            "circulation-storage.patron-notice-policies.item.get",
            "patron-notice.post",
            "patron-action-session-storage.patron-action-sessions.item.delete",
            "configuration.entries.collection.get",
            "pubsub.publish.post"
          ],
          "unit": "minute",
          "delay": "3"
        },
        {
          "methods": [
            "POST"
          ],
          "pathPattern": "/circulation/loan-scheduled-notices-processing",
          "modulePermissions": [
            "scheduled-notice-storage.scheduled-notices.collection.get",
            "scheduled-notice-storage.scheduled-notices.item.delete",
            "scheduled-notice-storage.scheduled-notices.item.put",
            "circulation-storage.loans.item.get",
            "circulation-storage.loan-policies.item.get",
            "circulation-storage.loan-policies.collection.get",
            "circulation.internal.fetch-items",
            "circulation.rules.loan-policy.get",
            "configuration.entries.collection.get",
            "patron-notice.post",
            "users.item.get",
            "templates.item.get",
            "pubsub.publish.post",
            "circulation-storage.circulation-rules.get",
            "circulation.rules.notice-policy.get",
            "circulation-storage.fixed-due-date-schedules.item.get",
            "circulation-storage.fixed-due-date-schedules.collection.get",
            "accounts.item.get",
            "accounts.collection.get"
          ],
          "unit": "minute",
          "delay": "5"
        },
        {
          "methods": [
            "POST"
          ],
          "pathPattern": "/circulation/due-date-not-real-time-scheduled-notices-processing",
          "modulePermissions": [
            "scheduled-notice-storage.scheduled-notices.collection.get",
            "scheduled-notice-storage.scheduled-notices.item.delete",
            "scheduled-notice-storage.scheduled-notices.item.put",
            "circulation-storage.loans.item.get",
            "circulation-storage.loan-policies.item.get",
            "circulation-storage.loan-policies.collection.get",
            "circulation-storage.fixed-due-date-schedules.collection.get",
            "circulation.internal.fetch-items",
            "circulation.rules.loan-policy.get",
            "configuration.entries.collection.get",
            "patron-notice.post",
            "users.item.get",
            "templates.item.get",
            "pubsub.publish.post",
            "circulation-storage.circulation-rules.get",
            "circulation.rules.notice-policy.get"
          ],
          "unit": "minute",
          "delay": "2"
        },
        {
          "methods": [
            "POST"
          ],
          "pathPattern": "/circulation/request-scheduled-notices-processing",
          "modulePermissions": [
            "scheduled-notice-storage.scheduled-notices.collection.get",
            "scheduled-notice-storage.scheduled-notices.item.delete",
            "scheduled-notice-storage.scheduled-notices.item.put",
            "circulation.internal.fetch-items",
            "circulation-storage.loans.collection.get",
            "circulation-storage.requests.item.get",
            "patron-notice.post",
            "users.item.get",
            "usergroups.collection.get",
            "configuration.entries.collection.get",
            "pubsub.publish.post",
            "circulation-storage.circulation-rules.get",
            "circulation.rules.notice-policy.get",
            "templates.item.get"
          ],
          "unit": "minute",
          "delay": "2"
        },
        {
          "methods": [
            "POST"
          ],
          "pathPattern": "/circulation/fee-fine-scheduled-notices-processing",
          "modulePermissions": [
            "scheduled-notice-storage.scheduled-notices.item.get",
            "scheduled-notice-storage.scheduled-notices.collection.get",
            "scheduled-notice-storage.scheduled-notices.item.delete",
            "scheduled-notice-storage.scheduled-notices.item.put",
            "configuration.entries.item.get",
            "configuration.entries.collection.get",
            "patron-notice.post",
            "accounts.item.get",
            "accounts.collection.get",
            "feefineactions.item.get",
            "feefineactions.collection.get",
            "circulation.rules.notice-policy.get",
            "circulation-storage.loans.item.get",
            "circulation-storage.loans.collection.get",
            "circulation-storage.circulation-rules.get",
            "circulation.internal.fetch-items",
            "users.item.get",
            "users.collection.get",
            "pubsub.publish.post",
            "templates.item.get"
          ],
          "unit": "minute",
          "delay": "2"
        },
        {
          "methods": [
            "POST"
          ],
          "pathPattern": "/circulation/scheduled-anonymize-processing",
          "modulePermissions": [
            "circulation-storage.loans.item.put",
            "circulation-storage.loans.item.get",
            "circulation-storage.loans.collection.get",
            "circulation-storage.loan-policies.item.get",
            "circulation-storage.loan-policies.collection.get",
            "circulation-storage.circulation-rules.get",
            "circulation-storage.requests.collection.get",
            "circulation-storage.requests.item.put",
            "circulation-storage.request-policies.item.get",
            "circulation-storage.fixed-due-date-schedules.item.get",
            "circulation-storage.fixed-due-date-schedules.collection.get",
            "circulation-storage.patron-notice-policies.item.get",
            "circulation.rules.loan-policy.get",
            "circulation.rules.request-policy.get",
            "circulation.rules.notice-policy.get",
            "inventory-storage.items.item.put",
            "circulation.internal.fetch-items",
            "users.item.get",
            "users.collection.get",
            "proxiesfor.collection.get",
            "configuration.entries.collection.get",
            "scheduled-notice-storage.scheduled-notices.collection.delete",
            "scheduled-notice-storage.scheduled-notices.item.post",
            "patron-notice.post",
            "anonymize-storage-loans.post",
            "accounts.collection.get",
            "feefineactions.collection.get",
            "pubsub.publish.post"
          ],
          "unit": "minute",
          "delay": "60"
        },
        {
          "methods": [
            "POST"
          ],
          "pathPattern": "/circulation/scheduled-age-to-lost",
          "modulePermissions": [
            "circulation-storage.loans.item.put",
            "circulation-storage.loans.item.get",
            "circulation-storage.loans.collection.get",
            "circulation-storage.circulation-rules.get",
            "circulation-storage.patron-notice-policies.collection.get",
            "circulation-storage.patron-notice-policies.item.get",
            "inventory-storage.items.item.put",
            "circulation.internal.fetch-items",
            "lost-item-fees-policies.item.get",
            "lost-item-fees-policies.collection.get",
            "pubsub.publish.post",
            "users.item.get",
            "users.collection.get",
            "scheduled-notice-storage.scheduled-notices.item.post"
          ],
          "unit": "minute",
          "delay": "30"
        },
        {
          "methods": [
            "POST"
          ],
          "pathPattern": "/circulation/scheduled-age-to-lost-fee-charging",
          "modulePermissions": [
            "circulation-storage.loans.item.put",
            "circulation-storage.loans.item.get",
            "circulation-storage.loans.collection.get",
            "inventory-storage.items.item.put",
            "circulation.internal.fetch-items",
            "lost-item-fees-policies.item.get",
            "lost-item-fees-policies.collection.get",
            "owners.collection.get",
            "feefines.collection.get",
            "accounts.item.post",
            "feefineactions.item.post",
            "pubsub.publish.post",
            "users.item.get",
            "users.collection.get",
            "circulation-storage.circulation-rules.get",
            "circulation-storage.patron-notice-policies.item.get",
            "circulation-storage.patron-notice-policies.collection.get",
            "circulation.rules.notice-policy.get",
            "scheduled-notice-storage.scheduled-notices.item.post"
          ],
          "unit": "minute",
          "delay": "35"
        }
      ]
    },
    {
      "id": "circulation-event-handlers",
      "version": "0.1",
      "handlers": [
        {
          "methods": [
            "POST"
          ],
          "pathPattern": "/circulation/handlers/loan-related-fee-fine-closed",
          "permissionsRequired": [
            "pubsub.events.post"
          ],
          "modulePermissions": [
            "modperms.circulation.handlers.loan-related-fee-fine-closed.post"
          ]
        }
      ]
    },
    {
      "id": "_tenant",
      "version": "1.0",
      "interfaceType": "system",
      "handlers": [
        {
          "methods": [
            "POST"
          ],
          "pathPattern": "/_/tenant",
          "modulePermissions": [
            "pubsub.event-types.post",
            "pubsub.publishers.post",
            "pubsub.subscribers.post"
          ]
        },
        {
          "methods": [
            "DELETE"
          ],
          "pathPattern": "/_/tenant"
        }
      ]
    }
  ],
  "requires": [
    {
      "id": "loan-storage",
      "version": "7.1"
    },
    {
      "id": "circulation-rules-storage",
      "version": "1.0"
    },
    {
      "id": "item-storage",
      "version": "8.7 9.0"
    },
    {
      "id": "instance-storage",
      "version": "4.0 5.0 6.0 7.0 8.0"
    },
    {
      "id": "holdings-storage",
      "version": "1.3 2.0 3.0 4.0 5.0"
    },
    {
      "id": "request-storage",
      "version": "4.0"
    },
    {
      "id": "request-storage-batch",
      "version": "1.0"
    },
    {
      "id": "users",
      "version": "14.2 15.0"
    },
    {
      "id": "locations",
      "version": "3.0"
    },
    {
      "id": "material-types",
      "version": "2.0"
    },
    {
      "id": "loan-policy-storage",
      "version": "1.2 2.0"
    },
    {
      "id": "request-policy-storage",
      "version": "1.0"
    },
    {
      "id": "fixed-due-date-schedules-storage",
      "version": "2.0"
    },
    {
      "id": "service-points",
      "version": "3.0"
    },
    {
      "id": "calendar",
      "version": "3.0 4.0"
    },
    {
      "id": "patron-notice-policy-storage",
      "version": "0.11"
    },
    {
      "id": "patron-notice",
      "version": "1.0"
    },
    {
      "id": "configuration",
      "version": "2.0"
    },
    {
      "id" : "cancellation-reason-storage",
      "version": "1.1"
    },
    {
      "id": "loan-types",
      "version": "2.2"
    },
    {
      "id": "scheduled-notice-storage",
      "version": "0.1"
    },
    {
      "id": "feesfines",
      "version": "16.3 17.0"
    },
    {
      "id": "location-units",
      "version": "2.0"
    },
    {
      "id": "patron-action-session-storage",
      "version": "0.1"
    },
    {
      "id": "check-in-storage",
      "version": "0.2"
    },
    {
      "id": "pubsub-event-types",
      "version": "0.1"
    },
    {
      "id": "pubsub-publishers",
      "version": "0.1"
    },
    {
      "id": "pubsub-subscribers",
      "version": "0.1"
    },
    {
      "id": "pubsub-publish",
      "version": "0.1"
    },
    {
      "id": "automated-patron-blocks",
      "version": "0.1"
    },
    {
      "id": "notes",
      "version": "1.0 2.0"
    }
  ],
  "permissionSets": [
    {
      "permissionName": "circulation.requests.queue.reorder.collection.post",
      "displayName": "circulation - reorder queue for an item",
      "description": "change request positions in queue for an item"
    },
    {
      "permissionName": "circulation.check-out-by-barcode.post",
      "displayName": "circulation - check out item by barcode",
      "description": "check out an item using barcodes for item and loanee"
    },
    {
      "permissionName": "circulation.check-in-by-barcode.post",
      "displayName": "circulation - checkin loan by barcode",
      "description": "checkin a loan using barcodes for item and loanee"
    },
    {
      "permissionName": "circulation.renew-by-barcode.post",
      "displayName": "circulation - renew loan by barcode",
      "description": "renew a loan using barcodes for item and loanee"
    },
    {
      "permissionName": "circulation.renew-by-id.post",
      "displayName": "circulation - renew loan using id",
      "description": "renew a loan using IDs for item and loanee"
    },
    {
      "permissionName": "circulation.loans.collection.get",
      "displayName": "circulation - get loan collection",
      "description": "get loan collection"
    },
    {
      "permissionName": "circulation.loans.collection.delete",
      "displayName": "circulation - delete entire loan collection",
      "description": "delete entire loan collection"
    },
    {
      "permissionName": "circulation.loans.item.get",
      "displayName": "circulation - get individual loan",
      "description": "get individual loan"
    },
    {
      "permissionName": "circulation.loans.item.post",
      "displayName": "circulation - create individual loan",
      "description": "create individual loan"
    },
    {
      "permissionName": "circulation.loans.item.put",
      "displayName": "circulation - modify loan",
      "description": "modify individual loan"
    },
    {
      "permissionName": "circulation.loans.collection.anonymize.user.post",
      "displayName": "circulation - anonymize loans",
      "description": "anonymize loans"
    },
    {
      "permissionName": "circulation.loans.item.delete",
      "displayName": "circulation - delete individual loan",
      "description": "delete individual loan"
    },
    {
      "permissionName": "circulation.loans.declare-item-lost.post",
      "displayName": "circulation - declare the loaned item lost",
      "description": "declares the loaned item lost"
    },
    {
      "permissionName": "circulation.loans.change-due-date.post",
      "displayName": "circulation - change loan due date",
      "description": "changes the due date of the loan"
    },
    {
      "permissionName": "circulation.loans.claim-item-returned.post",
      "displayName": "circulation - declare the loaned item as claimed returned",
      "description": "declares the loaned item as claimed returned"
    },
    {
      "permissionName": "circulation.loans.declare-claimed-returned-item-as-missing.post",
      "displayName": "circulation -  declare the claimed returned loaned item as missing",
      "description": "declare the claimed returned loaned item as missing"
    },
    {
      "permissionName": "circulation.rules.get",
      "displayName": "Circulation - get circulation rules",
      "description": "Get circulation rules"
    },
    {
      "permissionName": "circulation.rules.put",
      "displayName": "Circulation - modify circulation rules",
      "description": "Modify circulation rules"
    },
    {
      "permissionName": "circulation.rules.loan-policy.get",
      "displayName": "Circulation - use circulation rules to get matching loan policy",
      "description": "Apply circulation rules to get matching loan policy"
    },
    {
      "permissionName": "circulation.rules.loan-policy-all.get",
      "displayName": "Circulation - use circulation rules to get all matching loan policies",
      "description": "Apply circulation rules to get all matching loan policies"
    },
    {
      "permissionName": "circulation.rules.request-policy.get",
      "displayName": "Circulation - use circulation rules to get matching request policy",
      "description": "Apply circulation rules to get matching request policy"
    },
    {
      "permissionName": "circulation.rules.request-policy-all.get",
      "displayName": "Circulation - use circulation rules to get all matching request policies",
      "description": "Apply circulation rules to get all matching request policies"
    },
    {
      "permissionName": "circulation.rules.notice-policy.get",
      "displayName": "Circulation - use circulation rules to get matching notice policy",
      "description": "Apply circulation rules to get matching notice policy"
    },
    {
      "permissionName": "circulation.rules.notice-policy-all.get",
      "displayName": "Circulation - use circulation rules to get all matching notice policies",
      "description": "Apply circulation rules to get all matching notice policies"
    },
    {
      "permissionName": "circulation.requests.collection.get",
      "displayName": "circulation - get request collection",
      "description": "get request collection"
    },
    {
      "permissionName": "circulation.requests.collection.delete",
      "displayName": "circulation - delete entire request collection",
      "description": "delete entire request collection"
    },
    {
      "permissionName": "circulation.requests.item.get",
      "displayName": "circulation - get individual request",
      "description": "get individual request"
    },
    {
      "permissionName": "circulation.requests.item.post",
      "displayName": "circulation - create individual requests",
      "description": "create individual request"
    },
    {
      "permissionName": "circulation.requests.item.put",
      "displayName": "circulation - modify request",
      "description": "modify individual request"
    },
    {
      "permissionName": "circulation.requests.item.delete",
      "displayName": "circulation - delete individual request",
      "description": "delete individual request"
    },
    {
      "permissionName": "circulation.requests.item.move.post",
      "displayName": "circulation - move individual requests to another item",
      "description": "move individual request to another item"
    },
    {
      "permissionName": "circulation.requests.queue.collection.get",
      "displayName": "circulation - request queue for an item",
      "description": "get request queue for an item"
    },
    {
      "permissionName": "circulation.requests.instances.item.post",
      "displayName": "circulation - create instance level request",
      "description": "create a request given an instance"
    },
    {
      "permissionName": "circulation.requests.hold-shelf-clearance-report.get",
      "displayName": "circulation - request hold shelf clearance report",
      "description": "get all hold shelf clearance requests to generating a report"
    },
    {
      "permissionName": "circulation.inventory.items-in-transit-report.get",
      "displayName": "circulation - items in transit report",
      "description": "get all items in transit to generating a report"
    },
    {
      "permissionName": "circulation.pick-slips.get",
      "displayName": "circulation - pick slips",
      "description": "get items for pick slips generation"
    },
    {
      "permissionName": "circulation.end-patron-action-session.post",
      "displayName": "circulation - end patron action session",
      "description": "end patron action session"
    },
    {
      "permissionName": "circulation.all",
      "displayName": "circulation - all permissions",
      "description": "Entire set of permissions needed to use the circulation",
      "subPermissions": [
        "circulation.check-out-by-barcode.post",
        "circulation.check-in-by-barcode.post",
        "circulation.renew-by-barcode.post",
        "circulation.renew-by-id.post",
        "circulation.loans.collection.get",
        "circulation.loans.item.get",
        "circulation.loans.item.post",
        "circulation.loans.item.put",
        "circulation.loans.item.delete",
        "circulation.loans.collection.delete",
        "circulation.loans.change-due-date.post",
        "circulation.loans.claim-item-returned.post",
        "circulation.loans.declare-claimed-returned-item-as-missing.post",
        "circulation.rules.put",
        "circulation.rules.get",
        "circulation.rules.loan-policy.get",
        "circulation.rules.loan-policy-all.get",
        "circulation.rules.request-policy.get",
        "circulation.rules.request-policy-all.get",
        "circulation.rules.notice-policy.get",
        "circulation.rules.notice-policy-all.get",
        "circulation.requests.collection.get",
        "circulation.requests.item.get",
        "circulation.requests.item.post",
        "circulation.requests.item.put",
        "circulation.requests.item.delete",
        "circulation.requests.item.move.post",
        "circulation.requests.collection.delete",
        "circulation.requests.queue.collection.get",
        "circulation.requests.queue.reorder.collection.post",
        "circulation.requests.instances.item.post",
        "circulation.requests.hold-shelf-clearance-report.get",
        "circulation.inventory.items-in-transit-report.get",
        "circulation.pick-slips.get"
      ]
    },
    {
      "permissionName": "modperms.circulation.requests.hold-shelf-clearance-report.get",
      "displayName" : "module permissions for one op",
      "description" : "to reduce X-Okapi-Token size",
      "subPermissions": [
        "circulation.internal.fetch-items",
        "circulation-storage.requests.item.get",
        "circulation-storage.requests.collection.get",
        "users.collection.get",
        "users.item.get"
      ],
      "visible": false
    },
    {
      "permissionName": "modperms.circulation.handlers.loan-related-fee-fine-closed.post",
      "displayName" : "module permissions for one op",
      "description" : "to reduce X-Okapi-Token size",
      "subPermissions": [
        "circulation-storage.loans.item.get",
        "circulation-storage.loans.item.put",
        "inventory-storage.items.item.get",
        "inventory-storage.items.item.put",
        "circulation.internal.fetch-items",
        "lost-item-fees-policies.item.get",
        "accounts.collection.get",
        "users.item.get"
      ],
      "visible": false
    },
    {
      "permissionName": "modperms.circulation.requests.item.move.post",
      "displayName" : "module permissions for one op",
      "description" : "to reduce X-Okapi-Token size",
      "subPermissions": [
        "circulation-storage.requests.item.put",
        "circulation-storage.requests.item.post",
        "circulation-storage.request-batch.item.post",
        "circulation-storage.requests.collection.get",
        "circulation-storage.requests.item.get",
        "circulation-storage.request-policies.item.get",
        "circulation-storage.loans.item.put",
        "circulation-storage.loans.collection.get",
        "circulation-storage.circulation-rules.get",
        "circulation-storage.patron-notice-policies.item.get",
        "circulation-storage.cancellation-reasons.item.get",
        "circulation.rules.notice-policy.get",
        "circulation.internal.apply-rules",
        "inventory-storage.items.item.put",
        "circulation.internal.fetch-items",
        "users.item.get",
        "users.collection.get",
        "usergroups.collection.get",
        "usergroups.item.get",
        "proxiesfor.collection.get",
        "patron-notice.post",
        "configuration.entries.collection.get",
        "calendar.opening-hours.collection.get",
        "pubsub.publish.post"
      ],
      "visible": false
    },
    {
      "permissionName": "modperms.circulation.check-out-by-barcode.post",
      "displayName" : "module permissions for one op",
      "description" : "to reduce X-Okapi-Token size",
      "subPermissions": [
        "calendar.opening-hours.collection.get",
        "circulation-storage.loans.item.post",
        "circulation-storage.loans.item.get",
        "circulation-storage.loans.collection.get",
        "circulation-storage.loan-policies.item.get",
        "circulation-storage.loan-policies.collection.get",
        "circulation-storage.circulation-rules.get",
        "circulation-storage.patron-notice-policies.item.get",
        "circulation-storage.request-batch.item.post",
        "circulation-storage.request-policies.item.get",
        "circulation-storage.requests.collection.get",
        "circulation-storage.requests.item.put",
        "circulation-storage.fixed-due-date-schedules.item.get",
        "circulation-storage.fixed-due-date-schedules.collection.get",
        "circulation.rules.overdue-fine-policy.get",
        "circulation.rules.lost-item-policy.get",
        "circulation.rules.loan-policy.get",
        "circulation.rules.request-policy.get",
        "inventory-storage.items.item.put",
        "circulation.internal.fetch-items",
        "users.item.get",
        "users.collection.get",
        "usergroups.collection.get",
        "usergroups.item.get",
        "proxiesfor.collection.get",
        "configuration.entries.collection.get",
        "scheduled-notice-storage.scheduled-notices.item.post",
        "patron-action-session-storage.patron-action-sessions.item.post",
        "overdue-fines-policies.item.get",
        "overdue-fines-policies.collection.get",
        "lost-item-fees-policies.item.get",
        "lost-item-fees-policies.collection.get",
        "pubsub.publish.post"
      ],
      "visible": false
    },
    {
      "permissionName": "modperms.circulation.check-in-by-barcode.post",
      "displayName" : "module permissions for one op",
      "description" : "to reduce X-Okapi-Token size",
      "subPermissions": [
        "circulation-storage.loans.item.put",
        "circulation-storage.loans.item.get",
        "circulation-storage.loans.collection.get",
        "circulation-storage.loan-policies.item.get",
        "circulation-storage.loan-policies.collection.get",
        "circulation-storage.circulation-rules.get",
        "circulation-storage.requests.collection.get",
        "circulation-storage.requests.item.put",
        "circulation-storage.request-policies.item.get",
        "circulation-storage.fixed-due-date-schedules.item.get",
        "circulation-storage.fixed-due-date-schedules.collection.get",
        "circulation-storage.patron-notice-policies.item.get",
        "circulation.rules.notice-policy.get",
        "circulation.rules.loan-policy.get",
        "circulation.rules.request-policy.get",
        "inventory-storage.items.item.put",
        "circulation.internal.fetch-items",
        "users.item.get",
        "users.collection.get",
        "addresstypes.item.get",
        "proxiesfor.collection.get",
        "patron-notice.post",
        "patron-action-session-storage.patron-action-sessions.item.post",
        "feefines.collection.get",
        "feefines.item.post",
        "feefineactions.collection.get",
        "feefineactions.item.post",
        "owners.collection.get",
        "check-in-storage.check-ins.item.post",
        "overdue-fines-policies.item.get",
        "lost-item-fees-policies.item.get",
        "accounts.item.put",
        "accounts.collection.get",
        "accounts.item.post",
        "pubsub.publish.post",
        "scheduled-notice-storage.scheduled-notices.item.delete",
        "scheduled-notice-storage.scheduled-notices.collection.delete",
        "scheduled-notice-storage.scheduled-notices.item.post",
        "accounts.refund.post",
        "accounts.cancel.post",
        "configuration.entries.collection.get",
        "calendar.opening-hours.collection.get"
      ],
      "visible": false
    },
    {
      "permissionName": "circulation.renew-loan",
      "displayName" : "Renew a loan",
      "description" : "Permissions needed to renew a loan",
      "subPermissions": [
        "circulation-storage.loans.item.put",
        "circulation-storage.loans.item.get",
        "circulation-storage.loans.collection.get",
        "circulation-storage.loan-policies.item.get",
        "circulation-storage.loan-policies.collection.get",
        "circulation-storage.circulation-rules.get",
        "circulation-storage.requests.collection.get",
        "circulation-storage.requests.item.put",
        "circulation-storage.request-policies.item.get",
        "circulation-storage.fixed-due-date-schedules.item.get",
        "circulation-storage.fixed-due-date-schedules.collection.get",
        "circulation-storage.patron-notice-policies.item.get",
        "circulation.rules.loan-policy.get",
        "circulation.rules.request-policy.get",
        "circulation.rules.notice-policy.get",
        "inventory-storage.items.item.put",
        "circulation.internal.fetch-items",
        "users.item.get",
        "users.collection.get",
        "proxiesfor.collection.get",
        "calendar.opening-hours.collection.get",
        "configuration.entries.collection.get",
        "scheduled-notice-storage.scheduled-notices.collection.delete",
        "scheduled-notice-storage.scheduled-notices.item.post",
        "patron-notice.post",
        "feefines.collection.get",
        "feefines.item.post",
        "feefineactions.item.post",
        "owners.collection.get",
        "accounts.item.post",
        "pubsub.publish.post",
        "automated-patron-blocks.collection.get",
        "scheduled-notice-storage.scheduled-notices.item.delete",
        "overdue-fines-policies.item.get",
        "lost-item-fees-policies.item.get"
      ],
      "visible": false
    },
    {
      "permissionName": "modperms.circulation.loans.anonymize",
      "displayName" : "module permissions for one op",
      "description" : "to reduce X-Okapi-Token size",
      "subPermissions": [
        "circulation-storage.loans.item.put",
        "circulation-storage.loans.item.get",
        "circulation-storage.loans.collection.get",
        "circulation-storage.loan-policies.item.get",
        "circulation-storage.loan-policies.collection.get",
        "circulation-storage.circulation-rules.get",
        "circulation-storage.request-policies.item.get",
        "circulation-storage.requests.collection.get",
        "circulation-storage.requests.item.put",
        "circulation-storage.fixed-due-date-schedules.item.get",
        "circulation-storage.fixed-due-date-schedules.collection.get",
        "circulation-storage.patron-notice-policies.item.get",
        "circulation.rules.loan-policy.get",
        "circulation.rules.request-policy.get",
        "inventory-storage.items.item.put",
        "circulation.internal.fetch-items",
        "users.item.get",
        "users.collection.get",
        "proxiesfor.collection.get",
        "configuration.entries.collection.get",
        "circulation.rules.notice-policy.get",
        "scheduled-notice-storage.scheduled-notices.collection.delete",
        "scheduled-notice-storage.scheduled-notices.item.post",
        "patron-notice.post",
        "anonymize-storage-loans.post",
        "feefineactions.collection.get",
        "pubsub.publish.post"
      ],
      "visible": false
    },
    {
      "permissionName": "modperms.circulation.loans.item.post",
      "displayName" : "module permissions for one op",
      "description" : "to reduce X-Okapi-Token size",
      "subPermissions": [
        "circulation-storage.loans.item.post",
        "circulation-storage.loans.item.get",
        "circulation-storage.loans.collection.get",
        "circulation-storage.loan-policies.item.get",
        "circulation-storage.loan-policies.collection.get",
        "circulation-storage.circulation-rules.get",
        "circulation-storage.requests.collection.get",
        "circulation-storage.requests.item.put",
        "circulation-storage.request-policies.item.get",
        "circulation-storage.fixed-due-date-schedules.item.get",
        "circulation-storage.fixed-due-date-schedules.collection.get",
        "circulation.rules.loan-policy.get",
        "circulation.rules.request-policy.get",
        "inventory-storage.items.item.put",
        "circulation.internal.fetch-items",
        "users.item.get",
        "proxiesfor.collection.get",
        "pubsub.publish.post"
      ],
      "visible": false
    },
    {
      "permissionName": "modperms.circulation.loans.collection.get",
      "displayName" : "module permissions for one op",
      "description" : "to reduce X-Okapi-Token size",
      "subPermissions": [
        "circulation-storage.loans.collection.get",
        "circulation-storage.loan-policies.item.get",
        "circulation-storage.loan-policies.collection.get",
        "circulation.internal.fetch-items",
        "users.collection.get",
        "users.item.get",
        "accounts.collection.get",
        "usergroups.collection.get",
        "usergroups.item.get",
        "feefineactions.collection.get",
        "feefineactions.item.get",
        "overdue-fines-policies.collection.get",
        "lost-item-fees-policies.collection.get"
      ],
      "visible": false
    },
    {
      "permissionName": "modperms.circulation.loans.item.get",
      "displayName" : "module permissions for one op",
      "description" : "to reduce X-Okapi-Token size",
      "subPermissions": [
        "circulation-storage.loans.item.get",
        "circulation-storage.loan-policies.item.get",
        "circulation-storage.loan-policies.collection.get",
        "circulation.internal.fetch-items",
        "accounts.collection.get",
        "usergroups.collection.get",
        "usergroups.item.get",
        "overdue-fines-policies.collection.get",
        "lost-item-fees-policies.collection.get"
      ],
      "visible": false
    },
    {
      "permissionName": "modperms.circulation.requests.collection.get",
      "displayName": "module permissions for one op",
      "description": "to reduce X-Okapi-Token size",
      "subPermissions": [
        "circulation-storage.requests.item.get",
        "circulation-storage.requests.collection.get",
        "circulation-storage.loans.collection.get",
        "circulation-storage.loans.item.get",
        "circulation.internal.fetch-items",
        "users.item.get",
        "users.collection.get",
        "usergroups.collection.get",
        "usergroups.item.get"
      ],
      "visible": false
    },
    {
      "permissionName": "modperms.circulation.requests.item.post",
      "displayName": "module permissions for one op",
      "description": "to reduce X-Okapi-Token size",
      "subPermissions": [
        "circulation-storage.loans.item.put",
        "circulation-storage.loans.collection.get",
        "circulation-storage.loans.item.get",
        "circulation-storage.loan-policies.item.get",
        "circulation-storage.circulation-rules.get",
        "circulation-storage.requests.item.post",
        "circulation-storage.requests.collection.get",
        "circulation-storage.requests.item.get",
        "circulation-storage.requests.item.put",
        "circulation-storage.request-policies.item.get",
        "circulation-storage.request-batch.item.post",
        "circulation-storage.patron-notice-policies.item.get",
        "circulation.rules.loan-policy.get",
        "circulation.rules.notice-policy.get",
        "circulation.rules.request-policy.get",
        "circulation.internal.fetch-items",
        "inventory-storage.items.item.put",
        "users.item.get",
        "users.collection.get",
        "usergroups.collection.get",
        "usergroups.item.get",
        "proxiesfor.collection.get",
        "patron-notice.post",
        "calendar.opening-hours.collection.get",
        "scheduled-notice-storage.scheduled-notices.collection.delete",
        "scheduled-notice-storage.scheduled-notices.item.post",
        "configuration.entries.collection.get",
        "manualblocks.collection.get",
        "pubsub.publish.post",
        "automated-patron-blocks.collection.get"
      ],
      "visible": false
    },
    {
      "permissionName": "modperms.circulation.requests.item.get",
      "displayName": "module permissions for one op",
      "description": "to reduce X-Okapi-Token size",
      "subPermissions": [
        "circulation-storage.requests.item.get",
        "circulation-storage.requests.collection.get",
        "circulation-storage.loans.collection.get",
        "circulation-storage.loans.item.get",
        "circulation.internal.fetch-items",
        "users.item.get",
        "users.collection.get",
        "usergroups.collection.get",
        "usergroups.item.get"
      ],
      "visible": false
    },
    {
      "permissionName": "modperms.circulation.requests.item.delete",
      "displayName": "module permissions for one op",
      "description": "to reduce X-Okapi-Token size",
      "subPermissions": [
        "circulation-storage.requests.item.get",
        "circulation-storage.requests.collection.get",
        "circulation-storage.loans.collection.get",
        "circulation-storage.loans.item.get",
        "circulation.internal.fetch-items",
        "users.item.get",
        "users.collection.get",
        "usergroups.collection.get",
        "usergroups.item.get",
        "circulation-storage.requests.item.delete",
        "circulation-storage.request-batch.item.post"
      ],
      "visible": false
    },
    {
      "permissionName": "modperms.circulation.requests.item.put",
      "displayName": "module permissions for one op",
      "description": "to reduce X-Okapi-Token size",
      "subPermissions": [
        "calendar.opening-hours.collection.get",
        "circulation-storage.loan-policies.item.get",
        "circulation-storage.loans.item.get",
        "circulation-storage.loans.item.put",
        "circulation-storage.loans.collection.get",
        "circulation-storage.circulation-rules.get",
        "circulation-storage.requests.item.put",
        "circulation-storage.requests.item.post",
        "circulation-storage.request-batch.item.post",
        "circulation-storage.request-policies.item.get",
        "circulation-storage.requests.collection.get",
        "circulation-storage.requests.item.get",
        "circulation-storage.patron-notice-policies.item.get",
        "circulation-storage.cancellation-reasons.item.get",
        "circulation.rules.loan-policy.get",
        "circulation.rules.request-policy.get",
        "circulation.rules.notice-policy.get",
        "inventory-storage.items.item.put",
        "circulation.internal.fetch-items",
        "users.item.get",
        "users.collection.get",
        "usergroups.collection.get",
        "usergroups.item.get",
        "proxiesfor.collection.get",
        "patron-notice.post",
        "configuration.entries.collection.get",
        "scheduled-notice-storage.scheduled-notices.collection.delete",
        "scheduled-notice-storage.scheduled-notices.item.post",
        "pubsub.publish.post"
      ],
      "visible": false
    },
    {
      "permissionName": "modperms.circulation.requests.queue.collection.get",
      "displayName": "module permissions for one op",
      "description": "to reduce X-Okapi-Token size",
      "subPermissions": [
        "circulation-storage.requests.item.get",
        "circulation-storage.requests.collection.get",
        "circulation-storage.loans.collection.get",
        "circulation-storage.loans.item.get",
        "circulation.internal.fetch-items",
        "users.item.get",
        "users.collection.get",
        "usergroups.collection.get",
        "usergroups.item.get"
      ],
      "visible": false
    },
    {
      "permissionName": "modperms.circulation.requests.queue.reorder.collection.post",
      "displayName": "module permissions for one op",
      "description": "to reduce X-Okapi-Token size",
      "subPermissions": [
        "circulation-storage.requests.item.get",
        "circulation-storage.request-batch.item.post",
        "circulation-storage.requests.collection.get",
        "circulation-storage.loans.collection.get",
        "circulation-storage.loans.item.get",
        "circulation.internal.fetch-items",
        "users.item.get",
        "users.collection.get",
        "usergroups.collection.get",
        "usergroups.item.get",
        "pubsub.publish.post"
      ],
      "visible": false
    },
    {
      "permissionName": "modperms.circulation.requests.instances.item.post",
      "displayName": "module permissions for one op",
      "description": "to reduce X-Okapi-Token size",
      "subPermissions": [
        "circulation-storage.loan-policies.item.get",
        "circulation-storage.loans.item.get",
        "circulation-storage.loans.item.put",
        "circulation-storage.loans.collection.get",
        "circulation-storage.circulation-rules.get",
        "circulation-storage.requests.item.post",
        "circulation-storage.requests.item.put",
        "circulation-storage.requests.collection.get",
        "circulation-storage.requests.item.get",
        "circulation-storage.request-batch.item.post",
        "circulation-storage.request-policies.item.get",
        "circulation-storage.patron-notice-policies.item.get",
        "circulation.rules.loan-policy.get",
        "circulation.rules.request-policy.get",
        "circulation.rules.notice-policy.get",
        "inventory-storage.items.item.put",
        "circulation.internal.fetch-items",
        "users.item.get",
        "users.collection.get",
        "usergroups.collection.get",
        "usergroups.item.get",
        "proxiesfor.collection.get",
        "patron-notice.post",
        "calendar.opening-hours.collection.get",
        "configuration.entries.collection.get",
        "scheduled-notice-storage.scheduled-notices.collection.delete",
        "scheduled-notice-storage.scheduled-notices.item.post",
        "manualblocks.collection.get",
        "automated-patron-blocks.collection.get",
        "pubsub.publish.post"
      ],
      "visible": false
    },
    {
      "permissionName": "modperms.circulation.loans.declare-item-lost.post",
      "displayName": "module permissions for one op",
      "description": "to reduce X-Okapi-Token size",
      "subPermissions": [
        "circulation-storage.loans.item.get",
        "circulation-storage.loans.item.put",
        "inventory-storage.items.item.put",
        "circulation.internal.fetch-items",
        "lost-item-fees-policies.item.get",
        "owners.collection.get",
        "feefines.collection.get",
        "accounts.item.post",
        "users.item.get",
        "feefineactions.item.post",
        "pubsub.publish.post",
        "note.types.collection.get",
        "notes.item.post",
        "notes.domain.all"
      ],
      "visible": false
    },
    {
      "permissionName": "modperms.circulation.loans.change-due-date.post",
      "displayName": "module permissions for one op",
      "description": "to reduce X-Okapi-Token size",
      "subPermissions": [
        "circulation.rules.loan-policy.get",
        "circulation.rules.notice-policy.get",
        "circulation-storage.loan-policies.item.get",
        "circulation-storage.loans.item.get",
        "circulation-storage.loans.item.put",
        "circulation-storage.patron-notice-policies.item.get",
        "inventory-storage.items.item.put",
        "circulation.internal.fetch-items",
        "scheduled-notice-storage.scheduled-notices.collection.delete",
        "scheduled-notice-storage.scheduled-notices.item.post",
        "users.item.get",
        "pubsub.publish.post",
        "patron-notice.post"
      ],
      "visible": false
    },
    {
      "permissionName": "modperms.circulation.loans.claim-item-returned.post",
      "displayName": "module permissions for one op",
      "description": "to reduce X-Okapi-Token size",
      "subPermissions": [
        "circulation-storage.loans.item.get",
        "circulation-storage.loans.item.put",
        "inventory-storage.items.item.put",
        "circulation.internal.fetch-items",
        "users.item.get",
        "notes.collection.get",
        "notes.item.post",
        "note.types.collection.get",
        "pubsub.publish.post"
      ],
      "visible": false
    },
    {
      "permissionName": "modperms.circulation.loans.declare-claimed-returned-item-as-missing.post",
      "displayName": "module permissions for one op",
      "description": "to reduce X-Okapi-Token size",
      "subPermissions": [
        "circulation-storage.loans.item.get",
        "circulation-storage.loans.item.put",
        "inventory-storage.items.item.put",
        "circulation.internal.fetch-items",
        "users.item.get",
        "notes.item.post",
        "note.types.collection.get",
        "notes.domain.all",
        "pubsub.publish.post"
      ],
      "visible": false
    },
    {
      "permissionName": "modperms.circulation.loans.item.put",
      "displayName": "module permissions for one op",
      "description": "to reduce X-Okapi-Token size",
      "subPermissions": [
        "circulation-storage.loans.item.put",
        "circulation-storage.loans.collection.get",
        "circulation-storage.loan-policies.item.get",
        "circulation-storage.loan-policies.collection.get",
        "circulation-storage.circulation-rules.get",
        "circulation-storage.request-policies.item.get",
        "circulation-storage.requests.item.put",
        "circulation-storage.requests.collection.get",
        "circulation-storage.fixed-due-date-schedules.item.get",
        "circulation-storage.patron-notice-policies.item.get",
        "circulation.rules.loan-policy.get",
        "circulation.rules.request-policy.get",
        "circulation.rules.notice-policy.get",
        "inventory-storage.items.item.put",
        "circulation.internal.fetch-items",
        "proxiesfor.collection.get",
        "proxiesfor.collection.get",
        "users.item.get",
        "scheduled-notice-storage.scheduled-notices.collection.delete",
        "scheduled-notice-storage.scheduled-notices.item.post",
        "pubsub.publish.post",
        "configuration.entries.collection.get",
        "patron-notice.post"
      ],
      "visible": false
    },
    {
      "permissionName": "modperms.inventory.items-in-transit-report.get",
      "displayName": "module permissions for one op",
      "description": "to reduce X-Okapi-Token size",
      "subPermissions": [
        "circulation.internal.fetch-items",
        "circulation-storage.requests.item.get",
        "circulation-storage.requests.collection.get",
        "circulation-storage.loans.collection.get",
        "circulation-storage.loans.item.get"
      ],
      "visible": false
    },
    {
      "permissionName": "modperms.circulation.pick-slips.get",
      "displayName": "module permissions for one op",
      "description": "to reduce X-Okapi-Token size",
      "subPermissions": [
        "circulation.internal.fetch-items",
        "circulation-storage.requests.item.get",
        "circulation-storage.requests.collection.get",
        "users.item.get",
        "users.collection.get",
        "addresstypes.item.get",
        "addresstypes.collection.get"
      ],
      "visible": false
    },
    {
      "permissionName": "circulation.internal.fetch-items",
      "displayName" : "Fetch item(s)",
      "description" : "Internal permission set for fetching item(s)",
      "subPermissions": [
        "inventory-storage.items.item.get",
        "inventory-storage.items.collection.get",
        "inventory-storage.holdings.item.get",
        "inventory-storage.holdings.collection.get",
        "inventory-storage.instances.item.get",
        "inventory-storage.instances.collection.get",
        "inventory-storage.material-types.item.get",
        "inventory-storage.material-types.collection.get",
        "inventory-storage.loan-types.item.get",
        "inventory-storage.loan-types.collection.get",
        "inventory-storage.service-points.item.get",
        "inventory-storage.service-points.collection.get",
        "inventory-storage.locations.item.get",
        "inventory-storage.locations.collection.get",
        "inventory-storage.location-units.libraries.item.get",
        "inventory-storage.location-units.libraries.collection.get",
        "inventory-storage.location-units.campuses.item.get",
        "inventory-storage.location-units.campuses.collection.get",
        "inventory-storage.location-units.institutions.item.get",
        "inventory-storage.location-units.institutions.collection.get"
      ],
      "visible": false
    },
    {
      "permissionName": "circulation.internal.apply-rules",
      "displayName" : "Apply circulation rules",
      "description" : "Internal permission set for applying circulation rules",
      "subPermissions": [
        "circulation.rules.loan-policy.get",
        "circulation-storage.loan-policies.collection.get",
        "circulation-storage.loan-policies.item.get",
        "circulation.rules.request-policy.get",
        "circulation-storage.request-policies.item.get",
        "circulation-storage.request-policies.collection.get",
        "circulation.rules.notice-policy.get",
        "circulation-storage.patron-notice-policies.item.get",
        "circulation-storage.patron-notice-policies.collection.get"
      ],
      "visible": false
    }
  ],
  "launchDescriptor": {
    "dockerImage": "${artifactId}:${version}",
    "dockerPull": false,
    "dockerArgs": {
      "HostConfig": {
        "Memory": 1073741824,
        "PortBindings": { "9801/tcp": [ { "HostPort": "%p" } ] }
      }
    },
    "env": [
      { "name": "JAVA_OPTIONS",
        "value": "-XX:MaxRAMPercentage=66.0"
      },
      {
        "name": "SCHEDULED_ANONYMIZATION_NUMBER_OF_LOANS_TO_CHECK",
        "value": "50000"
      }
    ]
  }
}<|MERGE_RESOLUTION|>--- conflicted
+++ resolved
@@ -151,11 +151,7 @@
     },
     {
       "id": "circulation",
-<<<<<<< HEAD
       "version": "13.0",
-=======
-      "version": "12.0",
->>>>>>> 1132cf91
       "handlers": [
         {
           "methods": [
