{
  "id": "${artifactId}-${version}",
  "name": "Circulation Module",
  "provides": [
    {
      "id": "requests-reports",
      "version": "0.7",
      "handlers": [
        {
          "methods": [
            "GET"
          ],
          "pathPattern": "/circulation/requests-reports/hold-shelf-clearance/{id}",
          "permissionsRequired": [
            "circulation.requests.hold-shelf-clearance-report.get"
          ],
          "modulePermissions": [
            "modperms.circulation.requests.hold-shelf-clearance-report.get"
          ]
        }
      ]
    },
    {
      "id": "inventory-reports",
      "version": "0.4",
      "handlers": [
        {
          "methods": [
            "GET"
          ],
          "pathPattern": "/inventory-reports/items-in-transit",
          "permissionsRequired": [
            "circulation.inventory.items-in-transit-report.get"
          ],
          "modulePermissions": [
            "modperms.inventory.items-in-transit-report.get"
          ]
        }
      ]
    },
    {
      "id": "pick-slips",
      "version": "0.2",
      "handlers": [
        {
          "methods": [
            "GET"
          ],
          "pathPattern": "/circulation/pick-slips/{servicePointId}",
          "permissionsRequired": [
            "circulation.pick-slips.get"
          ],
          "modulePermissions": [
            "modperms.circulation.pick-slips.get"
          ]
        }
      ]
    },
    {
      "id": "request-move",
      "version": "0.7",
      "handlers": [
        {
          "methods": [
            "POST"
          ],
          "pathPattern": "/circulation/requests/{id}/move",
          "permissionsRequired": [
            "circulation.requests.item.move.post"
          ],
          "modulePermissions": [
            "modperms.circulation.requests.item.move.post"
          ]
        }
      ]
    },
    {
      "id": "loan-anonymization",
      "version": "0.1",
      "handlers": [
        {
          "methods": ["POST"],
          "pathPattern": "/loan-anonymization/by-user/{userId}",
          "permissionsRequired": [
            "circulation.loans.collection.anonymize.user.post"
          ],
          "modulePermissions": [
            "modperms.circulation.loans.anonymize"
          ]
        }
      ]
    },
    {
      "id": "declare-item-lost",
      "version": "0.2",
      "handlers": [
        {
          "methods": ["POST"],
          "pathPattern": "/circulation/loans/{id}/declare-item-lost",
          "permissionsRequired": [
            "circulation.loans.declare-item-lost.post"
          ],
          "modulePermissions": [
            "modperms.circulation.loans.declare-item-lost.post"
          ]
        }
      ]
    },
    {
      "id": "change-due-date",
      "version": "0.1",
      "handlers": [
        {
          "methods": ["POST"],
          "pathPattern": "/circulation/loans/{id}/change-due-date",
          "permissionsRequired": [
            "circulation.loans.change-due-date.post"
          ],
          "modulePermissions": [
            "modperms.circulation.loans.change-due-date.post"
          ]
        }
      ]
    },
    {
      "id": "claim-item-returned",
      "version": "0.2",
      "handlers": [
        {
          "methods": ["POST"],
          "pathPattern": "/circulation/loans/{id}/claim-item-returned",
          "permissionsRequired": [
            "circulation.loans.claim-item-returned.post"
          ],
          "modulePermissions": [
            "modperms.circulation.loans.claim-item-returned.post"
          ]
        },
        {
          "methods": ["POST"],
          "pathPattern": "/circulation/loans/{id}/declare-claimed-returned-item-as-missing",
          "permissionsRequired": [
            "circulation.loans.declare-claimed-returned-item-as-missing.post"
          ],
          "modulePermissions": [
            "modperms.circulation.loans.declare-claimed-returned-item-as-missing.post"
          ]
        }
      ]
    },
    {
      "id": "circulation",
      "version": "9.3",
      "handlers": [
        {
          "methods": [
            "POST"
          ],
          "pathPattern": "/circulation/check-out-by-barcode",
          "permissionsRequired": [
            "circulation.check-out-by-barcode.post"
          ],
          "modulePermissions": [
            "modperms.circulation.check-out-by-barcode.post"
          ]
        },
        {
          "methods": [
            "POST"
          ],
          "pathPattern": "/circulation/override-check-out-by-barcode",
          "permissionsRequired": [
            "circulation.override-check-out-by-barcode.post"
          ],
          "modulePermissions": [
            "modperms.circulation.override-check-out-by-barcode.post"
          ]
        },
        {
          "methods": [
            "POST"
          ],
          "pathPattern": "/circulation/check-in-by-barcode",
          "permissionsRequired": [
            "circulation.check-in-by-barcode.post"
          ],
          "modulePermissions": [
            "modperms.circulation.check-in-by-barcode.post"
          ]
        },
        {
          "methods": [
            "POST"
          ],
          "pathPattern": "/circulation/renew-by-barcode",
          "permissionsRequired": [
            "circulation.renew-by-barcode.post"
          ],
          "modulePermissions": [
            "modperms.circulation.renew-by-barcode.post"
          ]
        },
        {
          "methods": [
            "POST"
          ],
          "pathPattern": "/circulation/override-renewal-by-barcode",
          "permissionsRequired": [
            "circulation.override-renewal-by-barcode.post"
          ],
          "modulePermissions": [
            "modperms.circulation.override-renewal-by-barcode.post"
          ]
        },
        {
          "methods": [
            "POST"
          ],
          "pathPattern": "/circulation/renew-by-id",
          "permissionsRequired": [
            "circulation.renew-by-id.post"
          ],
          "modulePermissions": [
            "modperms.circulation.renew-by-id.post"
          ]
        },
        {
          "methods": [
            "GET"
          ],
          "pathPattern": "/circulation/loans",
          "permissionsRequired": [
            "circulation.loans.collection.get"
          ],
          "modulePermissions": [
            "modperms.circulation.loans.collection.get"
          ]
        },
        {
          "methods": [
            "POST"
          ],
          "pathPattern": "/circulation/loans",
          "permissionsRequired": [
            "circulation.loans.item.post"
          ],
          "modulePermissions": [
            "modperms.circulation.loans.item.post"
          ]
        },
        {
          "methods": [
            "DELETE"
          ],
          "pathPattern": "/circulation/loans",
          "permissionsRequired": [
            "circulation.loans.collection.delete"
          ],
          "modulePermissions": [
            "circulation-storage.loans.collection.delete"
          ]
        },
        {
          "methods": [
            "GET"
          ],
          "pathPattern": "/circulation/loans/{id}",
          "permissionsRequired": [
            "circulation.loans.item.get"
          ],
          "modulePermissions": [
            "modperms.circulation.loans.item.get"
          ]
        },
        {
          "methods": [
            "PUT"
          ],
          "pathPattern": "/circulation/loans/{id}",
          "permissionsRequired": [
            "circulation.loans.item.put"
          ],
          "modulePermissions": [
            "modperms.circulation.loans.item.put"
          ]
        },
        {
          "methods": [
            "DELETE"
          ],
          "pathPattern": "/circulation/loans/{id}",
          "permissionsRequired": [
            "circulation.loans.item.delete"
          ],
          "modulePermissions": [
            "circulation-storage.loans.item.delete"
          ]
        },
        {
          "methods": [
            "GET"
          ],
          "pathPattern": "/circulation/requests",
          "permissionsRequired": [
            "circulation.requests.collection.get"
          ],
          "modulePermissions": [
            "modperms.circulation.requests.collection.get"
          ]
        },
        {
          "methods": [
            "POST"
          ],
          "pathPattern": "/circulation/requests",
          "permissionsRequired": [
            "circulation.requests.item.post"
          ],
          "modulePermissions": [
            "modperms.circulation.requests.item.post"
          ]
        },
        {
          "methods": [
            "DELETE"
          ],
          "pathPattern": "/circulation/requests",
          "permissionsRequired": [
            "circulation.requests.collection.delete"
          ],
          "modulePermissions": [
            "circulation-storage.requests.collection.delete"
          ]
        },
        {
          "methods": [
            "GET"
          ],
          "pathPattern": "/circulation/requests/{id}",
          "permissionsRequired": [
            "circulation.requests.item.get"
          ],
          "modulePermissions": [
            "modperms.circulation.requests.item.get"
          ]
        },
        {
          "methods": [
            "PUT"
          ],
          "pathPattern": "/circulation/requests/{id}",
          "permissionsRequired": [
            "circulation.requests.item.put"
          ],
          "modulePermissions": [
            "modperms.circulation.requests.item.put"
          ]
        },
        {
          "methods": [
            "DELETE"
          ],
          "pathPattern": "/circulation/requests/{id}",
          "permissionsRequired": [
            "circulation.requests.item.delete"
          ],
          "modulePermissions": [
            "circulation-storage.requests.item.delete"
          ]
        },
        {
          "methods": [
            "GET"
          ],
          "pathPattern": "/circulation/requests/queue/{id}",
          "permissionsRequired": [
            "circulation.requests.queue.collection.get"
          ],
          "modulePermissions": [
            "modperms.circulation.requests.queue.collection.get"
          ]
        },
        {
          "methods": [
            "POST"
          ],
          "pathPattern": "/circulation/requests/queue/{itemId}/reorder",
          "permissionsRequired": [
            "circulation.requests.queue.reorder.collection.post"
          ],
          "modulePermissions": [
            "modperms.circulation.requests.queue.reorder.collection.post"
          ]
        },
        {
          "methods": [
            "POST"
          ],
          "pathPattern": "/circulation/requests/instances",
          "permissionsRequired": [
            "circulation.requests.instances.item.post"
          ],
          "modulePermissions": [
            "modperms.circulation.requests.instances.item.post"
          ]
        }
      ]
    },
    {
      "id": "circulation-rules",
      "version": "1.1",
      "handlers": [
        {
          "methods": [
            "GET"
          ],
          "pathPattern": "/circulation/rules",
          "permissionsRequired": [
            "circulation.rules.get"
          ],
          "modulePermissions": [
            "circulation-storage.circulation-rules.get"
          ]
        },
        {
          "methods": [
            "PUT"
          ],
          "pathPattern": "/circulation/rules",
          "permissionsRequired": [
            "circulation.rules.put"
          ],
          "modulePermissions": [
            "circulation-storage.circulation-rules.put"
          ]
        },
        {
          "methods": [
            "GET"
          ],
          "pathPattern": "/circulation/rules/loan-policy",
          "permissionsRequired": [
            "circulation.rules.loan-policy.get"
          ],
          "modulePermissions": [
            "circulation-storage.circulation-rules.get",
            "inventory-storage.locations.item.get"
          ]
        },
        {
          "methods": [
            "GET"
          ],
          "pathPattern": "/circulation/rules/loan-policy-all",
          "permissionsRequired": [
            "circulation.rules.loan-policy-all.get"
          ],
          "modulePermissions": [
            "circulation-storage.circulation-rules.get",
            "inventory-storage.locations.item.get"
          ]
        },
        {
          "methods": [
            "GET"
          ],
          "pathPattern": "/circulation/rules/overdue-fine-policy",
          "permissionsRequired": [
            "circulation.rules.overdue-fine-policy.get"
          ],
          "modulePermissions": [
            "circulation-storage.circulation-rules.get",
            "inventory-storage.locations.item.get"
          ]
        },
        {
          "methods": [
            "GET"
          ],
          "pathPattern": "/circulation/rules/overdue-fine-policy-all",
          "permissionsRequired": [
            "circulation.rules.overdue-fine-policy-all.get"
          ],
          "modulePermissions": [
            "circulation-storage.circulation-rules.get",
            "inventory-storage.locations.item.get"
          ]
        },
        {
          "methods": [
            "GET"
          ],
          "pathPattern": "/circulation/rules/lost-item-policy",
          "permissionsRequired": [
            "circulation.rules.lost-item-policy.get"
          ],
          "modulePermissions": [
            "circulation-storage.circulation-rules.get",
            "inventory-storage.locations.item.get"
          ]
        },
        {
          "methods": [
            "GET"
          ],
          "pathPattern": "/circulation/rules/lost-item-policy-all",
          "permissionsRequired": [
            "circulation.rules.lost-item-all.get"
          ],
          "modulePermissions": [
            "circulation-storage.circulation-rules.get",
            "inventory-storage.locations.item.get"
          ]
        },
        {
          "methods": [
            "GET"
          ],
          "pathPattern": "/circulation/rules/request-policy",
          "permissionsRequired": [
            "circulation.rules.request-policy.get"
          ],
          "modulePermissions": [
            "circulation-storage.circulation-rules.get",
            "inventory-storage.locations.item.get"
          ]
        },
        {
          "methods": [
            "GET"
          ],
          "pathPattern": "/circulation/rules/request-policy-all",
          "permissionsRequired": [
            "circulation.rules.request-policy-all.get"
          ],
          "modulePermissions": [
            "circulation-storage.circulation-rules.get",
            "inventory-storage.locations.item.get"
          ]
        },
        {
          "methods": [
            "GET"
          ],
          "pathPattern": "/circulation/rules/notice-policy",
          "permissionsRequired": [
            "circulation.rules.notice-policy.get"
          ],
          "modulePermissions": [
            "circulation-storage.circulation-rules.get",
            "inventory-storage.locations.item.get"
          ]
        },
        {
          "methods": [
            "GET"
          ],
          "pathPattern": "/circulation/rules/notice-policy-all",
          "permissionsRequired": [
            "circulation.rules.notice-policy-all.get"
          ],
          "modulePermissions": [
            "circulation-storage.circulation-rules.get",
            "inventory-storage.locations.item.get"
          ]
        }
      ]
    },
    {
      "id": "patron-action-session",
      "version": "0.2",
      "handlers": [
        {
          "methods": [
            "POST"
          ],
          "pathPattern": "/circulation/end-patron-action-session",
          "permissionsRequired": [
            "circulation.end-patron-action-session.post"
          ],
          "modulePermissions": [
            "patron-action-session-storage.patron-action-sessions.collection.get",
            "circulation-storage.loans.collection.get",
            "inventory-storage.items.collection.get",
            "inventory-storage.holdings.collection.get",
            "inventory-storage.instances.collection.get",
            "inventory-storage.locations.collection.get",
            "inventory-storage.location-units.libraries.collection.get",
            "inventory-storage.location-units.campuses.collection.get",
            "inventory-storage.location-units.institutions.collection.get",
            "inventory-storage.material-types.collection.get",
            "circulation-storage.loan-policies.collection.get",
            "users.item.get",
            "circulation.rules.notice-policy.get",
            "circulation-storage.patron-notice-policies.item.get",
            "patron-notice.post",
            "patron-action-session-storage.patron-action-sessions.item.delete"
          ]
        }
      ]
    },
    {
      "id": "_timer",
      "version": "1.0",
      "interfaceType": "system",
      "handlers": [
        {
          "methods": [
            "POST"
          ],
          "pathPattern": "/circulation/notice-session-expiration-by-timeout",
          "modulePermissions": [
            "patron-action-session-storage.expired-session-patron-ids.collection.get",
            "patron-action-session-storage.patron-action-sessions.collection.get",
            "circulation-storage.loans.collection.get",
            "inventory-storage.items.collection.get",
            "inventory-storage.holdings.collection.get",
            "inventory-storage.instances.collection.get",
            "inventory-storage.locations.collection.get",
            "inventory-storage.location-units.libraries.collection.get",
            "inventory-storage.location-units.campuses.collection.get",
            "inventory-storage.location-units.institutions.collection.get",
            "inventory-storage.material-types.collection.get",
            "circulation-storage.loan-policies.collection.get",
            "users.item.get",
            "circulation.rules.notice-policy.get",
            "circulation-storage.patron-notice-policies.item.get",
            "patron-notice.post",
            "patron-action-session-storage.patron-action-sessions.item.delete",
            "configuration.entries.collection.get"
          ],
          "unit": "minute",
          "delay": "3"
        },
        {
          "methods": [
            "POST"
          ],
          "pathPattern": "/circulation/due-date-scheduled-notices-processing",
          "modulePermissions": [
            "scheduled-notice-storage.scheduled-notices.collection.get",
            "scheduled-notice-storage.scheduled-notices.item.delete",
            "scheduled-notice-storage.scheduled-notices.item.put",
            "circulation-storage.loans.item.get",
            "circulation-storage.loan-policies.item.get",
            "circulation-storage.loan-policies.collection.get",
            "inventory-storage.items.item.get",
            "inventory-storage.locations.item.get",
            "inventory-storage.location-units.institutions.item.get",
            "inventory-storage.location-units.campuses.item.get",
            "inventory-storage.location-units.libraries.item.get",
            "inventory-storage.material-types.item.get",
            "inventory-storage.holdings.item.get",
            "inventory-storage.loan-types.item.get",
            "inventory-storage.service-points.item.get",
            "inventory-storage.instances.item.get",
            "circulation.rules.loan-policy.get",
            "configuration.entries.collection.get",
            "patron-notice.post",
            "users.item.get",
            "templates.item.get"
          ],
          "unit": "minute",
          "delay": "5"
        },
        {
          "methods": [
            "POST"
          ],
          "pathPattern": "/circulation/due-date-not-real-time-scheduled-notices-processing",
          "modulePermissions": [
            "scheduled-notice-storage.scheduled-notices.collection.get",
            "scheduled-notice-storage.scheduled-notices.item.delete",
            "scheduled-notice-storage.scheduled-notices.item.put",
            "circulation-storage.loans.item.get",
            "circulation-storage.loan-policies.item.get",
            "circulation-storage.loan-policies.collection.get",
            "inventory-storage.items.item.get",
            "inventory-storage.locations.item.get",
            "inventory-storage.location-units.institutions.item.get",
            "inventory-storage.location-units.campuses.item.get",
            "inventory-storage.location-units.libraries.item.get",
            "inventory-storage.material-types.item.get",
            "inventory-storage.holdings.item.get",
            "inventory-storage.loan-types.item.get",
            "inventory-storage.service-points.item.get",
            "inventory-storage.instances.item.get",
            "circulation.rules.loan-policy.get",
            "configuration.entries.collection.get",
            "patron-notice.post",
            "users.item.get"
          ],
          "unit": "minute",
          "delay": "2"
        },
        {
          "methods": [
            "POST"
          ],
          "pathPattern": "/circulation/request-scheduled-notices-processing",
          "modulePermissions": [
            "scheduled-notice-storage.scheduled-notices.collection.get",
            "scheduled-notice-storage.scheduled-notices.item.delete",
            "scheduled-notice-storage.scheduled-notices.item.put",
            "inventory-storage.items.item.get",
            "inventory-storage.locations.item.get",
            "inventory-storage.location-units.institutions.item.get",
            "inventory-storage.location-units.campuses.item.get",
            "inventory-storage.location-units.libraries.item.get",
            "inventory-storage.material-types.item.get",
            "inventory-storage.holdings.item.get",
            "inventory-storage.loan-types.item.get",
            "inventory-storage.service-points.item.get",
            "inventory-storage.instances.item.get",
            "circulation-storage.loans.collection.get",
            "circulation-storage.requests.item.get",
            "patron-notice.post",
            "users.item.get",
            "usergroups.collection.get",
            "configuration.entries.collection.get"
          ],
          "unit": "minute",
          "delay": "2"
        },
        {
          "methods": [
            "POST"
          ],
          "pathPattern": "/circulation/fee-fine-scheduled-notices-processing",
          "modulePermissions": [
            "scheduled-notice-storage.scheduled-notices.item.get",
            "scheduled-notice-storage.scheduled-notices.collection.get",
            "scheduled-notice-storage.scheduled-notices.item.delete",
            "scheduled-notice-storage.scheduled-notices.item.put",
            "configuration.entries.item.get",
            "configuration.entries.collection.get",
            "patron-notice.post",
            "accounts.item.get",
            "accounts.collection.get",
            "feefineactions.item.get",
            "feefineactions.collection.get"
          ],
          "unit": "minute",
          "delay": "2"
        },
        {
          "methods": [
            "POST"
          ],
          "pathPattern": "/circulation/scheduled-anonymize-processing",
          "modulePermissions": [
            "circulation-storage.loans.item.put",
            "circulation-storage.loans.item.get",
            "circulation-storage.loans.collection.get",
            "circulation.rules.loan-policy.get",
            "circulation.rules.request-policy.get",
            "circulation-storage.requests.collection.get",
            "circulation-storage.requests.item.put",
            "inventory-storage.items.item.put",
            "inventory-storage.items.item.get",
            "inventory-storage.items.collection.get",
            "inventory-storage.locations.item.get",
            "inventory-storage.locations.collection.get",
            "inventory-storage.location-units.institutions.item.get",
            "inventory-storage.location-units.campuses.item.get",
            "inventory-storage.location-units.libraries.item.get",
            "inventory-storage.holdings.collection.get",
            "inventory-storage.holdings.item.get",
            "inventory-storage.instances.collection.get",
            "inventory-storage.instances.item.get",
            "inventory-storage.material-types.item.get",
            "inventory-storage.material-types.collection.get",
            "inventory-storage.service-points.collection.get",
            "inventory-storage.service-points.item.get",
            "inventory-storage.loan-types.item.get",
            "users.item.get",
            "users.collection.get",
            "proxiesfor.collection.get",
            "circulation-storage.loan-policies.item.get",
            "circulation-storage.loan-policies.collection.get",
            "circulation-storage.request-policies.item.get",
            "circulation-storage.fixed-due-date-schedules.item.get",
            "circulation-storage.fixed-due-date-schedules.collection.get",
            "configuration.entries.collection.get",
            "circulation.rules.notice-policy.get",
            "circulation-storage.patron-notice-policies.item.get",
            "scheduled-notice-storage.scheduled-notices.collection.delete",
            "scheduled-notice-storage.scheduled-notices.item.post",
            "patron-notice.post",
            "anonymize-storage-loans.post",
            "accounts.collection.get",
            "feefineactions.collection.get"
          ],
          "unit": "minute",
          "delay": "1"
        }
      ]
    },
    {
      "id": "_tenant",
      "version": "1.0",
      "interfaceType": "system",
      "handlers": [
        {
          "methods": [
            "POST"
          ],
          "pathPattern": "/_/tenant",
          "modulePermissions": [
            "pubsub.event-types.post",
            "pubsub.publishers.post",
            "pubsub.subscribers.post"
          ]
        },
        {
          "methods": [
            "DELETE"
          ],
          "pathPattern": "/_/tenant",
          "modulePermissions": [
            "pubsub.publishers.delete"
          ]
        }
      ]
    }
  ],
  "requires": [
    {
      "id": "loan-storage",
      "version": "7.0"
    },
    {
      "id": "circulation-rules-storage",
      "version": "1.0"
    },
    {
      "id": "item-storage",
      "version": "8.3"
    },
    {
      "id": "instance-storage",
      "version": "4.0 5.0 6.0 7.0"
    },
    {
      "id": "holdings-storage",
      "version": "1.3 2.0 3.0 4.0"
    },
    {
      "id": "request-storage",
      "version": "3.3"
    },
    {
      "id": "request-storage-batch",
      "version": "0.3"
    },
    {
      "id": "users",
      "version": "14.2 15.0"
    },
    {
      "id": "locations",
      "version": "3.0"
    },
    {
      "id": "material-types",
      "version": "2.0"
    },
    {
      "id": "loan-policy-storage",
      "version": "1.2 2.0"
    },
    {
      "id": "request-policy-storage",
      "version": "1.0"
    },
    {
      "id": "fixed-due-date-schedules-storage",
      "version": "2.0"
    },
    {
      "id": "service-points",
      "version": "3.0"
    },
    {
      "id": "calendar",
      "version": "3.0 4.0"
    },
    {
      "id": "patron-notice-policy-storage",
      "version": "0.11"
    },
    {
      "id": "patron-notice",
      "version": "1.0"
    },
    {
      "id": "configuration",
      "version": "2.0"
    },
    {
      "id" : "cancellation-reason-storage",
      "version": "1.1"
    },
    {
      "id": "loan-types",
      "version": "2.2"
    },
    {
      "id": "scheduled-notice-storage",
      "version": "0.1"
    },
    {
      "id": "feesfines",
      "version": "15.0"
    },
    {
      "id": "location-units",
      "version": "2.0"
    },
    {
      "id": "patron-action-session-storage",
      "version": "0.1"
    },
    {
      "id": "check-in-storage",
      "version": "0.2"
    },
    {
      "id": "pubsub-event-types",
      "version": "0.1"
    },
    {
      "id": "pubsub-publishers",
      "version": "0.1"
    },
    {
      "id": "pubsub-subscribers",
      "version": "0.1"
    },
    {
      "id": "pubsub-publish",
      "version": "0.1"
    }
  ],
  "permissionSets": [
    {
      "permissionName": "circulation.requests.queue.reorder.collection.post",
      "displayName": "circulation - reorder queue for an item",
      "description": "change request positions in queue for an item"
    },
    {
      "permissionName": "circulation.check-out-by-barcode.post",
      "displayName": "circulation - check out item by barcode",
      "description": "check out an item using barcodes for item and loanee"
    },
    {
      "permissionName": "circulation.override-check-out-by-barcode.post",
      "displayName": "circulation - override item checkout by barcode",
      "description": "override item check out using barcodes for item and loanee"
    },
    {
      "permissionName": "circulation.check-in-by-barcode.post",
      "displayName": "circulation - checkin loan by barcode",
      "description": "checkin a loan using barcodes for item and loanee"
    },
    {
      "permissionName": "circulation.renew-by-barcode.post",
      "displayName": "circulation - renew loan by barcode",
      "description": "renew a loan using barcodes for item and loanee"
    },
    {
      "permissionName": "circulation.renew-by-id.post",
      "displayName": "circulation - renew loan using id",
      "description": "renew a loan using IDs for item and loanee"
    },
    {
      "permissionName": "circulation.override-renewal-by-barcode.post",
      "displayName": "circulation - override renewal by barcode",
      "description": "override renewal using barcodes for item and loanee"
    },
    {
      "permissionName": "circulation.loans.collection.get",
      "displayName": "circulation - get loan collection",
      "description": "get loan collection"
    },
    {
      "permissionName": "circulation.loans.collection.delete",
      "displayName": "circulation - delete entire loan collection",
      "description": "delete entire loan collection"
    },
    {
      "permissionName": "circulation.loans.item.get",
      "displayName": "circulation - get individual loan",
      "description": "get individual loan"
    },
    {
      "permissionName": "circulation.loans.item.post",
      "displayName": "circulation - create individual loan",
      "description": "create individual loan"
    },
    {
      "permissionName": "circulation.loans.item.put",
      "displayName": "circulation - modify loan",
      "description": "modify individual loan"
    },
    {
      "permissionName": "circulation.loans.collection.anonymize.user.post",
      "displayName": "circulation - anonymize loans",
      "description": "anonymize loans"
    },
    {
      "permissionName": "circulation.loans.item.delete",
      "displayName": "circulation - delete individual loan",
      "description": "delete individual loan"
    },
    {
      "permissionName": "circulation.loans.declare-item-lost.post",
      "displayName": "circulation - declare the loaned item lost",
      "description": "declares the loaned item lost"
    },
    {
      "permissionName": "circulation.loans.change-due-date.post",
      "displayName": "circulation - change loan due date",
      "description": "changes the due date of the loan"
    },
    {
      "permissionName": "circulation.loans.claim-item-returned.post",
      "displayName": "circulation - declare the loaned item as claimed returned",
      "description": "declares the loaned item as claimed returned"
    },
    {
      "permissionName": "circulation.loans.declare-claimed-returned-item-as-missing.post",
      "displayName": "circulation -  declare the claimed returned loaned item as missing",
      "description": "declare the claimed returned loaned item as missing"
    },
    {
      "permissionName": "circulation.rules.get",
      "displayName": "Circulation - get circulation rules",
      "description": "Get circulation rules"
    },
    {
      "permissionName": "circulation.rules.put",
      "displayName": "Circulation - modify circulation rules",
      "description": "Modify circulation rules"
    },
    {
      "permissionName": "circulation.rules.loan-policy.get",
      "displayName": "Circulation - use circulation rules to get matching loan policy",
      "description": "Apply circulation rules to get matching loan policy"
    },
    {
      "permissionName": "circulation.rules.loan-policy-all.get",
      "displayName": "Circulation - use circulation rules to get all matching loan policies",
      "description": "Apply circulation rules to get all matching loan policies"
    },
    {
      "permissionName": "circulation.rules.request-policy.get",
      "displayName": "Circulation - use circulation rules to get matching request policy",
      "description": "Apply circulation rules to get matching request policy"
    },
    {
      "permissionName": "circulation.rules.request-policy-all.get",
      "displayName": "Circulation - use circulation rules to get all matching request policies",
      "description": "Apply circulation rules to get all matching request policies"
    },
    {
      "permissionName": "circulation.rules.notice-policy.get",
      "displayName": "Circulation - use circulation rules to get matching notice policy",
      "description": "Apply circulation rules to get matching notice policy"
    },
    {
      "permissionName": "circulation.rules.notice-policy-all.get",
      "displayName": "Circulation - use circulation rules to get all matching notice policies",
      "description": "Apply circulation rules to get all matching notice policies"
    },
    {
      "permissionName": "circulation.requests.collection.get",
      "displayName": "circulation - get request collection",
      "description": "get request collection"
    },
    {
      "permissionName": "circulation.requests.collection.delete",
      "displayName": "circulation - delete entire request collection",
      "description": "delete entire request collection"
    },
    {
      "permissionName": "circulation.requests.item.get",
      "displayName": "circulation - get individual request",
      "description": "get individual request"
    },
    {
      "permissionName": "circulation.requests.item.post",
      "displayName": "circulation - create individual requests",
      "description": "create individual request"
    },
    {
      "permissionName": "circulation.requests.item.put",
      "displayName": "circulation - modify request",
      "description": "modify individual request"
    },
    {
      "permissionName": "circulation.requests.item.delete",
      "displayName": "circulation - delete individual request",
      "description": "delete individual request"
    },
    {
      "permissionName": "circulation.requests.item.move.post",
      "displayName": "circulation - move individual requests to another item",
      "description": "move individual request to another item"
    },
    {
      "permissionName": "circulation.requests.queue.collection.get",
      "displayName": "circulation - request queue for an item",
      "description": "get request queue for an item"
    },
    {
      "permissionName": "circulation.requests.instances.item.post",
      "displayName": "circulation - create instance level request",
      "description": "create a request given an instance"
    },
    {
      "permissionName": "circulation.requests.hold-shelf-clearance-report.get",
      "displayName": "circulation - request hold shelf clearance report",
      "description": "get all hold shelf clearance requests to generating a report"
    },
    {
      "permissionName": "circulation.inventory.items-in-transit-report.get",
      "displayName": "circulation - items in transit report",
      "description": "get all items in transit to generating a report"
    },
    {
      "permissionName": "circulation.pick-slips.get",
      "displayName": "circulation - pick slips",
      "description": "get items for pick slips generation"
    },
    {
      "permissionName": "circulation.end-patron-action-session.post",
      "displayName": "circulation - end patron action session",
      "description": "end patron action session"
    },
    {
      "permissionName": "circulation.all",
      "displayName": "circulation - all permissions",
      "description": "Entire set of permissions needed to use the circulation",
      "subPermissions": [
        "circulation.check-out-by-barcode.post",
        "circulation.override-check-out-by-barcode.post",
        "circulation.check-in-by-barcode.post",
        "circulation.renew-by-barcode.post",
        "circulation.renew-by-id.post",
        "circulation.override-renewal-by-barcode.post",
        "circulation.loans.collection.get",
        "circulation.loans.item.get",
        "circulation.loans.item.post",
        "circulation.loans.item.put",
        "circulation.loans.item.delete",
        "circulation.loans.collection.delete",
        "circulation.loans.change-due-date.post",
        "circulation.loans.claim-item-returned.post",
        "circulation.loans.declare-claimed-returned-item-as-missing.post",
        "circulation.rules.put",
        "circulation.rules.get",
        "circulation.rules.loan-policy.get",
        "circulation.rules.loan-policy-all.get",
        "circulation.rules.request-policy.get",
        "circulation.rules.request-policy-all.get",
        "circulation.rules.notice-policy.get",
        "circulation.rules.notice-policy-all.get",
        "circulation.requests.collection.get",
        "circulation.requests.item.get",
        "circulation.requests.item.post",
        "circulation.requests.item.put",
        "circulation.requests.item.delete",
        "circulation.requests.item.move.post",
        "circulation.requests.collection.delete",
        "circulation.requests.queue.collection.get",
        "circulation.requests.queue.reorder.collection.post",
        "circulation.requests.instances.item.post",
        "circulation.requests.hold-shelf-clearance-report.get",
        "circulation.inventory.items-in-transit-report.get",
        "circulation.pick-slips.get"
      ]
    },
    {
      "permissionName": "modperms.circulation.requests.hold-shelf-clearance-report.get",
      "displayName" : "module permissions for one op",
      "description" : "to reduce X-Okapi-Token size",
      "subPermissions": [
        "inventory-storage.items.item.get",
        "inventory-storage.items.collection.get",
        "inventory-storage.holdings.collection.get",
        "inventory-storage.holdings.item.get",
        "inventory-storage.instances.collection.get",
        "inventory-storage.instances.item.get",
        "inventory-storage.service-points.collection.get",
        "inventory-storage.service-points.item.get",
        "circulation-storage.requests.item.get",
        "circulation-storage.requests.collection.get",
        "users.collection.get",
        "users.item.get"
      ],
      "visible": false
    },
    {
      "permissionName": "modperms.circulation.requests.item.move.post",
      "displayName" : "module permissions for one op",
      "description" : "to reduce X-Okapi-Token size",
      "subPermissions": [
        "circulation-storage.requests.item.put",
        "circulation-storage.requests.item.post",
        "circulation-storage.request-batch.item.post",
        "inventory-storage.items.item.put",
        "circulation-storage.requests.collection.get",
        "circulation-storage.requests.item.get",
        "circulation-storage.loans.item.put",
        "circulation-storage.loans.collection.get",
        "circulation-storage.request-policies.item.get",
        "inventory-storage.items.item.get",
        "inventory-storage.items.collection.get",
        "inventory-storage.holdings.collection.get",
        "inventory-storage.holdings.item.get",
        "inventory-storage.instances.collection.get",
        "inventory-storage.instances.item.get",
        "inventory-storage.locations.collection.get",
        "inventory-storage.locations.item.get",
        "inventory-storage.location-units.institutions.item.get",
        "inventory-storage.location-units.campuses.item.get",
        "inventory-storage.location-units.libraries.item.get",
        "inventory-storage.location-units.libraries.collection.get",
        "inventory-storage.service-points.collection.get",
        "inventory-storage.service-points.item.get",
        "users.item.get",
        "users.collection.get",
        "usergroups.collection.get",
        "usergroups.item.get",
        "proxiesfor.collection.get",
        "circulation.rules.notice-policy.get",
        "circulation-storage.patron-notice-policies.item.get",
        "patron-notice.post",
        "circulation-storage.cancellation-reasons.item.get",
        "inventory-storage.loan-types.item.get",
        "configuration.entries.collection.get",
        "calendar.opening-hours.collection.get",
        "circulation.internal.apply-rules"
      ],
      "visible": false
    },
    {
      "permissionName": "modperms.circulation.check-out-by-barcode.post",
      "displayName" : "module permissions for one op",
      "description" : "to reduce X-Okapi-Token size",
      "subPermissions": [
        "circulation-storage.loans.item.post",
        "calendar.opening-hours.collection.get",
        "circulation-storage.loans.item.get",
        "circulation-storage.loans.collection.get",
        "circulation-storage.request-batch.item.post",
        "circulation.rules.loan-policy.get",
        "circulation.rules.request-policy.get",
        "circulation-storage.requests.collection.get",
        "circulation-storage.requests.item.put",
        "inventory-storage.items.item.put",
        "inventory-storage.items.item.get",
        "inventory-storage.items.collection.get",
        "inventory-storage.locations.item.get",
        "inventory-storage.locations.collection.get",
        "inventory-storage.location-units.institutions.item.get",
        "inventory-storage.location-units.campuses.item.get",
        "inventory-storage.location-units.libraries.item.get",
        "inventory-storage.location-units.libraries.collection.get",
        "inventory-storage.holdings.collection.get",
        "inventory-storage.holdings.item.get",
        "inventory-storage.instances.collection.get",
        "inventory-storage.instances.item.get",
        "inventory-storage.service-points.collection.get",
        "inventory-storage.service-points.item.get",
        "users.item.get",
        "proxiesfor.collection.get",
        "inventory-storage.material-types.item.get",
        "inventory-storage.material-types.collection.get",
        "circulation-storage.loan-policies.item.get",
        "circulation-storage.loan-policies.collection.get",
        "circulation-storage.request-policies.item.get",
        "circulation-storage.fixed-due-date-schedules.item.get",
        "circulation-storage.fixed-due-date-schedules.collection.get",
        "configuration.entries.collection.get",
        "users.collection.get",
        "inventory-storage.loan-types.item.get",
        "scheduled-notice-storage.scheduled-notices.item.post",
        "usergroups.collection.get",
        "usergroups.item.get",
        "patron-action-session-storage.patron-action-sessions.item.post",
        "circulation.rules.overdue-fine-policy.get",
        "circulation.rules.lost-item-policy.get",
        "overdue-fines-policies.item.get",
        "overdue-fines-policies.collection.get",
        "lost-item-fees-policies.item.get",
        "lost-item-fees-policies.collection.get",
        "pubsub.publish.post"
      ],
      "visible": false
    },
    {
      "permissionName": "modperms.circulation.override-check-out-by-barcode.post",
      "displayName" : "module permissions for one op",
      "description" : "to reduce X-Okapi-Token size",
      "subPermissions": [
        "circulation-storage.loans.item.post",
        "circulation-storage.loans.item.get",
        "circulation-storage.loans.collection.get",
        "circulation.rules.loan-policy.get",
        "circulation.rules.request-policy.get",
        "circulation.rules.overdue-fine-policy.get",
        "lost-item-fees-policies.collection.get",
        "circulation-storage.requests.collection.get",
        "circulation-storage.requests.item.put",
        "circulation-storage.request-batch.item.post",
        "inventory-storage.items.item.put",
        "inventory-storage.items.item.get",
        "inventory-storage.items.collection.get",
        "inventory-storage.locations.item.get",
        "inventory-storage.locations.collection.get",
        "inventory-storage.location-units.institutions.item.get",
        "inventory-storage.location-units.campuses.item.get",
        "inventory-storage.location-units.libraries.item.get",
        "inventory-storage.holdings.collection.get",
        "inventory-storage.holdings.item.get",
        "inventory-storage.instances.collection.get",
        "inventory-storage.instances.item.get",
        "inventory-storage.service-points.collection.get",
        "inventory-storage.service-points.item.get",
        "users.item.get",
        "proxiesfor.collection.get",
        "inventory-storage.material-types.item.get",
        "inventory-storage.material-types.collection.get",
        "circulation-storage.loan-policies.item.get",
        "circulation-storage.loan-policies.collection.get",
        "circulation-storage.request-policies.item.get",
        "circulation-storage.fixed-due-date-schedules.item.get",
        "circulation-storage.fixed-due-date-schedules.collection.get",
        "circulation-storage.patron-notice-policies.item.get",
        "patron-notice.post",
        "circulation.rules.notice-policy.get",
        "circulation.rules.lost-item-policy.get",
        "lost-item-fees-policies.item.get",
        "overdue-fines-policies.item.get",
        "configuration.entries.collection.get",
        "users.collection.get",
        "inventory-storage.loan-types.item.get",
        "scheduled-notice-storage.scheduled-notices.item.post",
        "usergroups.collection.get",
        "usergroups.item.get"
      ],
      "visible": false
    },
    {
      "permissionName": "modperms.circulation.check-in-by-barcode.post",
      "displayName" : "module permissions for one op",
      "description" : "to reduce X-Okapi-Token size",
      "subPermissions": [
        "circulation-storage.loans.item.put",
        "circulation-storage.loans.item.get",
        "circulation-storage.loans.collection.get",
        "circulation.rules.loan-policy.get",
        "circulation.rules.request-policy.get",
        "circulation-storage.requests.collection.get",
        "circulation-storage.requests.item.put",
        "inventory-storage.items.item.put",
        "inventory-storage.items.item.get",
        "inventory-storage.items.collection.get",
        "inventory-storage.locations.item.get",
        "inventory-storage.locations.collection.get",
        "inventory-storage.location-units.institutions.collection.get",
        "inventory-storage.location-units.institutions.item.get",
        "inventory-storage.location-units.campuses.collection.get",
        "inventory-storage.location-units.campuses.item.get",
        "inventory-storage.location-units.libraries.collection.get",
        "inventory-storage.location-units.libraries.item.get",
        "inventory-storage.holdings.collection.get",
        "inventory-storage.holdings.item.get",
        "inventory-storage.instances.collection.get",
        "inventory-storage.instances.item.get",
        "inventory-storage.material-types.item.get",
        "inventory-storage.material-types.collection.get",
        "inventory-storage.service-points.collection.get",
        "inventory-storage.service-points.item.get",
        "users.item.get",
        "users.collection.get",
        "addresstypes.item.get",
        "proxiesfor.collection.get",
        "circulation-storage.loan-policies.item.get",
        "circulation-storage.loan-policies.collection.get",
        "circulation-storage.request-policies.item.get",
        "circulation-storage.fixed-due-date-schedules.item.get",
        "circulation-storage.fixed-due-date-schedules.collection.get",
        "circulation-storage.patron-notice-policies.item.get",
        "patron-notice.post",
        "circulation.rules.notice-policy.get",
        "inventory-storage.loan-types.item.get",
        "patron-action-session-storage.patron-action-sessions.item.post",
        "feefines.collection.get",
        "feefines.item.post",
        "owners.collection.get",
        "accounts.item.post",
        "check-in-storage.check-ins.item.post",
<<<<<<< HEAD
        "pubsub.publish.post"
=======
        "overdue-fines-policies.item.get",
        "lost-item-fees-policies.item.get",
        "accounts.collection.get",
        "feefineactions.collection.get",
        "feefineactions.item.post",
        "accounts.item.put"
>>>>>>> b99f1135
      ],
      "visible": false
    },
    {
      "permissionName": "modperms.circulation.renew-by-barcode.post",
      "displayName" : "module permissions for one op",
      "description" : "to reduce X-Okapi-Token size",
      "subPermissions": [
        "circulation-storage.loans.item.put",
        "circulation-storage.loans.item.get",
        "circulation-storage.loans.collection.get",
        "circulation.rules.loan-policy.get",
        "circulation.rules.request-policy.get",
        "circulation-storage.requests.collection.get",
        "circulation-storage.requests.item.put",
        "inventory-storage.items.item.put",
        "inventory-storage.items.item.get",
        "inventory-storage.items.collection.get",
        "inventory-storage.locations.item.get",
        "inventory-storage.locations.collection.get",
        "inventory-storage.location-units.institutions.item.get",
        "inventory-storage.location-units.campuses.item.get",
        "inventory-storage.location-units.libraries.item.get",
        "inventory-storage.holdings.collection.get",
        "inventory-storage.holdings.item.get",
        "inventory-storage.instances.collection.get",
        "inventory-storage.instances.item.get",
        "inventory-storage.material-types.item.get",
        "inventory-storage.material-types.collection.get",
        "inventory-storage.service-points.collection.get",
        "inventory-storage.service-points.item.get",
        "inventory-storage.loan-types.item.get",
        "users.item.get",
        "users.collection.get",
        "proxiesfor.collection.get",
        "circulation-storage.loan-policies.item.get",
        "circulation-storage.loan-policies.collection.get",
        "circulation-storage.request-policies.item.get",
        "circulation-storage.fixed-due-date-schedules.item.get",
        "circulation-storage.fixed-due-date-schedules.collection.get",
        "calendar.opening-hours.collection.get",
        "configuration.entries.collection.get",
        "circulation.rules.notice-policy.get",
        "circulation-storage.patron-notice-policies.item.get",
        "scheduled-notice-storage.scheduled-notices.collection.delete",
        "scheduled-notice-storage.scheduled-notices.item.post",
        "patron-notice.post",
        "feefines.collection.get",
        "feefines.item.post",
        "owners.collection.get",
        "accounts.item.post"
      ],
      "visible": false
},
    {
      "permissionName": "modperms.circulation.override-renewal-by-barcode.post",
      "displayName" : "module permissions for one op",
      "description" : "to reduce X-Okapi-Token size",
      "subPermissions": [
        "circulation-storage.loans.item.put",
        "circulation-storage.loans.item.get",
        "circulation-storage.loans.collection.get",
        "circulation.rules.loan-policy.get",
        "circulation.rules.request-policy.get",
        "circulation-storage.requests.collection.get",
        "circulation-storage.requests.item.put",
        "inventory-storage.items.item.put",
        "inventory-storage.items.item.get",
        "inventory-storage.items.collection.get",
        "inventory-storage.locations.item.get",
        "inventory-storage.locations.collection.get",
        "inventory-storage.location-units.institutions.item.get",
        "inventory-storage.location-units.campuses.item.get",
        "inventory-storage.location-units.libraries.item.get",
        "inventory-storage.holdings.collection.get",
        "inventory-storage.holdings.item.get",
        "inventory-storage.instances.collection.get",
        "inventory-storage.instances.item.get",
        "inventory-storage.material-types.item.get",
        "inventory-storage.material-types.collection.get",
        "inventory-storage.service-points.collection.get",
        "inventory-storage.service-points.item.get",
        "inventory-storage.loan-types.item.get",
        "users.item.get",
        "users.collection.get",
        "proxiesfor.collection.get",
        "circulation-storage.loan-policies.item.get",
        "circulation-storage.loan-policies.collection.get",
        "circulation-storage.request-policies.item.get",
        "circulation-storage.fixed-due-date-schedules.item.get",
        "circulation-storage.fixed-due-date-schedules.collection.get",
        "configuration.entries.collection.get",
        "circulation.rules.notice-policy.get",
        "circulation-storage.patron-notice-policies.item.get",
        "scheduled-notice-storage.scheduled-notices.collection.delete",
        "scheduled-notice-storage.scheduled-notices.item.post",
        "patron-notice.post"
      ],
      "visible": false
    },
    {
      "permissionName": "modperms.circulation.loans.anonymize",
      "displayName" : "module permissions for one op",
      "description" : "to reduce X-Okapi-Token size",
      "subPermissions": [
        "circulation-storage.loans.item.put",
        "circulation-storage.loans.item.get",
        "circulation-storage.loans.collection.get",
        "circulation.rules.loan-policy.get",
        "circulation.rules.request-policy.get",
        "circulation-storage.requests.collection.get",
        "circulation-storage.requests.item.put",
        "inventory-storage.items.item.put",
        "inventory-storage.items.item.get",
        "inventory-storage.items.collection.get",
        "inventory-storage.locations.item.get",
        "inventory-storage.locations.collection.get",
        "inventory-storage.location-units.institutions.item.get",
        "inventory-storage.location-units.campuses.item.get",
        "inventory-storage.location-units.libraries.item.get",
        "inventory-storage.holdings.collection.get",
        "inventory-storage.holdings.item.get",
        "inventory-storage.instances.collection.get",
        "inventory-storage.instances.item.get",
        "inventory-storage.material-types.item.get",
        "inventory-storage.material-types.collection.get",
        "inventory-storage.service-points.collection.get",
        "inventory-storage.service-points.item.get",
        "inventory-storage.loan-types.item.get",
        "users.item.get",
        "users.collection.get",
        "proxiesfor.collection.get",
        "circulation-storage.loan-policies.item.get",
        "circulation-storage.loan-policies.collection.get",
        "circulation-storage.request-policies.item.get",
        "circulation-storage.fixed-due-date-schedules.item.get",
        "circulation-storage.fixed-due-date-schedules.collection.get",
        "configuration.entries.collection.get",
        "circulation.rules.notice-policy.get",
        "circulation-storage.patron-notice-policies.item.get",
        "scheduled-notice-storage.scheduled-notices.collection.delete",
        "scheduled-notice-storage.scheduled-notices.item.post",
        "patron-notice.post",
        "anonymize-storage-loans.post",
        "feefineactions.collection.get"
      ],
      "visible": false
    },
    {
      "permissionName": "modperms.circulation.renew-by-id.post",
      "displayName" : "module permissions for one op",
      "description" : "to reduce X-Okapi-Token size",
      "subPermissions": [
        "circulation-storage.loans.item.put",
        "circulation-storage.loans.item.get",
        "circulation-storage.loans.collection.get",
        "circulation.rules.loan-policy.get",
        "circulation.rules.request-policy.get",
        "circulation-storage.requests.collection.get",
        "circulation-storage.requests.item.put",
        "inventory-storage.items.item.put",
        "inventory-storage.items.item.get",
        "inventory-storage.items.collection.get",
        "inventory-storage.locations.item.get",
        "inventory-storage.locations.collection.get",
        "inventory-storage.location-units.institutions.item.get",
        "inventory-storage.location-units.campuses.item.get",
        "inventory-storage.location-units.libraries.item.get",
        "inventory-storage.holdings.collection.get",
        "inventory-storage.holdings.item.get",
        "inventory-storage.instances.collection.get",
        "inventory-storage.instances.item.get",
        "inventory-storage.material-types.item.get",
        "inventory-storage.material-types.collection.get",
        "inventory-storage.service-points.collection.get",
        "inventory-storage.service-points.item.get",
        "inventory-storage.loan-types.item.get",
        "users.item.get",
        "users.collection.get",
        "proxiesfor.collection.get",
        "circulation-storage.loan-policies.item.get",
        "circulation-storage.loan-policies.collection.get",
        "circulation-storage.request-policies.item.get",
        "circulation-storage.fixed-due-date-schedules.item.get",
        "circulation-storage.fixed-due-date-schedules.collection.get",
        "calendar.opening-hours.collection.get",
        "configuration.entries.collection.get",
        "circulation.rules.notice-policy.get",
        "circulation-storage.patron-notice-policies.item.get",
        "scheduled-notice-storage.scheduled-notices.collection.delete",
        "scheduled-notice-storage.scheduled-notices.item.post",
        "patron-notice.post",
        "feefines.collection.get",
        "feefines.item.post",
        "owners.collection.get",
        "accounts.item.post"
      ],
      "visible": false
    },
    {
      "permissionName": "modperms.circulation.loans.item.post",
      "displayName" : "module permissions for one op",
      "description" : "to reduce X-Okapi-Token size",
      "subPermissions": [
        "circulation-storage.loans.item.post",
        "circulation-storage.loans.item.get",
        "circulation-storage.loans.collection.get",
        "circulation.rules.loan-policy.get",
        "circulation.rules.request-policy.get",
        "circulation-storage.requests.collection.get",
        "circulation-storage.requests.item.put",
        "inventory-storage.items.item.put",
        "inventory-storage.items.item.get",
        "inventory-storage.items.collection.get",
        "inventory-storage.locations.item.get",
        "inventory-storage.locations.collection.get",
        "inventory-storage.location-units.institutions.item.get",
        "inventory-storage.location-units.campuses.item.get",
        "inventory-storage.location-units.libraries.item.get",
        "inventory-storage.holdings.collection.get",
        "inventory-storage.holdings.item.get",
        "inventory-storage.instances.collection.get",
        "inventory-storage.instances.item.get",
        "inventory-storage.material-types.collection.get",
        "inventory-storage.material-types.item.get",
        "inventory-storage.service-points.collection.get",
        "inventory-storage.service-points.item.get",
        "users.item.get",
        "proxiesfor.collection.get",
        "inventory-storage.material-types.item.get",
        "circulation-storage.loan-policies.item.get",
        "circulation-storage.loan-policies.collection.get",
        "circulation-storage.request-policies.item.get",
        "circulation-storage.fixed-due-date-schedules.item.get",
        "circulation-storage.fixed-due-date-schedules.collection.get"
      ],
      "visible": false
    },
    {
      "permissionName": "modperms.circulation.loans.collection.get",
      "displayName" : "module permissions for one op",
      "description" : "to reduce X-Okapi-Token size",
      "subPermissions": [
        "circulation-storage.loans.collection.get",
        "circulation-storage.loan-policies.item.get",
        "circulation-storage.loan-policies.collection.get",
        "inventory-storage.items.item.get",
        "inventory-storage.items.collection.get",
        "inventory-storage.locations.item.get",
        "inventory-storage.locations.collection.get",
        "inventory-storage.location-units.institutions.item.get",
        "inventory-storage.location-units.campuses.item.get",
        "inventory-storage.location-units.libraries.item.get",
        "inventory-storage.location-units.libraries.collection.get",
        "inventory-storage.holdings.collection.get",
        "inventory-storage.holdings.item.get",
        "inventory-storage.instances.collection.get",
        "inventory-storage.instances.item.get",
        "inventory-storage.material-types.collection.get",
        "inventory-storage.material-types.item.get",
        "inventory-storage.service-points.collection.get",
        "inventory-storage.service-points.item.get",
        "users.collection.get",
        "users.item.get",
        "inventory-storage.locations.collection.get",
        "accounts.collection.get",
        "usergroups.collection.get",
        "usergroups.item.get",
        "feefineactions.collection.get",
        "feefineactions.item.get",
        "overdue-fines-policies.collection.get",
        "lost-item-fees-policies.collection.get"
      ],
      "visible": false
    },
    {
      "permissionName": "modperms.circulation.loans.item.get",
      "displayName" : "module permissions for one op",
      "description" : "to reduce X-Okapi-Token size",
      "subPermissions": [
        "circulation-storage.loans.item.get",
        "circulation-storage.loan-policies.item.get",
        "circulation-storage.loan-policies.collection.get",
        "inventory-storage.items.item.get",
        "inventory-storage.items.collection.get",
        "inventory-storage.locations.item.get",
        "inventory-storage.locations.collection.get",
        "inventory-storage.location-units.institutions.item.get",
        "inventory-storage.location-units.campuses.item.get",
        "inventory-storage.location-units.libraries.item.get",
        "inventory-storage.holdings.collection.get",
        "inventory-storage.holdings.item.get",
        "inventory-storage.instances.collection.get",
        "inventory-storage.instances.item.get",
        "inventory-storage.material-types.collection.get",
        "inventory-storage.material-types.item.get",
        "inventory-storage.service-points.collection.get",
        "inventory-storage.service-points.item.get",
        "accounts.collection.get",
        "usergroups.collection.get",
        "usergroups.item.get",
        "overdue-fines-policies.collection.get",
        "lost-item-fees-policies.collection.get"
      ],
      "visible": false
    },
    {
      "permissionName": "modperms.circulation.requests.collection.get",
      "displayName": "module permissions for one op",
      "description": "to reduce X-Okapi-Token size",
      "subPermissions": [
        "circulation-storage.requests.item.get",
        "circulation-storage.requests.collection.get",
        "circulation-storage.loans.collection.get",
        "circulation-storage.loans.item.get",
        "inventory-storage.items.collection.get",
        "inventory-storage.items.item.get",
        "inventory-storage.holdings.collection.get",
        "inventory-storage.holdings.item.get",
        "inventory-storage.instances.collection.get",
        "inventory-storage.instances.item.get",
        "inventory-storage.locations.collection.get",
        "inventory-storage.locations.item.get",
        "inventory-storage.location-units.institutions.item.get",
        "inventory-storage.location-units.campuses.item.get",
        "inventory-storage.location-units.libraries.item.get",
        "inventory-storage.service-points.collection.get",
        "inventory-storage.service-points.item.get",
        "users.item.get",
        "users.collection.get",
        "usergroups.collection.get",
        "usergroups.item.get",
        "inventory-storage.location-units.libraries.collection.get"
      ],
      "visible": false
    },
    {
      "permissionName": "modperms.circulation.requests.item.post",
      "displayName": "module permissions for one op",
      "description": "to reduce X-Okapi-Token size",
      "subPermissions": [
        "circulation.rules.loan-policy.get",
        "circulation-storage.requests.item.post",
        "inventory-storage.items.item.put",
        "circulation-storage.requests.collection.get",
        "circulation-storage.requests.item.get",
        "circulation-storage.request-batch.item.post",
        "circulation-storage.loans.item.put",
        "circulation-storage.loans.collection.get",
        "circulation-storage.loans.item.get",
        "circulation-storage.loan-policies.item.get",
        "inventory-storage.items.item.get",
        "inventory-storage.items.collection.get",
        "inventory-storage.holdings.collection.get",
        "inventory-storage.holdings.item.get",
        "inventory-storage.instances.collection.get",
        "inventory-storage.instances.item.get",
        "inventory-storage.locations.collection.get",
        "inventory-storage.locations.item.get",
        "inventory-storage.location-units.institutions.item.get",
        "inventory-storage.location-units.campuses.item.get",
        "inventory-storage.location-units.libraries.item.get",
        "inventory-storage.location-units.libraries.collection.get",
        "inventory-storage.material-types.collection.get",
        "inventory-storage.material-types.item.get",
        "inventory-storage.service-points.collection.get",
        "inventory-storage.service-points.item.get",
        "users.item.get",
        "users.collection.get",
        "usergroups.collection.get",
        "usergroups.item.get",
        "proxiesfor.collection.get",
        "circulation.rules.notice-policy.get",
        "circulation-storage.patron-notice-policies.item.get",
        "circulation.rules.request-policy.get",
        "circulation-storage.request-policies.item.get",
        "circulation-storage.requests.item.put",
        "patron-notice.post",
        "inventory-storage.loan-types.item.get",
        "calendar.opening-hours.collection.get",
        "scheduled-notice-storage.scheduled-notices.collection.delete",
        "scheduled-notice-storage.scheduled-notices.item.post",
        "configuration.entries.collection.get",
        "manualblocks.collection.get",
        "pubsub.publish.post"
      ],
      "visible": false
    },
    {
      "permissionName": "modperms.circulation.requests.item.get",
      "displayName": "module permissions for one op",
      "description": "to reduce X-Okapi-Token size",
      "subPermissions": [
        "circulation-storage.requests.item.get",
        "circulation-storage.requests.collection.get",
        "circulation-storage.loans.collection.get",
        "circulation-storage.loans.item.get",
        "inventory-storage.items.collection.get",
        "inventory-storage.items.item.get",
        "inventory-storage.holdings.collection.get",
        "inventory-storage.holdings.item.get",
        "inventory-storage.instances.collection.get",
        "inventory-storage.instances.item.get",
        "inventory-storage.locations.collection.get",
        "inventory-storage.locations.item.get",
        "inventory-storage.location-units.institutions.item.get",
        "inventory-storage.location-units.campuses.item.get",
        "inventory-storage.location-units.libraries.item.get",
        "inventory-storage.service-points.collection.get",
        "inventory-storage.service-points.item.get",
        "users.item.get",
        "users.collection.get",
        "usergroups.collection.get",
        "usergroups.item.get",
        "inventory-storage.location-units.libraries.collection.get"
      ],
      "visible": false
    },
    {
      "permissionName": "modperms.circulation.requests.item.put",
      "displayName": "module permissions for one op",
      "description": "to reduce X-Okapi-Token size",
      "subPermissions": [
        "calendar.opening-hours.collection.get",
        "circulation.rules.loan-policy.get",
        "circulation.rules.request-policy.get",
        "circulation-storage.requests.item.put",
        "circulation-storage.requests.item.post",
        "circulation-storage.request-batch.item.post",
        "inventory-storage.items.item.put",
        "circulation-storage.request-policies.item.get",
        "circulation-storage.requests.collection.get",
        "circulation-storage.requests.item.get",
        "circulation-storage.loan-policies.item.get",
        "circulation-storage.loans.item.get",
        "circulation-storage.loans.item.put",
        "circulation-storage.loans.collection.get",
        "inventory-storage.items.item.get",
        "inventory-storage.items.collection.get",
        "inventory-storage.holdings.collection.get",
        "inventory-storage.holdings.item.get",
        "inventory-storage.instances.collection.get",
        "inventory-storage.instances.item.get",
        "inventory-storage.locations.collection.get",
        "inventory-storage.locations.item.get",
        "inventory-storage.location-units.institutions.item.get",
        "inventory-storage.location-units.campuses.item.get",
        "inventory-storage.location-units.libraries.item.get",
        "inventory-storage.location-units.libraries.collection.get",
        "inventory-storage.material-types.collection.get",
        "inventory-storage.material-types.item.get",
        "inventory-storage.service-points.collection.get",
        "inventory-storage.service-points.item.get",
        "users.item.get",
        "users.collection.get",
        "usergroups.collection.get",
        "usergroups.item.get",
        "proxiesfor.collection.get",
        "circulation.rules.notice-policy.get",
        "circulation-storage.patron-notice-policies.item.get",
        "patron-notice.post",
        "circulation-storage.cancellation-reasons.item.get",
        "inventory-storage.loan-types.item.get",
        "configuration.entries.collection.get",
        "scheduled-notice-storage.scheduled-notices.collection.delete",
        "scheduled-notice-storage.scheduled-notices.item.post"
      ],
      "visible": false
    },
    {
      "permissionName": "modperms.circulation.requests.queue.collection.get",
      "displayName": "module permissions for one op",
      "description": "to reduce X-Okapi-Token size",
      "subPermissions": [
        "circulation-storage.requests.item.get",
        "circulation-storage.requests.collection.get",
        "circulation-storage.loans.collection.get",
        "circulation-storage.loans.item.get",
        "inventory-storage.items.collection.get",
        "inventory-storage.items.item.get",
        "inventory-storage.holdings.collection.get",
        "inventory-storage.holdings.item.get",
        "inventory-storage.instances.collection.get",
        "inventory-storage.instances.item.get",
        "inventory-storage.locations.collection.get",
        "inventory-storage.locations.item.get",
        "inventory-storage.location-units.institutions.item.get",
        "inventory-storage.location-units.campuses.item.get",
        "inventory-storage.location-units.libraries.item.get",
        "inventory-storage.service-points.collection.get",
        "inventory-storage.service-points.item.get",
        "users.item.get",
        "users.collection.get",
        "usergroups.collection.get",
        "usergroups.item.get"
      ],
      "visible": false
    },
    {
      "permissionName": "modperms.circulation.requests.queue.reorder.collection.post",
      "displayName": "module permissions for one op",
      "description": "to reduce X-Okapi-Token size",
      "subPermissions": [
        "circulation-storage.requests.item.get",
        "circulation-storage.request-batch.item.post",
        "circulation-storage.requests.collection.get",
        "circulation-storage.loans.collection.get",
        "circulation-storage.loans.item.get",
        "inventory-storage.items.collection.get",
        "inventory-storage.items.item.get",
        "inventory-storage.holdings.collection.get",
        "inventory-storage.holdings.item.get",
        "inventory-storage.instances.collection.get",
        "inventory-storage.instances.item.get",
        "inventory-storage.locations.collection.get",
        "inventory-storage.locations.item.get",
        "inventory-storage.location-units.institutions.item.get",
        "inventory-storage.location-units.campuses.item.get",
        "inventory-storage.location-units.libraries.item.get",
        "inventory-storage.location-units.libraries.collection.get",
        "inventory-storage.service-points.collection.get",
        "inventory-storage.service-points.item.get",
        "users.item.get",
        "users.collection.get",
        "usergroups.collection.get",
        "usergroups.item.get"
      ],
      "visible": false
    },
    {
      "permissionName": "modperms.circulation.requests.instances.item.post",
      "displayName": "module permissions for one op",
      "description": "to reduce X-Okapi-Token size",
      "subPermissions": [
        "circulation.rules.loan-policy.get",
        "circulation.rules.request-policy.get",
        "circulation-storage.request-policies.item.get",
        "circulation-storage.requests.item.post",
        "circulation-storage.requests.item.put",
        "inventory-storage.items.item.put",
        "circulation-storage.requests.collection.get",
        "circulation-storage.requests.item.get",
        "circulation-storage.loan-policies.item.get",
        "circulation-storage.loans.item.get",
        "circulation-storage.loans.item.put",
        "circulation-storage.loans.collection.get",
        "inventory-storage.items.item.get",
        "inventory-storage.items.collection.get",
        "inventory-storage.holdings.collection.get",
        "inventory-storage.holdings.item.get",
        "inventory-storage.instances.collection.get",
        "inventory-storage.instances.item.get",
        "inventory-storage.locations.collection.get",
        "inventory-storage.locations.item.get",
        "inventory-storage.location-units.institutions.item.get",
        "inventory-storage.location-units.campuses.item.get",
        "inventory-storage.location-units.libraries.collection.get",
        "inventory-storage.location-units.libraries.item.get",
        "inventory-storage.material-types.collection.get",
        "inventory-storage.material-types.item.get",
        "inventory-storage.service-points.collection.get",
        "inventory-storage.service-points.item.get",
        "users.item.get",
        "users.collection.get",
        "usergroups.collection.get",
        "usergroups.item.get",
        "proxiesfor.collection.get",
        "circulation.rules.notice-policy.get",
        "circulation-storage.patron-notice-policies.item.get",
        "patron-notice.post",
        "inventory-storage.loan-types.item.get",
        "calendar.opening-hours.collection.get",
        "configuration.entries.collection.get",
        "scheduled-notice-storage.scheduled-notices.collection.delete",
        "scheduled-notice-storage.scheduled-notices.item.post"
      ],
      "visible": false
    },
    {
      "permissionName": "modperms.circulation.loans.declare-item-lost.post",
      "displayName": "module permissions for one op",
      "description": "to reduce X-Okapi-Token size",
      "subPermissions": [
        "circulation-storage.loans.item.get",
        "circulation-storage.loans.item.put",
        "inventory-storage.items.item.get",
        "inventory-storage.items.item.put",
        "inventory-storage.holdings.item.get",
        "inventory-storage.instances.item.get",
        "inventory-storage.locations.item.get",
        "inventory-storage.location-units.libraries.item.get",
        "inventory-storage.location-units.campuses.item.get",
        "inventory-storage.location-units.institutions.item.get",
        "inventory-storage.service-points.item.get",
        "inventory-storage.material-types.item.get",
        "inventory-storage.loan-types.item.get",
        "inventory-storage.service-points.item.get",
        "lost-item-fees-policies.item.get",
        "owners.collection.get",
        "feefines.collection.get",
        "accounts.item.post",
        "users.item.get",
        "feefineactions.item.post",
        "pubsub.publish.post"
      ],
      "visible": false
    },
    {
      "permissionName": "modperms.circulation.loans.change-due-date.post",
      "displayName": "module permissions for one op",
      "description": "to reduce X-Okapi-Token size",
      "subPermissions": [
        "circulation.rules.loan-policy.get",
        "circulation.rules.notice-policy.get",
        "circulation-storage.loan-policies.item.get",
        "circulation-storage.loans.item.get",
        "circulation-storage.loans.item.put",
        "circulation-storage.patron-notice-policies.item.get",
        "inventory-storage.items.item.get",
        "inventory-storage.items.item.put",
        "scheduled-notice-storage.scheduled-notices.collection.delete",
        "scheduled-notice-storage.scheduled-notices.item.post",
        "users.item.get",
        "pubsub.publish.post"
      ],
      "visible": false
    },
    {
      "permissionName": "modperms.circulation.loans.claim-item-returned.post",
      "displayName": "module permissions for one op",
      "description": "to reduce X-Okapi-Token size",
      "subPermissions": [
        "circulation-storage.loans.item.get",
        "circulation-storage.loans.item.put",
        "inventory-storage.items.item.get",
        "inventory-storage.items.item.put",
        "inventory-storage.holdings.item.get",
        "inventory-storage.instances.item.get",
        "users.item.get"
      ],
      "visible": false
    },
    {
      "permissionName": "modperms.circulation.loans.declare-claimed-returned-item-as-missing.post",
      "displayName": "module permissions for one op",
      "description": "to reduce X-Okapi-Token size",
      "subPermissions": [
        "circulation-storage.loans.item.get",
        "circulation-storage.loans.item.put",
        "inventory-storage.items.item.get",
        "inventory-storage.items.item.put",
        "inventory-storage.holdings.item.get",
        "inventory-storage.instances.item.get",
        "users.item.get"
      ],
      "visible": false
    },
    {
      "permissionName": "modperms.circulation.loans.item.put",
      "displayName": "module permissions for one op",
      "description": "to reduce X-Okapi-Token size",
      "subPermissions": [
        "circulation-storage.loans.item.put",
        "circulation-storage.loans.collection.get",
        "circulation.rules.loan-policy.get",
        "circulation.rules.request-policy.get",
        "circulation-storage.requests.item.put",
        "circulation-storage.requests.collection.get",
        "inventory-storage.items.item.get",
        "inventory-storage.items.item.put",
        "inventory-storage.items.collection.get",
        "inventory-storage.locations.item.get",
        "inventory-storage.locations.collection.get",
        "inventory-storage.location-units.institutions.item.get",
        "inventory-storage.location-units.campuses.item.get",
        "inventory-storage.location-units.libraries.item.get",
        "inventory-storage.holdings.collection.get",
        "inventory-storage.holdings.item.get",
        "inventory-storage.instances.collection.get",
        "inventory-storage.instances.item.get",
        "inventory-storage.service-points.collection.get",
        "inventory-storage.service-points.item.get",
        "proxiesfor.collection.get",
        "users.item.get",
        "proxiesfor.collection.get",
        "inventory-storage.material-types.item.get",
        "inventory-storage.loan-types.item.get",
        "circulation-storage.loan-policies.item.get",
        "circulation-storage.loan-policies.collection.get",
        "circulation-storage.request-policies.item.get",
        "circulation-storage.fixed-due-date-schedules.item.get",
        "circulation.rules.notice-policy.get",
        "circulation-storage.patron-notice-policies.item.get",
        "scheduled-notice-storage.scheduled-notices.collection.delete",
        "scheduled-notice-storage.scheduled-notices.item.post"
      ],
      "visible": false
    },
    {
      "permissionName": "modperms.inventory.items-in-transit-report.get",
      "displayName": "module permissions for one op",
      "description": "to reduce X-Okapi-Token size",
      "subPermissions": [
        "inventory-storage.items.item.get",
        "inventory-storage.items.collection.get",
        "inventory-storage.holdings.collection.get",
        "inventory-storage.holdings.item.get",
        "inventory-storage.locations.item.get",
        "inventory-storage.instances.collection.get",
        "inventory-storage.instances.item.get",
        "inventory-storage.service-points.collection.get",
        "inventory-storage.service-points.item.get",
        "inventory-storage.material-types.collection.get",
        "inventory-storage.material-types.item.get",
        "circulation-storage.requests.item.get",
        "circulation-storage.requests.collection.get",
        "inventory-storage.locations.item.get",
        "inventory-storage.locations.collection.get",
        "inventory-storage.location-units.institutions.item.get",
        "inventory-storage.location-units.campuses.item.get",
        "inventory-storage.location-units.libraries.item.get",
        "inventory-storage.location-units.libraries.collection.get",
        "circulation-storage.loans.collection.get",
        "circulation-storage.loans.item.get"
      ],
      "visible": false
    },
    {
      "permissionName": "modperms.circulation.pick-slips.get",
      "displayName": "module permissions for one op",
      "description": "to reduce X-Okapi-Token size",
      "subPermissions": [
        "inventory-storage.items.item.get",
        "inventory-storage.items.collection.get",
        "inventory-storage.holdings.item.get",
        "inventory-storage.holdings.collection.get",
        "inventory-storage.instances.item.get",
        "inventory-storage.instances.collection.get",
        "inventory-storage.material-types.item.get",
        "inventory-storage.material-types.collection.get",
        "inventory-storage.loan-types.item.get",
        "inventory-storage.loan-types.collection.get",
        "inventory-storage.service-points.item.get",
        "inventory-storage.service-points.collection.get",
        "inventory-storage.locations.item.get",
        "inventory-storage.locations.collection.get",
        "inventory-storage.location-units.libraries.item.get",
        "inventory-storage.location-units.libraries.collection.get",
        "inventory-storage.location-units.campuses.item.get",
        "inventory-storage.location-units.campuses.collection.get",
        "inventory-storage.location-units.institutions.item.get",
        "inventory-storage.location-units.institutions.collection.get",
        "circulation-storage.requests.item.get",
        "circulation-storage.requests.collection.get",
        "users.item.get",
        "users.collection.get",
        "addresstypes.item.get",
        "addresstypes.collection.get"
      ],
      "visible": false
    },
    {
      "permissionName": "circulation.internal.apply-rules",
      "displayName" : "Apply circulation rules",
      "description" : "Internal permission set for applying circulation rules",
      "subPermissions": [
        "circulation.rules.loan-policy.get",
        "circulation-storage.loan-policies.collection.get",
        "circulation-storage.loan-policies.item.get",
        "circulation.rules.request-policy.get",
        "circulation-storage.request-policies.item.get",
        "circulation-storage.request-policies.collection.get",
        "circulation.rules.notice-policy.get",
        "circulation-storage.patron-notice-policies.item.get",
        "circulation-storage.patron-notice-policies.collection.get"
      ],
      "visible": false
    }


  ],
  "launchDescriptor": {
    "dockerImage": "${artifactId}:${version}",
    "dockerPull": false,
    "dockerArgs": {
      "HostConfig": {
        "Memory": 357913941,
        "PortBindings": { "9801/tcp": [ { "HostPort": "%p" } ] }
      }
    },
    "env": [
      { "name": "JAVA_OPTIONS",
        "value": "-XX:MaxRAMPercentage=66.0"
      }
    ]
  }
}<|MERGE_RESOLUTION|>--- conflicted
+++ resolved
@@ -1403,16 +1403,13 @@
         "owners.collection.get",
         "accounts.item.post",
         "check-in-storage.check-ins.item.post",
-<<<<<<< HEAD
-        "pubsub.publish.post"
-=======
         "overdue-fines-policies.item.get",
         "lost-item-fees-policies.item.get",
         "accounts.collection.get",
         "feefineactions.collection.get",
         "feefineactions.item.post",
-        "accounts.item.put"
->>>>>>> b99f1135
+        "accounts.item.put",
+        "pubsub.publish.post"
       ],
       "visible": false
     },
