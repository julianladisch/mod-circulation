{
  "id": "${artifactId}-${version}",
  "name": "Circulation Module",
  "provides": [
    {
      "id": "requests-reports",
      "version": "0.1",
      "handlers": [
        {
          "methods": [
            "GET"
          ],
          "pathPattern": "/circulation/requests-reports/hold-shelf-clearance/{id}",
          "permissionsRequired": [
            "circulation.requests.hold-shelf-clearance-report.get"
          ],
          "modulePermissions": [
            "modperms.circulation.requests.hold-shelf-clearance-report.get"
          ]
        }
      ]
    },
    {
      "id": "circulation",
      "version": "7.7",
      "handlers": [
        {
          "methods": [
            "POST"
          ],
          "pathPattern": "/circulation/check-out-by-barcode",
          "permissionsRequired": [
            "circulation.check-out-by-barcode.post"
          ],
          "modulePermissions": [
            "modperms.circulation.check-out-by-barcode.post"
          ]
        },
        {
          "methods": [
            "POST"
          ],
          "pathPattern": "/circulation/override-check-out-by-barcode",
          "permissionsRequired": [
            "circulation.override-check-out-by-barcode.post"
          ],
          "modulePermissions": [
            "modperms.circulation.override-check-out-by-barcode.post"
          ]
        },
        {
          "methods": [
            "POST"
          ],
          "pathPattern": "/circulation/check-in-by-barcode",
          "permissionsRequired": [
            "circulation.check-in-by-barcode.post"
          ],
          "modulePermissions": [
            "modperms.circulation.check-in-by-barcode.post"
          ]
        },
        {
          "methods": [
            "POST"
          ],
          "pathPattern": "/circulation/renew-by-barcode",
          "permissionsRequired": [
            "circulation.renew-by-barcode.post"
          ],
          "modulePermissions": [
            "modperms.circulation.renew-by-barcode.post"
          ]
        },
        {
          "methods": [
            "POST"
          ],
          "pathPattern": "/circulation/override-renewal-by-barcode",
          "permissionsRequired": [
            "circulation.override-renewal-by-barcode.post"
          ],
          "modulePermissions": [
            "modperms.circulation.override-renewal-by-barcode.post"
          ]
        },
        {
          "methods": [
            "POST"
          ],
          "pathPattern": "/circulation/renew-by-id",
          "permissionsRequired": [
            "circulation.renew-by-id.post"
          ],
          "modulePermissions": [
            "modperms.circulation.renew-by-id.post"
          ]
        },
        {
          "methods": [
            "GET"
          ],
          "pathPattern": "/circulation/loans",
          "permissionsRequired": [
            "circulation.loans.collection.get"
          ],
          "modulePermissions": [
            "modperms.circulation.loans.collection.get"
          ]
        },
        {
          "methods": [
            "POST"
          ],
          "pathPattern": "/circulation/loans",
          "permissionsRequired": [
            "circulation.loans.item.post"
          ],
          "modulePermissions": [
            "modperms.circulation.loans.item.post"
          ]
        },
        {
          "methods": [
            "DELETE"
          ],
          "pathPattern": "/circulation/loans",
          "permissionsRequired": [
            "circulation.loans.collection.delete"
          ],
          "modulePermissions": [
            "circulation-storage.loans.collection.delete"
          ]
        },
        {
          "methods": [
            "GET"
          ],
          "pathPattern": "/circulation/loans/{id}",
          "permissionsRequired": [
            "circulation.loans.item.get"
          ],
          "modulePermissions": [
            "modperms.circulation.loans.item.get"
          ]
        },
        {
          "methods": [
            "PUT"
          ],
          "pathPattern": "/circulation/loans/{id}",
          "permissionsRequired": [
            "circulation.loans.item.put"
          ],
          "modulePermissions": [
            "circulation-storage.loans.item.put",
            "circulation-storage.loans.collection.get",
            "circulation.rules.loan-policy.get",
            "circulation.rules.request-policy.get",
            "circulation-storage.requests.item.put",
            "circulation-storage.requests.collection.get",
            "inventory-storage.items.item.get",
            "inventory-storage.items.item.put",
            "inventory-storage.items.collection.get",
            "inventory-storage.locations.item.get",
            "inventory-storage.locations.collection.get",
            "inventory-storage.location-units.institutions.item.get",
            "inventory-storage.location-units.campuses.item.get",
            "inventory-storage.location-units.libraries.item.get",
            "inventory-storage.holdings.collection.get",
            "inventory-storage.holdings.item.get",
            "inventory-storage.instances.collection.get",
            "inventory-storage.instances.item.get",
            "inventory-storage.service-points.collection.get",
            "inventory-storage.service-points.item.get",
            "proxiesfor.collection.get",
            "users.item.get",
            "proxiesfor.collection.get",
            "inventory-storage.material-types.item.get",
            "circulation-storage.loan-policies.item.get",
            "circulation-storage.loan-policies.collection.get",
            "circulation-storage.request-policies.item.get",
            "circulation-storage.fixed-due-date-schedules.item.get",
            "circulation.rules.notice-policy.get",
            "circulation-storage.patron-notice-policies.item.get",
            "scheduled-notice-storage.scheduled-notices.collection.delete",
            "scheduled-notice-storage.scheduled-notices.item.post"
          ]
        },
        {
          "methods": [
            "DELETE"
          ],
          "pathPattern": "/circulation/loans/{id}",
          "permissionsRequired": [
            "circulation.loans.item.delete"
          ],
          "modulePermissions": [
            "circulation-storage.loans.item.delete"
          ]
        },
        {
          "methods": [
            "GET"
          ],
          "pathPattern": "/circulation/rules",
          "permissionsRequired": [
            "circulation.rules.get"
          ],
          "modulePermissions": [
            "circulation-storage.circulation-rules.get"
          ]
        },
        {
          "methods": [
            "PUT"
          ],
          "pathPattern": "/circulation/rules",
          "permissionsRequired": [
            "circulation.rules.put"
          ],
          "modulePermissions": [
            "circulation-storage.circulation-rules.put"
          ]
        },
        {
          "methods": [
            "GET"
          ],
          "pathPattern": "/circulation/rules/loan-policy",
          "permissionsRequired": [
            "circulation.rules.loan-policy.get"
          ],
          "modulePermissions": [
            "circulation-storage.circulation-rules.get"
          ]
        },
        {
          "methods": [
            "GET"
          ],
          "pathPattern": "/circulation/rules/loan-policy-all",
          "permissionsRequired": [
            "circulation.rules.loan-policy-all.get"
          ],
          "modulePermissions": [
            "circulation-storage.circulation-rules.get"
          ]
        },
        {
          "methods": [
            "GET"
          ],
          "pathPattern": "/circulation/rules/request-policy",
          "permissionsRequired": [
            "circulation.rules.request-policy.get"
          ],
          "modulePermissions": [
            "circulation-storage.circulation-rules.get"
          ]
        },
        {
          "methods": [
            "GET"
          ],
          "pathPattern": "/circulation/rules/request-policy-all",
          "permissionsRequired": [
            "circulation.rules.request-policy-all.get"
          ],
          "modulePermissions": [
            "circulation-storage.circulation-rules.get"
          ]
        },
        {
          "methods": [
            "GET"
          ],
          "pathPattern": "/circulation/rules/notice-policy",
          "permissionsRequired": [
            "circulation.rules.notice-policy.get"
          ],
          "modulePermissions": [
            "circulation-storage.circulation-rules.get"
          ]
        },
        {
          "methods": [
            "GET"
          ],
          "pathPattern": "/circulation/rules/notice-policy-all",
          "permissionsRequired": [
            "circulation.rules.notice-policy-all.get"
          ],
          "modulePermissions": [
            "circulation-storage.circulation-rules.get"
          ]
        },
        {
          "methods": [
            "GET"
          ],
          "pathPattern": "/circulation/requests",
          "permissionsRequired": [
            "circulation.requests.collection.get"
          ],
          "modulePermissions": [
            "circulation-storage.requests.item.get",
            "circulation-storage.requests.collection.get",
            "circulation-storage.loans.collection.get",
            "circulation-storage.loans.item.get",
            "inventory-storage.items.collection.get",
            "inventory-storage.items.item.get",
            "inventory-storage.holdings.collection.get",
            "inventory-storage.holdings.item.get",
            "inventory-storage.instances.collection.get",
            "inventory-storage.instances.item.get",
            "inventory-storage.locations.collection.get",
            "inventory-storage.locations.item.get",
            "inventory-storage.location-units.institutions.item.get",
            "inventory-storage.location-units.campuses.item.get",
            "inventory-storage.location-units.libraries.item.get",
            "inventory-storage.service-points.collection.get",
            "inventory-storage.service-points.item.get",
            "users.item.get",
            "users.collection.get",
            "usergroups.collection.get",
            "usergroups.item.get"
          ]
        },
        {
          "methods": [
            "POST"
          ],
          "pathPattern": "/circulation/requests",
          "permissionsRequired": [
            "circulation.requests.item.post"
          ],
          "modulePermissions": [
            "circulation-storage.requests.item.post",
            "inventory-storage.items.item.put",
            "circulation-storage.requests.collection.get",
            "circulation-storage.requests.item.get",
            "circulation-storage.loans.item.put",
            "circulation-storage.loans.collection.get",
            "inventory-storage.items.item.get",
            "inventory-storage.items.collection.get",
            "inventory-storage.holdings.collection.get",
            "inventory-storage.holdings.item.get",
            "inventory-storage.instances.collection.get",
            "inventory-storage.instances.item.get",
            "inventory-storage.locations.collection.get",
            "inventory-storage.locations.item.get",
            "inventory-storage.location-units.institutions.item.get",
            "inventory-storage.location-units.campuses.item.get",
            "inventory-storage.location-units.libraries.item.get",
            "inventory-storage.service-points.collection.get",
            "inventory-storage.service-points.item.get",
            "users.item.get",
            "users.collection.get",
            "usergroups.collection.get",
            "usergroups.item.get",
            "proxiesfor.collection.get",
            "circulation.rules.notice-policy.get",
            "circulation-storage.patron-notice-policies.item.get",
            "patron-notice.post",
            "inventory-storage.loan-types.item.get",
            "calendar.opening-hours.collection.get",
            "scheduled-notice-storage.scheduled-notices.collection.delete",
            "scheduled-notice-storage.scheduled-notices.item.post"
          ]
        },
        {
          "methods": [
            "DELETE"
          ],
          "pathPattern": "/circulation/requests",
          "permissionsRequired": [
            "circulation.requests.collection.delete"
          ],
          "modulePermissions": [
            "circulation-storage.requests.collection.delete"
          ]
        },
        {
          "methods": [
            "GET"
          ],
          "pathPattern": "/circulation/requests/{id}",
          "permissionsRequired": [
            "circulation.requests.item.get"
          ],
          "modulePermissions": [
            "circulation-storage.requests.item.get",
            "circulation-storage.requests.collection.get",
            "circulation-storage.loans.collection.get",
            "circulation-storage.loans.item.get",
            "inventory-storage.items.collection.get",
            "inventory-storage.items.item.get",
            "inventory-storage.holdings.collection.get",
            "inventory-storage.holdings.item.get",
            "inventory-storage.instances.collection.get",
            "inventory-storage.instances.item.get",
            "inventory-storage.locations.collection.get",
            "inventory-storage.locations.item.get",
            "inventory-storage.location-units.institutions.item.get",
            "inventory-storage.location-units.campuses.item.get",
            "inventory-storage.location-units.libraries.item.get",
            "inventory-storage.service-points.collection.get",
            "inventory-storage.service-points.item.get",
            "users.item.get",
            "users.collection.get",
            "usergroups.collection.get",
            "usergroups.item.get"
          ]
        },
        {
          "methods": [
            "PUT"
          ],
          "pathPattern": "/circulation/requests/{id}",
          "permissionsRequired": [
            "circulation.requests.item.put"
          ],
          "modulePermissions": [
            "circulation-storage.requests.item.put",
            "circulation-storage.requests.item.post",
            "inventory-storage.items.item.put",
            "circulation-storage.requests.collection.get",
            "circulation-storage.requests.item.get",
            "circulation-storage.loans.item.put",
            "circulation-storage.loans.collection.get",
            "inventory-storage.items.item.get",
            "inventory-storage.items.collection.get",
            "inventory-storage.holdings.collection.get",
            "inventory-storage.holdings.item.get",
            "inventory-storage.instances.collection.get",
            "inventory-storage.instances.item.get",
            "inventory-storage.locations.collection.get",
            "inventory-storage.locations.item.get",
            "inventory-storage.location-units.institutions.item.get",
            "inventory-storage.location-units.campuses.item.get",
            "inventory-storage.location-units.libraries.item.get",
            "inventory-storage.service-points.collection.get",
            "inventory-storage.service-points.item.get",
            "users.item.get",
            "users.collection.get",
            "usergroups.collection.get",
            "usergroups.item.get",
            "proxiesfor.collection.get",
            "circulation.rules.notice-policy.get",
            "circulation-storage.patron-notice-policies.item.get",
            "patron-notice.post",
            "circulation-storage.cancellation-reasons.item.get",
            "inventory-storage.loan-types.item.get"
          ]
        },
        {
          "methods": [
            "DELETE"
          ],
          "pathPattern": "/circulation/requests/{id}",
          "permissionsRequired": [
            "circulation.requests.item.delete"
          ],
          "modulePermissions": [
            "circulation-storage.requests.item.delete"
          ]
        },
        {
          "methods": [
            "GET"
          ],
          "pathPattern": "/circulation/requests/queue/{id}",
          "permissionsRequired": [
            "circulation.requests.queue.collection.get"
          ],
          "modulePermissions": [
            "circulation-storage.requests.item.get",
            "circulation-storage.requests.collection.get",
            "circulation-storage.loans.collection.get",
            "circulation-storage.loans.item.get",
            "inventory-storage.items.collection.get",
            "inventory-storage.items.item.get",
            "inventory-storage.holdings.collection.get",
            "inventory-storage.holdings.item.get",
            "inventory-storage.instances.collection.get",
            "inventory-storage.instances.item.get",
            "inventory-storage.locations.collection.get",
            "inventory-storage.locations.item.get",
            "inventory-storage.location-units.institutions.item.get",
            "inventory-storage.location-units.campuses.item.get",
            "inventory-storage.location-units.libraries.item.get",
            "inventory-storage.service-points.collection.get",
            "inventory-storage.service-points.item.get",
            "users.item.get",
            "users.collection.get",
            "usergroups.collection.get",
            "usergroups.item.get"
          ]
        },
        {
          "methods": [
            "POST"
          ],
          "pathPattern": "/circulation/requests/instances",
          "permissionsRequired": [
            "circulation.requests.instances.item.post"
          ],
          "modulePermissions": [
            "circulation-storage.requests.item.post",
            "inventory-storage.items.item.put",
            "circulation-storage.requests.collection.get",
            "circulation-storage.requests.item.get",
            "circulation-storage.loans.item.put",
            "circulation-storage.loans.collection.get",
            "inventory-storage.items.item.get",
            "inventory-storage.items.collection.get",
            "inventory-storage.holdings.collection.get",
            "inventory-storage.holdings.item.get",
            "inventory-storage.instances.collection.get",
            "inventory-storage.instances.item.get",
            "inventory-storage.locations.collection.get",
            "inventory-storage.locations.item.get",
            "inventory-storage.location-units.institutions.item.get",
            "inventory-storage.location-units.campuses.item.get",
            "inventory-storage.location-units.libraries.item.get",
            "inventory-storage.service-points.collection.get",
            "inventory-storage.service-points.item.get",
            "users.item.get",
            "users.collection.get",
            "usergroups.collection.get",
            "usergroups.item.get",
            "proxiesfor.collection.get",
            "circulation.rules.notice-policy.get",
            "circulation-storage.patron-notice-policies.item.get",
            "patron-notice.post",
            "inventory-storage.loan-types.item.get",
            "calendar.opening-hours.collection.get"
          ]
        }
      ]
    },
    {
      "id": "_timer",
      "version": "1.0",
      "interfaceType": "system",
      "handlers": [
        {
          "methods": [
            "POST"
          ],
          "pathPattern": "/circulation/scheduled-notices-processing",
          "modulePermissions": [
            "scheduled-notice-storage.scheduled-notices.collection.get",
            "scheduled-notice-storage.scheduled-notices.item.delete",
            "scheduled-notice-storage.scheduled-notices.item.put",
            "circulation-storage.loans.item.get",
            "circulation-storage.loan-policies.item.get",
            "circulation-storage.loan-policies.collection.get",
            "inventory-storage.items.item.get",
            "inventory-storage.locations.item.get",
            "inventory-storage.location-units.institutions.item.get",
            "inventory-storage.location-units.campuses.item.get",
            "inventory-storage.location-units.libraries.item.get",
            "inventory-storage.material-types.item.get",
            "inventory-storage.holdings.item.get",
            "inventory-storage.loan-types.item.get",
            "inventory-storage.service-points.item.get",
            "inventory-storage.instances.item.get",
            "circulation.rules.loan-policy.get",
            "configuration.entries.collection.get",
            "patron-notice.post",
            "users.item.get"
          ],
          "unit": "minute",
          "delay": "5"
        }
      ]
    }
  ],
  "requires": [
    {
      "id": "loan-storage",
      "version": "5.3"
    },
    {
      "id": "circulation-rules-storage",
      "version": "1.0"
    },
    {
      "id": "item-storage",
      "version": "6.1 7.0"
    },
    {
      "id": "instance-storage",
      "version": "4.0 5.0 6.0"
    },
    {
      "id": "holdings-storage",
      "version": "1.3 2.0 3.0"
    },
    {
      "id": "request-storage",
      "version": "3.1"
    },
    {
      "id": "users",
      "version": "14.2 15.0"
    },
    {
      "id": "locations",
      "version": "3.0"
    },
    {
      "id": "material-types",
      "version": "2.0"
    },
    {
      "id": "loan-policy-storage",
      "version": "1.2 2.0"
    },
    {
      "id": "request-policy-storage",
      "version": "1.0"
    },
    {
      "id": "fixed-due-date-schedules-storage",
      "version": "2.0"
    },
    {
      "id": "service-points",
      "version": "3.0"
    },
    {
      "id": "calendar",
      "version": "3.0"
    },
    {
      "id": "patron-notice-policy-storage",
      "version": "0.7"
    },
    {
      "id": "patron-notice",
      "version": "1.0"
    },
    {
      "id": "configuration",
      "version": "2.0"
    },
    {
      "id" : "cancellation-reason-storage",
      "version": "1.1"
    },
    {
      "id": "loan-types",
      "version": "2.2"
    },
    {
      "id": "scheduled-notice-storage",
      "version": "0.1"
    }
  ],
  "permissionSets": [
    {
      "permissionName": "circulation.check-out-by-barcode.post",
      "displayName": "circulation - check out item by barcode",
      "description": "check out an item using barcodes for item and loanee"
    },
    {
      "permissionName": "circulation.override-check-out-by-barcode.post",
      "displayName": "circulation - override item checkout by barcode",
      "description": "override item check out using barcodes for item and loanee"
    },
    {
      "permissionName": "circulation.check-in-by-barcode.post",
      "displayName": "circulation - checkin loan by barcode",
      "description": "checkin a loan using barcodes for item and loanee"
    },
    {
      "permissionName": "circulation.renew-by-barcode.post",
      "displayName": "circulation - renew loan by barcode",
      "description": "renew a loan using barcodes for item and loanee"
    },
    {
      "permissionName": "circulation.renew-by-id.post",
      "displayName": "circulation - renew loan using id",
      "description": "renew a loan using IDs for item and loanee"
    },
    {
      "permissionName": "circulation.override-renewal-by-barcode.post",
      "displayName": "circulation - override renewal by barcode",
      "description": "override renewal using barcodes for item and loanee"
    },
    {
      "permissionName": "circulation.loans.collection.get",
      "displayName": "circulation - get loan collection",
      "description": "get loan collection"
    },
    {
      "permissionName": "circulation.loans.collection.delete",
      "displayName": "circulation - delete entire loan collection",
      "description": "delete entire loan collection"
    },
    {
      "permissionName": "circulation.loans.item.get",
      "displayName": "circulation - get individual loan",
      "description": "get individual loan"
    },
    {
      "permissionName": "circulation.loans.item.post",
      "displayName": "circulation - create individual loan",
      "description": "create individual loan"
    },
    {
      "permissionName": "circulation.loans.item.put",
      "displayName": "circulation - modify loan",
      "description": "modify individual loan"
    },
    {
      "permissionName": "circulation.loans.item.delete",
      "displayName": "circulation - delete individual loan",
      "description": "delete individual loan"
    },
    {
      "permissionName": "circulation.rules.get",
      "displayName": "Circulation - get circulation rules",
      "description": "Get circulation rules"
    },
    {
      "permissionName": "circulation.rules.put",
      "displayName": "Circulation - modify circulation rules",
      "description": "Modify circulation rules"
    },
    {
      "permissionName": "circulation.rules.loan-policy.get",
      "displayName": "Circulation - use circulation rules to get matching loan policy",
      "description": "Apply circulation rules to get matching loan policy"
    },
    {
      "permissionName": "circulation.rules.loan-policy-all.get",
      "displayName": "Circulation - use circulation rules to get all matching loan policies",
      "description": "Apply circulation rules to get all matching loan policies"
    },
    {
      "permissionName": "circulation.rules.request-policy.get",
      "displayName": "Circulation - use circulation rules to get matching request policy",
      "description": "Apply circulation rules to get matching request policy"
    },
    {
      "permissionName": "circulation.rules.request-policy-all.get",
      "displayName": "Circulation - use circulation rules to get all matching request policies",
      "description": "Apply circulation rules to get all matching request policies"
    },
    {
      "permissionName": "circulation.rules.notice-policy.get",
      "displayName": "Circulation - use circulation rules to get matching notice policy",
      "description": "Apply circulation rules to get matching notice policy"
    },
    {
      "permissionName": "circulation.rules.notice-policy-all.get",
      "displayName": "Circulation - use circulation rules to get all matching notice policies",
      "description": "Apply circulation rules to get all matching notice policies"
    },
    {
      "permissionName": "circulation.requests.collection.get",
      "displayName": "circulation - get request collection",
      "description": "get request collection"
    },
    {
      "permissionName": "circulation.requests.collection.delete",
      "displayName": "circulation - delete entire request collection",
      "description": "delete entire request collection"
    },
    {
      "permissionName": "circulation.requests.item.get",
      "displayName": "circulation - get individual request",
      "description": "get individual request"
    },
    {
      "permissionName": "circulation.requests.item.post",
      "displayName": "circulation - create individual requests",
      "description": "create individual request"
    },
    {
      "permissionName": "circulation.requests.item.put",
      "displayName": "circulation - modify request",
      "description": "modify individual request"
    },
    {
      "permissionName": "circulation.requests.item.delete",
      "displayName": "circulation - delete individual request",
      "description": "delete individual request"
    },
    {
      "permissionName": "circulation.requests.queue.collection.get",
      "displayName": "circulation - request queue for an item",
      "description": "get request queue for an item"
    },
    {
      "permissionName": "circulation.requests.instances.item.post",
      "displayName": "circulation - create instance level request",
      "description": "create a request given an instance"
    },
    {
      "permissionName": "circulation.requests.hold-shelf-clearance-report.get",
      "displayName": "circulation - request hold shelf clearance report",
      "description": "get all hold shelf clearance requests to generating a report"
    },
    {
      "permissionName": "circulation.all",
      "displayName": "circulation - all permissions",
      "description": "Entire set of permissions needed to use the circulation",
      "subPermissions": [
        "circulation.check-out-by-barcode.post",
        "circulation.override-check-out-by-barcode.post",
        "circulation.check-in-by-barcode.post",
        "circulation.renew-by-barcode.post",
        "circulation.renew-by-id.post",
        "circulation.override-renewal-by-barcode.post",
        "circulation.loans.collection.get",
        "circulation.loans.item.get",
        "circulation.loans.item.post",
        "circulation.loans.item.put",
        "circulation.loans.item.delete",
        "circulation.loans.collection.delete",
        "circulation.rules.put",
        "circulation.rules.get",
        "circulation.rules.loan-policy.get",
        "circulation.rules.loan-policy-all.get",
        "circulation.rules.request-policy.get",
        "circulation.rules.request-policy-all.get",
        "circulation.rules.notice-policy.get",
        "circulation.rules.notice-policy-all.get",
        "circulation.requests.collection.get",
        "circulation.requests.item.get",
        "circulation.requests.item.post",
        "circulation.requests.item.put",
        "circulation.requests.item.delete",
        "circulation.requests.collection.delete",
        "circulation.requests.queue.collection.get",
        "circulation.requests.instances.item.post",
        "circulation.requests.hold-shelf-clearance-report.get"
      ]
    },
    {
      "permissionName": "modperms.circulation.requests.hold-shelf-clearance-report.get",
      "displayName" : "module permissions for one op",
      "description" : "to reduce X-Okapi-Token size",
      "subPermissions": [
        "inventory-storage.items.item.get",
        "inventory-storage.items.collection.get",
        "inventory-storage.holdings.collection.get",
        "inventory-storage.holdings.item.get",
        "inventory-storage.instances.collection.get",
        "inventory-storage.instances.item.get",
        "inventory-storage.service-points.collection.get",
        "inventory-storage.service-points.item.get",
        "circulation-storage.requests.item.get",
        "circulation-storage.requests.collection.get",
        "users.collection.get",
        "users.item.get"
      ],
      "visible": false
    },
    {
      "permissionName": "modperms.circulation.check-out-by-barcode.post",
      "displayName" : "module permissions for one op",
      "description" : "to reduce X-Okapi-Token size",
      "subPermissions": [
        "circulation-storage.loans.item.post",
        "calendar.opening-hours.collection.get",
        "circulation-storage.loans.item.get",
        "circulation-storage.loans.collection.get",
        "circulation.rules.loan-policy.get",
        "circulation.rules.request-policy.get",
        "circulation-storage.requests.collection.get",
        "circulation-storage.requests.item.put",
        "inventory-storage.items.item.put",
        "inventory-storage.items.item.get",
        "inventory-storage.items.collection.get",
        "inventory-storage.locations.item.get",
        "inventory-storage.locations.collection.get",
        "inventory-storage.location-units.institutions.item.get",
        "inventory-storage.location-units.campuses.item.get",
        "inventory-storage.location-units.libraries.item.get",
        "inventory-storage.holdings.collection.get",
        "inventory-storage.holdings.item.get",
        "inventory-storage.instances.collection.get",
        "inventory-storage.instances.item.get",
        "inventory-storage.service-points.collection.get",
        "inventory-storage.service-points.item.get",
        "users.item.get",
        "proxiesfor.collection.get",
        "inventory-storage.material-types.item.get",
        "inventory-storage.material-types.collection.get",
        "circulation-storage.loan-policies.item.get",
        "circulation-storage.loan-policies.collection.get",
        "circulation-storage.request-policies.item.get",
        "circulation-storage.fixed-due-date-schedules.item.get",
        "circulation-storage.fixed-due-date-schedules.collection.get",
        "circulation-storage.patron-notice-policies.item.get",
        "patron-notice.post",
        "circulation.rules.notice-policy.get",
        "configuration.entries.collection.get",
        "users.collection.get",
        "inventory-storage.loan-types.item.get",
        "scheduled-notice-storage.scheduled-notices.item.post"
      ],
      "visible": false
    },
    {
      "permissionName": "modperms.circulation.override-check-out-by-barcode.post",
      "displayName" : "module permissions for one op",
      "description" : "to reduce X-Okapi-Token size",
      "subPermissions": [
        "circulation-storage.loans.item.post",
        "circulation-storage.loans.item.get",
        "circulation-storage.loans.collection.get",
        "circulation.rules.loan-policy.get",
        "circulation.rules.request-policy.get",
        "circulation-storage.requests.collection.get",
        "circulation-storage.requests.item.put",
        "inventory-storage.items.item.put",
        "inventory-storage.items.item.get",
        "inventory-storage.items.collection.get",
        "inventory-storage.locations.item.get",
        "inventory-storage.locations.collection.get",
        "inventory-storage.location-units.institutions.item.get",
        "inventory-storage.location-units.campuses.item.get",
        "inventory-storage.location-units.libraries.item.get",
        "inventory-storage.holdings.collection.get",
        "inventory-storage.holdings.item.get",
        "inventory-storage.instances.collection.get",
        "inventory-storage.instances.item.get",
        "inventory-storage.service-points.collection.get",
        "inventory-storage.service-points.item.get",
        "users.item.get",
        "proxiesfor.collection.get",
        "inventory-storage.material-types.item.get",
        "inventory-storage.material-types.collection.get",
        "circulation-storage.loan-policies.item.get",
        "circulation-storage.loan-policies.collection.get",
        "circulation-storage.request-policies.item.get",
        "circulation-storage.fixed-due-date-schedules.item.get",
        "circulation-storage.fixed-due-date-schedules.collection.get",
        "circulation-storage.patron-notice-policies.item.get",
        "patron-notice.post",
        "circulation.rules.notice-policy.get",
        "configuration.entries.collection.get",
        "users.collection.get",
        "inventory-storage.loan-types.item.get",
        "scheduled-notice-storage.scheduled-notices.item.post"
      ],
      "visible": false
    },
    {
      "permissionName": "modperms.circulation.check-in-by-barcode.post",
      "displayName" : "module permissions for one op",
      "description" : "to reduce X-Okapi-Token size",
      "subPermissions": [
        "circulation-storage.loans.item.put",
        "circulation-storage.loans.item.get",
        "circulation-storage.loans.collection.get",
        "circulation.rules.loan-policy.get",
        "circulation.rules.request-policy.get",
        "circulation-storage.requests.collection.get",
        "circulation-storage.requests.item.put",
        "inventory-storage.items.item.put",
        "inventory-storage.items.item.get",
        "inventory-storage.items.collection.get",
        "inventory-storage.locations.item.get",
        "inventory-storage.locations.collection.get",
        "inventory-storage.location-units.institutions.item.get",
        "inventory-storage.location-units.campuses.item.get",
        "inventory-storage.location-units.libraries.item.get",
        "inventory-storage.holdings.collection.get",
        "inventory-storage.holdings.item.get",
        "inventory-storage.instances.collection.get",
        "inventory-storage.instances.item.get",
        "inventory-storage.material-types.item.get",
        "inventory-storage.material-types.collection.get",
        "inventory-storage.service-points.collection.get",
        "inventory-storage.service-points.item.get",
        "users.item.get",
        "users.collection.get",
        "proxiesfor.collection.get",
        "circulation-storage.loan-policies.item.get",
        "circulation-storage.loan-policies.collection.get",
        "circulation-storage.request-policies.item.get",
        "circulation-storage.fixed-due-date-schedules.item.get",
        "circulation-storage.fixed-due-date-schedules.collection.get",
        "circulation-storage.patron-notice-policies.item.get",
        "patron-notice.post",
        "circulation.rules.notice-policy.get",
        "inventory-storage.loan-types.item.get"
      ],
      "visible": false
    },
    {
      "permissionName": "modperms.circulation.renew-by-barcode.post",
      "displayName" : "module permissions for one op",
      "description" : "to reduce X-Okapi-Token size",
      "subPermissions": [
        "circulation-storage.loans.item.put",
        "circulation-storage.loans.item.get",
        "circulation-storage.loans.collection.get",
        "circulation.rules.loan-policy.get",
        "circulation.rules.request-policy.get",
        "circulation-storage.requests.collection.get",
        "circulation-storage.requests.item.put",
        "inventory-storage.items.item.put",
        "inventory-storage.items.item.get",
        "inventory-storage.items.collection.get",
        "inventory-storage.locations.item.get",
        "inventory-storage.locations.collection.get",
        "inventory-storage.location-units.institutions.item.get",
        "inventory-storage.location-units.campuses.item.get",
        "inventory-storage.location-units.libraries.item.get",
        "inventory-storage.holdings.collection.get",
        "inventory-storage.holdings.item.get",
        "inventory-storage.instances.collection.get",
        "inventory-storage.instances.item.get",
        "inventory-storage.material-types.item.get",
        "inventory-storage.material-types.collection.get",
        "inventory-storage.service-points.collection.get",
        "inventory-storage.service-points.item.get",
        "users.item.get",
        "users.collection.get",
        "proxiesfor.collection.get",
        "circulation-storage.loan-policies.item.get",
        "circulation-storage.loan-policies.collection.get",
        "circulation-storage.request-policies.item.get",
        "circulation-storage.fixed-due-date-schedules.item.get",
        "circulation-storage.fixed-due-date-schedules.collection.get",
<<<<<<< HEAD
        "calendar.opening-hours.collection.get",
=======
        "calendar.collection.get",
        "configuration.entries.collection.get",
>>>>>>> 2366e5eb
        "circulation.rules.notice-policy.get",
        "circulation-storage.patron-notice-policies.item.get",
        "scheduled-notice-storage.scheduled-notices.collection.delete",
        "scheduled-notice-storage.scheduled-notices.item.post"
      ],
      "visible": false
},
    {
      "permissionName": "modperms.circulation.override-renewal-by-barcode.post",
      "displayName" : "module permissions for one op",
      "description" : "to reduce X-Okapi-Token size",
      "subPermissions": [
        "circulation-storage.loans.item.put",
        "circulation-storage.loans.item.get",
        "circulation-storage.loans.collection.get",
        "circulation.rules.loan-policy.get",
        "circulation.rules.request-policy.get",
        "circulation-storage.requests.collection.get",
        "circulation-storage.requests.item.put",
        "inventory-storage.items.item.put",
        "inventory-storage.items.item.get",
        "inventory-storage.items.collection.get",
        "inventory-storage.locations.item.get",
        "inventory-storage.locations.collection.get",
        "inventory-storage.location-units.institutions.item.get",
        "inventory-storage.location-units.campuses.item.get",
        "inventory-storage.location-units.libraries.item.get",
        "inventory-storage.holdings.collection.get",
        "inventory-storage.holdings.item.get",
        "inventory-storage.instances.collection.get",
        "inventory-storage.instances.item.get",
        "inventory-storage.material-types.item.get",
        "inventory-storage.material-types.collection.get",
        "inventory-storage.service-points.collection.get",
        "inventory-storage.service-points.item.get",
        "users.item.get",
        "users.collection.get",
        "proxiesfor.collection.get",
        "circulation-storage.loan-policies.item.get",
        "circulation-storage.loan-policies.collection.get",
        "circulation-storage.request-policies.item.get",
        "circulation-storage.fixed-due-date-schedules.item.get",
        "circulation-storage.fixed-due-date-schedules.collection.get",
        "configuration.entries.collection.get",
        "circulation.rules.notice-policy.get",
        "circulation-storage.patron-notice-policies.item.get",
        "scheduled-notice-storage.scheduled-notices.collection.delete",
        "scheduled-notice-storage.scheduled-notices.item.post"
      ],
      "visible": false
    },
    {
      "permissionName": "modperms.circulation.renew-by-id.post",
      "displayName" : "module permissions for one op",
      "description" : "to reduce X-Okapi-Token size",
      "subPermissions": [
        "circulation-storage.loans.item.put",
        "circulation-storage.loans.item.get",
        "circulation-storage.loans.collection.get",
        "circulation.rules.loan-policy.get",
        "circulation.rules.request-policy.get",
        "circulation-storage.requests.collection.get",
        "circulation-storage.requests.item.put",
        "inventory-storage.items.item.put",
        "inventory-storage.items.item.get",
        "inventory-storage.items.collection.get",
        "inventory-storage.locations.item.get",
        "inventory-storage.locations.collection.get",
        "inventory-storage.location-units.institutions.item.get",
        "inventory-storage.location-units.campuses.item.get",
        "inventory-storage.location-units.libraries.item.get",
        "inventory-storage.holdings.collection.get",
        "inventory-storage.holdings.item.get",
        "inventory-storage.instances.collection.get",
        "inventory-storage.instances.item.get",
        "inventory-storage.material-types.item.get",
        "inventory-storage.material-types.collection.get",
        "inventory-storage.service-points.collection.get",
        "inventory-storage.service-points.item.get",
        "users.item.get",
        "users.collection.get",
        "proxiesfor.collection.get",
        "circulation-storage.loan-policies.item.get",
        "circulation-storage.loan-policies.collection.get",
        "circulation-storage.request-policies.item.get",
        "circulation-storage.fixed-due-date-schedules.item.get",
        "circulation-storage.fixed-due-date-schedules.collection.get",
<<<<<<< HEAD
        "calendar.opening-hours.collection.get",
=======
        "calendar.collection.get",
        "configuration.entries.collection.get",
>>>>>>> 2366e5eb
        "circulation.rules.notice-policy.get",
        "circulation-storage.patron-notice-policies.item.get",
        "scheduled-notice-storage.scheduled-notices.collection.delete",
        "scheduled-notice-storage.scheduled-notices.item.post"
      ],
      "visible": false
    },
    {
      "permissionName": "modperms.circulation.loans.item.post",
      "displayName" : "module permissions for one op",
      "description" : "to reduce X-Okapi-Token size",
      "subPermissions": [
        "circulation-storage.loans.item.post",
        "circulation-storage.loans.item.get",
        "circulation-storage.loans.collection.get",
        "circulation.rules.loan-policy.get",
        "circulation.rules.request-policy.get",
        "circulation-storage.requests.collection.get",
        "circulation-storage.requests.item.put",
        "inventory-storage.items.item.put",
        "inventory-storage.items.item.get",
        "inventory-storage.items.collection.get",
        "inventory-storage.locations.item.get",
        "inventory-storage.locations.collection.get",
        "inventory-storage.location-units.institutions.item.get",
        "inventory-storage.location-units.campuses.item.get",
        "inventory-storage.location-units.libraries.item.get",
        "inventory-storage.holdings.collection.get",
        "inventory-storage.holdings.item.get",
        "inventory-storage.instances.collection.get",
        "inventory-storage.instances.item.get",
        "inventory-storage.material-types.collection.get",
        "inventory-storage.material-types.item.get",
        "inventory-storage.service-points.collection.get",
        "inventory-storage.service-points.item.get",
        "users.item.get",
        "proxiesfor.collection.get",
        "inventory-storage.material-types.item.get",
        "circulation-storage.loan-policies.item.get",
        "circulation-storage.loan-policies.collection.get",
        "circulation-storage.request-policies.item.get",
        "circulation-storage.fixed-due-date-schedules.item.get",
        "circulation-storage.fixed-due-date-schedules.collection.get"
      ],
      "visible": false
    },
    {
      "permissionName": "modperms.circulation.loans.collection.get",
      "displayName" : "module permissions for one op",
      "description" : "to reduce X-Okapi-Token size",
      "subPermissions": [
        "circulation-storage.loans.collection.get",
        "circulation-storage.loan-policies.item.get",
        "circulation-storage.loan-policies.collection.get",
        "inventory-storage.items.item.get",
        "inventory-storage.items.collection.get",
        "inventory-storage.locations.item.get",
        "inventory-storage.locations.collection.get",
        "inventory-storage.location-units.institutions.item.get",
        "inventory-storage.location-units.campuses.item.get",
        "inventory-storage.location-units.libraries.item.get",
        "inventory-storage.holdings.collection.get",
        "inventory-storage.holdings.item.get",
        "inventory-storage.instances.collection.get",
        "inventory-storage.instances.item.get",
        "inventory-storage.material-types.collection.get",
        "inventory-storage.material-types.item.get",
        "inventory-storage.service-points.collection.get",
        "inventory-storage.service-points.item.get",
        "users.collection.get",
        "users.item.get"
      ],
      "visible": false
    },
    {
      "permissionName": "modperms.circulation.loans.item.get",
      "displayName" : "module permissions for one op",
      "description" : "to reduce X-Okapi-Token size",
      "subPermissions": [
        "circulation-storage.loans.item.get",
        "circulation-storage.loan-policies.item.get",
        "circulation-storage.loan-policies.collection.get",
        "inventory-storage.items.item.get",
        "inventory-storage.items.collection.get",
        "inventory-storage.locations.item.get",
        "inventory-storage.locations.collection.get",
        "inventory-storage.location-units.institutions.item.get",
        "inventory-storage.location-units.campuses.item.get",
        "inventory-storage.location-units.libraries.item.get",
        "inventory-storage.holdings.collection.get",
        "inventory-storage.holdings.item.get",
        "inventory-storage.instances.collection.get",
        "inventory-storage.instances.item.get",
        "inventory-storage.material-types.collection.get",
        "inventory-storage.material-types.item.get",
        "inventory-storage.service-points.collection.get",
        "inventory-storage.service-points.item.get"
      ],
      "visible": false
    }
  ],
  "metadata": {
    "containerMemory": "256",
    "databaseConnection": "false"
  },
  "launchDescriptor": {
    "dockerImage": "${artifactId}:${version}",
    "dockerArgs": {
      "HostConfig": { "PortBindings": { "9801/tcp":  [{ "HostPort": "%p" }] } }
    },
    "dockerPull" : false
  }
}<|MERGE_RESOLUTION|>--- conflicted
+++ resolved
@@ -1032,12 +1032,8 @@
         "circulation-storage.request-policies.item.get",
         "circulation-storage.fixed-due-date-schedules.item.get",
         "circulation-storage.fixed-due-date-schedules.collection.get",
-<<<<<<< HEAD
         "calendar.opening-hours.collection.get",
-=======
-        "calendar.collection.get",
         "configuration.entries.collection.get",
->>>>>>> 2366e5eb
         "circulation.rules.notice-policy.get",
         "circulation-storage.patron-notice-policies.item.get",
         "scheduled-notice-storage.scheduled-notices.collection.delete",
@@ -1125,12 +1121,8 @@
         "circulation-storage.request-policies.item.get",
         "circulation-storage.fixed-due-date-schedules.item.get",
         "circulation-storage.fixed-due-date-schedules.collection.get",
-<<<<<<< HEAD
         "calendar.opening-hours.collection.get",
-=======
-        "calendar.collection.get",
         "configuration.entries.collection.get",
->>>>>>> 2366e5eb
         "circulation.rules.notice-policy.get",
         "circulation-storage.patron-notice-policies.item.get",
         "scheduled-notice-storage.scheduled-notices.collection.delete",
