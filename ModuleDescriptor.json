{
  "id": "circulation-4.2.1-SNAPSHOT",
  "name": "Circulation Module",
  "provides": [
    {
      "id": "circulation",
      "version": "2.2",
      "handlers": [
        {
          "methods": [
            "GET"
          ],
          "pathPattern": "/circulation/loans",
          "permissionsRequired": [
            "circulation.loans.collection.get"
          ],
          "modulePermissions": [
            "circulation-storage.loans.collection.get",
            "inventory-storage.items.item.get"
          ]
        },
        {
          "methods": [
            "POST"
          ],
          "pathPattern": "/circulation/loans",
          "permissionsRequired": [
            "circulation.loans.item.post"
          ],
          "modulePermissions": [
            "circulation-storage.loans.item.post",
            "inventory-storage.items.item.get",
            "inventory-storage.items.item.put"
          ]
        },
        {
          "methods": [
            "DELETE"
          ],
          "pathPattern": "/circulation/loans",
          "permissionsRequired": [
            "circulation.loans.collection.delete"
          ],
          "modulePermissions": [
            "circulation-storage.loans.collection.delete"
          ]
        },
        {
          "methods": [
            "GET"
          ],
          "pathPattern": "/circulation/loans/{id}",
          "permissionsRequired": [
            "circulation.loans.item.get"
          ],
          "modulePermissions": [
            "circulation-storage.loans.item.get",
            "inventory-storage.items.item.get",
            "inventory-storage.items.item.put"
          ]
        },
        {
          "methods": [
            "PUT"
          ],
          "pathPattern": "/circulation/loans/{id}",
          "permissionsRequired": [
            "circulation.loans.item.put"
          ],
          "modulePermissions": [
            "circulation-storage.loans.item.put",
            "inventory-storage.items.item.get",
            "inventory-storage.items.item.put"
          ]
        },
        {
          "methods": [
            "DELETE"
          ],
          "pathPattern": "/circulation/loans/{id}",
<<<<<<< HEAD
          "permissionsRequired": ["circulation.loans.item.delete"],
          "modulePermissions": ["circulation-storage.loans.item.delete"]
        }, {
          "methods": ["GET"],
          "pathPattern": "/circulation/loan-rules",
          "permissionsRequired": ["circulation.loans-rules.get"],
          "modulePermissions": ["circulation-storage.loans-rules.get"]
        }, {
          "methods": ["PUT"],
          "pathPattern": "/circulation/loan-rules",
          "permissionsRequired": ["circulation.loans-rules.put"],
          "modulePermissions": ["circulation-storage.loans-rules.put"]
        }
      ]
    },
    {
      "id": "circulation-loan-rules",
      "version": "1.0",
      "handlers": [
        {
          "methods": ["GET"],
          "pathPattern": "/circulation/loan-rules",
          "permissionsRequired": ["circulation.loans-rules.get"],
          "modulePermissions": ["circulation-storage.loans-rules.get"]
        }, {
          "methods": ["PUT"],
          "pathPattern": "/circulation/loan-rules",
          "permissionsRequired": ["circulation.loans-rules.put"],
          "modulePermissions": ["circulation-storage.loans-rules.put"]
=======
          "permissionsRequired": [
            "circulation.loans.item.delete"
          ],
          "modulePermissions": [
            "circulation-storage.loans.item.delete"
          ]
>>>>>>> ef2484b7
        }
      ]
    }
  ],
  "requires": [
    {
      "id": "loan-storage",
      "version": "3.1"
    },
    {
      "id": "loan-rules-storage",
      "version": "1.0"
    },
    {
      "id": "item-storage",
      "version": "3.0"
    }
  ],
  "permissionSets": [
    {
      "permissionName": "circulation.loans.collection.get",
      "displayName": "circulation - get loan collection",
      "description": "get loan collection"
    },
    {
      "permissionName": "circulation.loans.collection.delete",
      "displayName": "circulation - delete entire loan collection",
      "description": "delete entire loan collection"
    },
    {
      "permissionName": "circulation.loans.item.get",
      "displayName": "circulation - get individual loan",
      "description": "get individual loan"
    },
    {
      "permissionName": "circulation.loans.item.post",
      "displayName": "circulation - create individual loan",
      "description": "create individual loan"
    },
    {
      "permissionName": "circulation.loans.item.put",
      "displayName": "circulation - modify loan in storage",
      "description": "modify loan in storage"
    },
    {
      "permissionName": "circulation.loans.item.delete",
      "displayName": "circulation - delete individual loan",
      "description": "delete individual loan"
    },
    {
      "permissionName": "circulation.loan-rules.get",
      "displayName": "circulation - get the loan rules",
      "description": "get the loan rules"
    },
    {
      "permissionName": "circulation.loan-rules.put",
      "displayName": "circulation - write new loan rules",
      "description": "modify the loan rules"
    },
    {
      "permissionName": "module.scan.enabled",
      "displayName": "scan - enable the scan UI",
      "description": "enable the scan UI"
    },
    {
      "permissionName": "circulation.all",
      "displayName": "circulation - all permissions",
      "description": "Entire set of permissions needed to use the circulation",
      "visible": true,
      "subPermissions": [
        "circulation.loans.collection.get",
        "circulation.loans.item.get",
        "circulation.loans.item.post",
        "circulation.loans.item.put",
        "circulation.loans.item.delete",
        "circulation.loans.collection.delete",
        "circulation.loans-rules.get",
        "circulation.loans-rules.put",
        "module.scan.enabled",
        "circulation-storage.all",
        "configuration.all",
        "inventory-storage.items.item.get",
        "inventory-storage.items.item.put",
        "users.collection.get"
      ]
    }
  ]
}<|MERGE_RESOLUTION|>--- conflicted
+++ resolved
@@ -78,19 +78,12 @@
             "DELETE"
           ],
           "pathPattern": "/circulation/loans/{id}",
-<<<<<<< HEAD
-          "permissionsRequired": ["circulation.loans.item.delete"],
-          "modulePermissions": ["circulation-storage.loans.item.delete"]
-        }, {
-          "methods": ["GET"],
-          "pathPattern": "/circulation/loan-rules",
-          "permissionsRequired": ["circulation.loans-rules.get"],
-          "modulePermissions": ["circulation-storage.loans-rules.get"]
-        }, {
-          "methods": ["PUT"],
-          "pathPattern": "/circulation/loan-rules",
-          "permissionsRequired": ["circulation.loans-rules.put"],
-          "modulePermissions": ["circulation-storage.loans-rules.put"]
+          "permissionsRequired": [
+            "circulation.loans.item.delete"
+          ],
+          "modulePermissions": [
+            "circulation-storage.loans.item.delete"
+          ]
         }
       ]
     },
@@ -108,14 +101,6 @@
           "pathPattern": "/circulation/loan-rules",
           "permissionsRequired": ["circulation.loans-rules.put"],
           "modulePermissions": ["circulation-storage.loans-rules.put"]
-=======
-          "permissionsRequired": [
-            "circulation.loans.item.delete"
-          ],
-          "modulePermissions": [
-            "circulation-storage.loans.item.delete"
-          ]
->>>>>>> ef2484b7
         }
       ]
     }
