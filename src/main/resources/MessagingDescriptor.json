{
  "publications": [
    {
      "eventType": "ITEM_CHECKED_OUT",
      "description": "Item was checked out",
      "eventTTL": 1,
      "signed": false
    },
    {
      "eventType": "ITEM_CHECKED_IN",
      "description": "Item was checked in",
      "eventTTL": 1,
      "signed": false
    },
    {
      "eventType": "ITEM_DECLARED_LOST",
      "description": "Item has been declared lost",
      "eventTTL": 1,
      "signed": false
    },
    {
      "eventType": "ITEM_CLAIMED_RETURNED",
      "description": "Item was claimed returned",
      "eventTTL": 1,
      "signed": false
    },
    {
      "eventType": "LOAN_DUE_DATE_CHANGED",
      "description": "Due date for a loan has been changed",
      "eventTTL": 1,
      "signed": false
    },
    {
      "eventType": "LOG_RECORD",
      "description": "Created log record event",
<<<<<<< HEAD
      "eventTTL": 5,
=======
      "eventTTL": 1,
>>>>>>> 2ee47f95
      "signed": false
    }
  ],
  "subscriptions": [
    {
      "eventType": "LOAN_RELATED_FEE_FINE_CLOSED",
      "callbackAddress": "/circulation/handlers/loan-related-fee-fine-closed"
    }
  ]
}<|MERGE_RESOLUTION|>--- conflicted
+++ resolved
@@ -33,11 +33,7 @@
     {
       "eventType": "LOG_RECORD",
       "description": "Created log record event",
-<<<<<<< HEAD
-      "eventTTL": 5,
-=======
       "eventTTL": 1,
->>>>>>> 2ee47f95
       "signed": false
     }
   ],
