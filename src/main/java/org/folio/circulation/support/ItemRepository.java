package org.folio.circulation.support;

import static java.util.Objects.isNull;
import static java.util.concurrent.CompletableFuture.completedFuture;
import static java.util.function.Function.identity;
<<<<<<< HEAD
=======

import static org.folio.circulation.support.JsonKeys.byId;
>>>>>>> a7c346ea
import static org.folio.circulation.support.Result.ofAsync;
import static org.folio.circulation.support.Result.succeeded;
import static org.folio.circulation.support.ResultBinding.flatMapResult;
import static org.folio.circulation.support.ResultBinding.mapResult;
import static org.folio.circulation.support.fetching.RecordFetching.findWithMultipleCqlIndexValues;

import java.lang.invoke.MethodHandles;
import java.util.Collection;
import java.util.List;
import java.util.Map;
import java.util.Objects;
import java.util.Optional;
import java.util.Set;
import java.util.concurrent.CompletableFuture;
import java.util.function.BiFunction;
import java.util.stream.Collectors;

import org.apache.commons.lang3.StringUtils;
import org.folio.circulation.domain.Item;
import org.folio.circulation.domain.ItemRelatedRecord;
import org.folio.circulation.domain.Location;
import org.folio.circulation.domain.LocationRepository;
import org.folio.circulation.domain.MaterialTypeRepository;
import org.folio.circulation.domain.MultipleRecords;
import org.folio.circulation.domain.ServicePoint;
import org.folio.circulation.domain.ServicePointRepository;
import org.folio.circulation.support.fetching.RecordFetching;
import org.folio.circulation.support.http.client.CqlQuery;
import org.folio.circulation.support.http.client.PageLimit;
import org.folio.circulation.support.http.client.Response;
import org.folio.circulation.support.results.CommonFailures;
import org.slf4j.Logger;
import org.slf4j.LoggerFactory;

import io.vertx.core.json.JsonObject;

public class ItemRepository {
  private static final Logger log = LoggerFactory.getLogger(MethodHandles.lookup().lookupClass());

  private final CollectionResourceClient itemsClient;
  private final CollectionResourceClient holdingsClient;
  private final CollectionResourceClient instancesClient;
  private final CollectionResourceClient loanTypesClient;
  private final LocationRepository locationRepository;
  private final MaterialTypeRepository materialTypeRepository;
  private final ServicePointRepository servicePointRepository;
  private final boolean fetchLocation;
  private final boolean fetchMaterialType;
  private final boolean fetchLoanType;

  private static final String ITEMS_COLLECTION_PROPERTY_NAME = "items";

  public ItemRepository(
    Clients clients,
    boolean fetchLocation,
    boolean fetchMaterialType,
    boolean fetchLoanType) {

    this(clients.itemsStorage(),
      clients.holdingsStorage(),
      clients.instancesStorage(),
      clients.loanTypesStorage(),
      LocationRepository.using(clients),
      new MaterialTypeRepository(clients),
      new ServicePointRepository(clients),
      fetchLocation, fetchMaterialType, fetchLoanType);
  }

  private ItemRepository(
    CollectionResourceClient itemsClient,
    CollectionResourceClient holdingsClient,
    CollectionResourceClient instancesClient,
    CollectionResourceClient loanTypesClient,
    LocationRepository locationRepository,
    MaterialTypeRepository materialTypeRepository,
    ServicePointRepository servicePointRepository,
    boolean fetchLocation,
    boolean fetchMaterialType,
    boolean fetchLoanType) {

    this.itemsClient = itemsClient;
    this.holdingsClient = holdingsClient;
    this.instancesClient = instancesClient;
    this.loanTypesClient = loanTypesClient;
    this.locationRepository = locationRepository;
    this.materialTypeRepository = materialTypeRepository;
    this.servicePointRepository = servicePointRepository;
    this.fetchLocation = fetchLocation;
    this.fetchMaterialType = fetchMaterialType;
    this.fetchLoanType = fetchLoanType;
  }

  public CompletableFuture<Result<Item>> fetchFor(ItemRelatedRecord record) {
    return fetchById(record.getItemId());
  }

  private CompletableFuture<Result<Item>> fetchLocation(Result<Item> result) {
    return fetchLocation
      ? result.combineAfter(locationRepository::getLocation, Item::withLocation)
          .thenComposeAsync(this::fetchPrimaryServicePoint)
      : completedFuture(result);
  }

  private CompletableFuture<Result<Item>> fetchPrimaryServicePoint(Result<Item> itemResult) {
    return itemResult.combineAfter(item ->
      fetchPrimaryServicePoint(item.getLocation()), Item::withPrimaryServicePoint);
  }

  private CompletableFuture<Result<ServicePoint>> fetchPrimaryServicePoint(Location location) {
    if(isNull(location) || isNull(location.getPrimaryServicePointId())) {
      return ofAsync(() -> null);
    }

    return servicePointRepository.getServicePointById(
      location.getPrimaryServicePointId());
  }

  public CompletableFuture<Result<Response>> updateItem(Item item) {
    if (item == null) {
      return completedFuture(null);
    }
    return itemsClient.put(item.getItemId(), item.getItem());
  }

  private CompletableFuture<Result<Item>> fetchMaterialType(Result<Item> result) {
    return fetchMaterialType
      ? result.combineAfter(materialTypeRepository::getFor, Item::withMaterialType)
      : completedFuture(result);
  }

  private CompletableFuture<Result<Item>> fetchLoanType(Result<Item> result) {
    if (!fetchLoanType) {
      return completedFuture(result);
    }
    return result.combineAfter(this::getLoanType, Item::withLoanType);
  }

  private CompletableFuture<Result<JsonObject>> getLoanType(Item item) {
    if (item.getItem() == null) {
      return completedFuture(succeeded(null));
    }
    return SingleRecordFetcher.json(loanTypesClient, "loan types",
      response -> succeeded(null))
      .fetch(item.determineLoanTypeForItem());
  }

  public CompletableFuture<Result<Item>> fetchByBarcode(String barcode) {
    return fetchItemByBarcode(barcode)
      .thenComposeAsync(this::fetchItemRelatedRecords);
  }

  public CompletableFuture<Result<Item>> fetchById(String itemId) {
    return fetchItem(itemId)
      .thenComposeAsync(this::fetchItemRelatedRecords);
  }

  private CompletableFuture<Result<Collection<Item>>> fetchLocations(
    Result<Collection<Item>> result) {

    if(fetchLocation) {
      return result.after(items ->
        locationRepository.getLocations(items)
          .thenApply(r -> r.map(locations -> items.stream()
              .map(item -> item.withLocation(locations
                .getOrDefault(item.getLocationId(), null)))
              .collect(Collectors.toList()))));
    }
    else {
      return completedFuture(result);
    }
  }

  private CompletableFuture<Result<Collection<Item>>> fetchMaterialTypes(
    Result<Collection<Item>> result) {

    if(fetchMaterialType) {
      return result.after(items ->
        materialTypeRepository.getMaterialTypes(items)
          .thenApply(r -> r.map(materialTypes -> items.stream()
              .map(item -> item.withMaterialType(materialTypes
                .getOrDefault(item.getMaterialTypeId(), null)))
              .collect(Collectors.toList()))));
    }
    else {
      return completedFuture(result);
    }
  }

  private CompletableFuture<Result<Collection<Item>>> fetchLoanTypes(Result<Collection<Item>> result) {
    if (!fetchLoanType) {
      return completedFuture(result);
    }

    return result.after(items -> {
      Map<Item, String> itemToLoanTypeIdMap = items.stream()
        .collect(Collectors.toMap(identity(), Item::determineLoanTypeForItem));

      Set<String> loanTypeIdsToFetch = itemToLoanTypeIdMap.values().stream()
        .filter(StringUtils::isNoneBlank)
        .collect(Collectors.toSet());

      return new MultipleRecordFetcher<>(loanTypesClient, "loantypes", identity())
        .findByIds(loanTypeIdsToFetch)
        .thenApply(mapResult(records -> records.toMap(byId())))
        .thenApply(flatMapResult(loanTypes -> matchLoanTypesToItems(itemToLoanTypeIdMap, loanTypes)));
    });
  }

  private Result<Collection<Item>> matchLoanTypesToItems(
    Map<Item, String> itemToLoanTypeId, Map<String, JsonObject> loanTypes) {

    return succeeded(
      itemToLoanTypeId.entrySet().stream()
        .map(e -> e.getKey().withLoanType(loanTypes.get(e.getValue())))
        .collect(Collectors.toList())
    );
  }

  private CompletableFuture<Result<Collection<Item>>> fetchInstances(
    Result<Collection<Item>> result) {

    return result.after(items -> {
      List<String> instanceIds = items.stream()
        .map(Item::getInstanceId)
        .filter(Objects::nonNull)
        .distinct()
        .collect(Collectors.toList());

      final FindWithMultipleCqlIndexValues<JsonObject> fetcher
        = findWithMultipleCqlIndexValues(instancesClient, "instances", identity());

      return fetcher.findByIds(instanceIds)
        .thenApply(r -> r.map(instances -> items.stream()
          .map(item -> item.withInstance(
            findById(item.getInstanceId(), instances.getRecords()).orElse(null)))
          .collect(Collectors.toList())));
    });
  }

  private CompletableFuture<Result<Collection<Item>>> fetchHoldingRecords(
    Result<Collection<Item>> result) {

    return result.after(items -> {
      List<String> holdingsIds = items.stream()
        .map(Item::getHoldingsRecordId)
        .filter(Objects::nonNull)
        .distinct()
        .collect(Collectors.toList());

      final FindWithMultipleCqlIndexValues<JsonObject> fetcher
        = findWithMultipleCqlIndexValues(holdingsClient, "holdingsRecords", identity());

      return fetcher.findByIds(holdingsIds)
        .thenApply(r -> r.map(holdings -> items.stream()
          .map(item -> item.withHoldingsRecord(
            findById(item.getHoldingsRecordId(), holdings.getRecords()).orElse(null)))
          .collect(Collectors.toList())));
    });
  }

  private static Optional<JsonObject> findById(
    String id,
    Collection<JsonObject> collection) {

    return collection.stream()
      .filter(item -> item.getString("id").equals(id))
      .findFirst();
  }

  private CompletableFuture<Result<Collection<Item>>> fetchItems(
    Collection<String> itemIds) {

    final FindWithMultipleCqlIndexValues<Item> fetcher
      = findWithMultipleCqlIndexValues(itemsClient, ITEMS_COLLECTION_PROPERTY_NAME,
        Item::from);

    return fetcher.findByIds(itemIds)
      .thenApply(r -> r.map(MultipleRecords::getRecords));
  }

  private CompletableFuture<Result<Item>> fetchItem(String itemId) {
    return SingleRecordFetcher.jsonOrNull(itemsClient, "item")
      .fetch(itemId)
      .thenApply(r -> r.map(Item::from));
  }

  private CompletableFuture<Result<Item>> fetchItemByBarcode(String barcode) {
    log.info("Fetching item with barcode: {}", barcode);

    return CqlQuery.exactMatch("barcode", barcode)
       .after(query -> itemsClient.getMany(query, PageLimit.one()))
      .thenApply(result -> result.next(this::mapMultipleToResult))
      .thenApply(r -> r.map(Item::from))
      .exceptionally(CommonFailures::failedDueToServerError);
  }

  private Result<JsonObject> mapMultipleToResult(Response response) {
    return MultipleRecords.from(response, identity(), ITEMS_COLLECTION_PROPERTY_NAME )
      .map(items -> items.getRecords().stream().findFirst().orElse(null));
  }

  private CompletableFuture<Result<Item>> fetchHoldingsRecord(
    Result<Item> result) {

    return result.after(item -> {
      if(item == null || item.isNotFound()) {
        log.info("Item was not found, aborting fetching holding or instance");
        return completedFuture(succeeded(item));
      }
      else {
        return SingleRecordFetcher.jsonOrNull(holdingsClient, "holding")
          .fetch(item.getHoldingsRecordId())
          .thenApply(r -> r.map(item::withHoldingsRecord));
      }
    });
  }

  private CompletableFuture<Result<Item>> fetchInstance(Result<Item> result) {
    return result.after(item -> {
      if(item == null || item.isNotFound() || item.getInstanceId() == null) {
        log.info("Holding was not found, aborting fetching instance");
        return completedFuture(succeeded(item));
      }
      else {
        return SingleRecordFetcher.jsonOrNull(instancesClient, "instance")
          .fetch(item.getInstanceId())
          .thenApply(r -> r.map(item::withInstance));
      }
    });
  }

  //TODO: Try to remove includeItemMap without introducing unchecked exception
  public <T extends ItemRelatedRecord> CompletableFuture<Result<MultipleRecords<T>>> fetchItemsFor(
    Result<MultipleRecords<T>> result,
    BiFunction<T, Item, T> includeItemMap) {

    if (result.failed() || result.value().getRecords().isEmpty()) {
      return CompletableFuture.completedFuture(result);
    }

    return result.combineAfter(r -> fetchFor(getItemIds(r)),
      (records, items) -> new MultipleRecords<>(
        matchItemToRecord(records, items, includeItemMap),
        records.getTotalRecords()));
  }

  public CompletableFuture<Result<Collection<Item>>> findByQuery(Result<CqlQuery> queryResult) {
    FindWithCqlQuery<Item> fetcher = RecordFetching.findWithCqlQuery(itemsClient, ITEMS_COLLECTION_PROPERTY_NAME, Item::from);

    return fetcher.findByQuery(queryResult)
      .thenApply(mapResult(MultipleRecords::getRecords))
      .thenComposeAsync(this::fetchHoldingRecords)
      .thenComposeAsync(this::fetchInstances)
      .thenComposeAsync(this::fetchLocations)
      .thenComposeAsync(this::fetchMaterialTypes);
  }

  public CompletableFuture<Result<Collection<Item>>> findByIndexNameAndQuery(
    Collection<String> ids, String indexName, Result<CqlQuery> query) {

    MultipleRecordFetcher<Item> fetcher
      = new MultipleRecordFetcher<>(itemsClient, ITEMS_COLLECTION_PROPERTY_NAME , Item::from);

    return fetcher.findByIndexNameAndQuery(ids, indexName, query)
      .thenApply(mapResult(MultipleRecords::getRecords))
      .thenComposeAsync(this::fetchHoldingRecords)
      .thenComposeAsync(this::fetchInstances)
      .thenComposeAsync(this::fetchLocations)
      .thenComposeAsync(this::fetchMaterialTypes)
      .thenComposeAsync(this::fetchLoanTypes);
  }

  private CompletableFuture<Result<Collection<Item>>> fetchFor(
    Collection<String> itemIds) {

    return fetchItems(itemIds)
      .thenComposeAsync(this::fetchHoldingRecords)
      .thenComposeAsync(this::fetchInstances)
      .thenComposeAsync(this::fetchLocations)
      .thenComposeAsync(this::fetchMaterialTypes);
  }

  private <T extends ItemRelatedRecord> List<String> getItemIds(MultipleRecords<T> records) {
    return records.getRecords().stream()
      .map(ItemRelatedRecord::getItemId)
      .collect(Collectors.toList());
  }

  private <T extends ItemRelatedRecord> Collection<T> matchItemToRecord(
    MultipleRecords<T> records,
    Collection<Item> items,
    BiFunction<T, Item, T> includeItemMap) {

    return records.getRecords().stream()
      .map(r -> includeItemMap.apply(r,
        items.stream()
          .filter(item -> StringUtils.equals(item.getItemId(), r.getItemId()))
          .findFirst().orElse(Item.from(null))))
      .collect(Collectors.toList());
  }

  public CompletableFuture<Result<Item>> fetchItemRelatedRecords(
    Result<Item> item) {

    return fetchHoldingsRecord(item)
      .thenComposeAsync(this::fetchInstance)
      .thenComposeAsync(this::fetchLocation)
      .thenComposeAsync(this::fetchMaterialType)
      .thenComposeAsync(this::fetchLoanType);
  }

  public static ItemRepository noLocationMaterialTypeAndLoanTypeInstance(Clients clients) {
    return new ItemRepository(clients, false, false, false);
  }
}<|MERGE_RESOLUTION|>--- conflicted
+++ resolved
@@ -3,15 +3,12 @@
 import static java.util.Objects.isNull;
 import static java.util.concurrent.CompletableFuture.completedFuture;
 import static java.util.function.Function.identity;
-<<<<<<< HEAD
-=======
-
 import static org.folio.circulation.support.JsonKeys.byId;
->>>>>>> a7c346ea
 import static org.folio.circulation.support.Result.ofAsync;
 import static org.folio.circulation.support.Result.succeeded;
 import static org.folio.circulation.support.ResultBinding.flatMapResult;
 import static org.folio.circulation.support.ResultBinding.mapResult;
+import static org.folio.circulation.support.fetching.MultipleCqlIndexValuesCriteria.byIndex;
 import static org.folio.circulation.support.fetching.RecordFetching.findWithMultipleCqlIndexValues;
 
 import java.lang.invoke.MethodHandles;
@@ -209,7 +206,7 @@
         .filter(StringUtils::isNoneBlank)
         .collect(Collectors.toSet());
 
-      return new MultipleRecordFetcher<>(loanTypesClient, "loantypes", identity())
+      return findWithMultipleCqlIndexValues(loanTypesClient, "loantypes", identity())
         .findByIds(loanTypeIdsToFetch)
         .thenApply(mapResult(records -> records.toMap(byId())))
         .thenApply(flatMapResult(loanTypes -> matchLoanTypesToItems(itemToLoanTypeIdMap, loanTypes)));
@@ -368,10 +365,11 @@
   public CompletableFuture<Result<Collection<Item>>> findByIndexNameAndQuery(
     Collection<String> ids, String indexName, Result<CqlQuery> query) {
 
-    MultipleRecordFetcher<Item> fetcher
-      = new MultipleRecordFetcher<>(itemsClient, ITEMS_COLLECTION_PROPERTY_NAME , Item::from);
-
-    return fetcher.findByIndexNameAndQuery(ids, indexName, query)
+    FindWithMultipleCqlIndexValues<Item> fetcher
+      = findWithMultipleCqlIndexValues(itemsClient,
+        ITEMS_COLLECTION_PROPERTY_NAME, Item::from);
+
+    return fetcher.find(byIndex(indexName, ids).withQuery(query))
       .thenApply(mapResult(MultipleRecords::getRecords))
       .thenComposeAsync(this::fetchHoldingRecords)
       .thenComposeAsync(this::fetchInstances)
