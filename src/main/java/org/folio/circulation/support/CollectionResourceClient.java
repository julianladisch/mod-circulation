package org.folio.circulation.support;

import java.lang.invoke.MethodHandles;
import java.net.URL;
import java.util.concurrent.CompletableFuture;
import java.util.function.Consumer;

import org.apache.commons.lang3.StringUtils;
import org.apache.commons.lang3.exception.ExceptionUtils;
import org.apache.http.entity.ContentType;
import org.folio.circulation.support.http.client.OkapiHttpClient;
import org.folio.circulation.support.http.client.Response;
import org.slf4j.Logger;
import org.slf4j.LoggerFactory;

import io.vertx.core.Handler;
import io.vertx.core.http.HttpClientResponse;
import io.vertx.core.json.JsonObject;

public class CollectionResourceClient {
  private static final Logger log = LoggerFactory.getLogger(MethodHandles.lookup().lookupClass());

  private final OkapiHttpClient client;
  private final URL collectionRoot;

  public CollectionResourceClient(
    OkapiHttpClient client,
    URL collectionRoot) {

    this.client = client;
    this.collectionRoot = collectionRoot;
  }

  public CompletableFuture<Response> post(
    JsonObject resourceRepresentation) {

    CompletableFuture<Response> future = new CompletableFuture<>();

    client.post(collectionRoot,
      resourceRepresentation,
      responseConversationHandler(future::complete));

    return future;
  }

  public CompletableFuture<Response> put(
    JsonObject resourceRepresentation) {

    final CompletableFuture<Response> future = new CompletableFuture<>();

    client.put(collectionRoot,
      resourceRepresentation,
      responseConversationHandler(future::complete));

    return future;
  }

  public CompletableFuture<Response> put(
    String id,
    JsonObject resourceRepresentation) {

    CompletableFuture<Response> future = new CompletableFuture<>();

    client.put(individualRecordUrl(id),
      resourceRepresentation,
      responseConversationHandler(future::complete));

    return future;
  }

  public CompletableFuture<Response> get() {
    final CompletableFuture<Response> future = new CompletableFuture<>();

    client.get(collectionRoot,
      responseConversationHandler(future::complete));

    return future;
  }

  public CompletableFuture<Response> get(String id) {
    final CompletableFuture<Response> future = new CompletableFuture<>();

    client.get(individualRecordUrl(id),
      responseConversationHandler(future::complete));

    return future;
  }

  public CompletableFuture<Response> delete(String id) {
    final CompletableFuture<Response> future = new CompletableFuture<>();

    client.delete(individualRecordUrl(id),
      responseConversationHandler(future::complete));

    return future;
  }

  public CompletableFuture<Response> delete() {
    final CompletableFuture<Response> future = new CompletableFuture<>();

    client.delete(collectionRoot, responseConversationHandler(future::complete));

    return future;
  }

  /**
   * Make a get request for multiple records using raw query string parameters
   * Should only be used when passing on entire query string from a client request
   * Is deprecated, and will be removed when all use replaced by explicit parsing
   * of request parameters
   *
   * @param rawQueryString raw query string to append to the URL
   * @return response from the server
   */
  public CompletableFuture<Response> getManyWithRawQueryStringParameters(
    String rawQueryString) {

    final CompletableFuture<Response> future = new CompletableFuture<>();

    String url = isProvided(rawQueryString)
      ? String.format("%s?%s", collectionRoot, rawQueryString)
      : collectionRoot.toString();

    client.get(url, responseConversationHandler(future::complete));

    return future;
  }

  public CompletableFuture<Result<Response>> getMany(
    CqlQuery cqlQuery, Integer pageLimit) {

    if (pageLimit == null) {
      return getManyNoLimit(cqlQuery);
    }

    return cqlQuery.encode().after(encodedQuery -> {
        final CompletableFuture<Response> future = new CompletableFuture<>();

        String url = collectionRoot + createQueryString(encodedQuery, pageLimit, 0);

        client.get(url, responseConversationHandler(future::complete));

        return future.thenApply(Result::succeeded);
      });
  }

<<<<<<< HEAD
  public CompletableFuture<Result<Response>> getMany(
    CqlQuery cqlQuery, Integer pageLimit, Integer pageOffset) {
=======
  public CompletableFuture<Result<Response>> getManyNoLimit(CqlQuery cqlQuery) {
>>>>>>> d2566d4f

    return cqlQuery.encode().after(encodedQuery -> {
      final CompletableFuture<Response> future = new CompletableFuture<>();

<<<<<<< HEAD
      String url = collectionRoot + createQueryString(encodedQuery, pageLimit, pageOffset);
=======
      String url = collectionRoot + createQueryString(encodedQuery, null, 0);
>>>>>>> d2566d4f

      client.get(url, responseConversationHandler(future::complete));

      return future.thenApply(Result::succeeded);
    });
  }

  private static boolean isProvided(String query) {
    return StringUtils.isNotBlank(query);
  }

  /**
   * Combine the optional parameters to a query string.
   * <p>
   * createQueryString("field%3Da", 5, 10) = "?query=field%3Da&limit=5&offset=10"
   * <p>
   * createQueryString(null, 5, null) = "?limit=5"
   * <p>
   * createQueryString(null, null, null) = ""
   *
   * @param urlEncodedCqlQuery  the URL encoded String for the query parameter, may be null or empty for none
   * @param pageLimit  the value for the limit parameter, may be null for none
   * @param pageOffset  the value for the offset parameter, may be null for none
   * @return the query string, may be empty
   */
  static String createQueryString(
    String urlEncodedCqlQuery,
    Integer pageLimit,
    Integer pageOffset) {

    String query = "";

    if (isProvided(urlEncodedCqlQuery)) {
      query += "?query=" + urlEncodedCqlQuery;
    }
    if (pageLimit != null) {
      query += query.isEmpty() ? "?" : "&";
      query += "limit=" + pageLimit;
    }
    if (pageOffset != null) {
      query += query.isEmpty() ? "?" : "&";
      query += "offset=" + pageOffset;
    }
    return query;
  }

  private Handler<HttpClientResponse> responseConversationHandler(
    Consumer<Response> responseHandler) {

    return response -> response
      .bodyHandler(buffer -> responseHandler.accept(Response.from(response, buffer)))
      .exceptionHandler(ex -> {
        log.error("Unhandled exception in body handler", ex);
        String trace = ExceptionUtils.getStackTrace(ex);
        responseHandler.accept(new Response(500, trace, ContentType.TEXT_PLAIN.toString()));
      });
  }

  private String individualRecordUrl(String id) {
    return String.format("%s/%s", collectionRoot, id);
  }
}<|MERGE_RESOLUTION|>--- conflicted
+++ resolved
@@ -144,21 +144,26 @@
       });
   }
 
-<<<<<<< HEAD
+  public CompletableFuture<Result<Response>> getManyNoLimit(CqlQuery cqlQuery) {
+
+    return cqlQuery.encode().after(encodedQuery -> {
+      final CompletableFuture<Response> future = new CompletableFuture<>();
+
+      String url = collectionRoot + createQueryString(encodedQuery, null, 0);
+
+      client.get(url, responseConversationHandler(future::complete));
+
+      return future.thenApply(Result::succeeded);
+    });
+  }
+
   public CompletableFuture<Result<Response>> getMany(
     CqlQuery cqlQuery, Integer pageLimit, Integer pageOffset) {
-=======
-  public CompletableFuture<Result<Response>> getManyNoLimit(CqlQuery cqlQuery) {
->>>>>>> d2566d4f
 
     return cqlQuery.encode().after(encodedQuery -> {
       final CompletableFuture<Response> future = new CompletableFuture<>();
 
-<<<<<<< HEAD
       String url = collectionRoot + createQueryString(encodedQuery, pageLimit, pageOffset);
-=======
-      String url = collectionRoot + createQueryString(encodedQuery, null, 0);
->>>>>>> d2566d4f
 
       client.get(url, responseConversationHandler(future::complete));
 
