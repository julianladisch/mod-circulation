package org.folio.circulation.support;

import static org.folio.circulation.support.Result.failed;

import java.lang.invoke.MethodHandles;
import java.util.ArrayList;
import java.util.Collection;
import java.util.stream.Collectors;

import org.apache.commons.lang3.StringUtils;
import org.folio.circulation.support.http.server.ValidationError;
import org.slf4j.Logger;
import org.slf4j.LoggerFactory;

import io.vertx.core.http.HttpServerResponse;
import io.vertx.core.json.JsonArray;
import io.vertx.core.json.JsonObject;

public class ValidationErrorFailure implements HttpFailure {
  private static final Logger log = LoggerFactory.getLogger(MethodHandles.lookup().lookupClass());

  private final Collection<ValidationError> errors = new ArrayList<>();

  public static <T> ResponseWritableResult<T> failedValidation(
    String reason,
    String key,
    String value) {

    return failedValidation(new ValidationError(reason, key, value));
  }

  public static <T> ResponseWritableResult<T> failedValidation(ValidationError error) {
    return failed(singleValidationError(error));
  }

  public static <T> ResponseWritableResult<T> failedValidation(
    Collection<ValidationError> errors) {

    return failed(new ValidationErrorFailure(errors));
  }

<<<<<<< HEAD
  public static ValidationErrorFailure failure(String reason) {
    return failure(new ValidationError(reason));
  }

  public static ValidationErrorFailure failure(
=======
  public static ValidationErrorFailure singleValidationError(
>>>>>>> fe430dcb
    String reason,
    String propertyName,
    String propertyValue) {

    return singleValidationError(
      new ValidationError(reason, propertyName, propertyValue));
  }

  public static ValidationErrorFailure singleValidationError(ValidationError error) {
    return new ValidationErrorFailure(error);
  }

  private ValidationErrorFailure(ValidationError error) {
    this.errors.add(error);
  }

  private ValidationErrorFailure(Collection<ValidationError> errors) {
    this.errors.addAll(errors);
  }

  @Override
  public void writeTo(HttpServerResponse response) {
    final JsonObject jsonErrors = asJson();

    log.info("Writing validation error: '{}'", jsonErrors);

    new JsonResponseResult(422, jsonErrors, null).writeTo(response);
  }

  private JsonObject asJson() {
    JsonArray mappedErrors = new JsonArray(
      errors.stream()
      .map(ValidationError::toJson)
      .collect(Collectors.toList()));

    return new JsonObject().put("errors", mappedErrors);
  }

  @Override
  public String toString() {
    return String.format("Validation failure:%n%s",
      errors.stream()
        .map(ValidationError::toString)
        .collect(Collectors.joining("%n")));
  }

  public boolean hasErrorWithReason(String reason) {
    return errors.stream()
      .anyMatch(error -> StringUtils.equals(error.getMessage(), reason));
  }

  public boolean hasErrorForKey(String key) {
    return errors.stream()
      .anyMatch(error -> error.hasParameter(key));
  }

  public Collection<ValidationError> getErrors() {
    return new ArrayList<>(errors);
  }
}<|MERGE_RESOLUTION|>--- conflicted
+++ resolved
@@ -32,6 +32,9 @@
   public static <T> ResponseWritableResult<T> failedValidation(ValidationError error) {
     return failed(singleValidationError(error));
   }
+  public static ValidationErrorFailure singleValidationError(String reason) {
+    return singleValidationError(new ValidationError(reason));
+  }
 
   public static <T> ResponseWritableResult<T> failedValidation(
     Collection<ValidationError> errors) {
@@ -39,15 +42,7 @@
     return failed(new ValidationErrorFailure(errors));
   }
 
-<<<<<<< HEAD
-  public static ValidationErrorFailure failure(String reason) {
-    return failure(new ValidationError(reason));
-  }
-
-  public static ValidationErrorFailure failure(
-=======
   public static ValidationErrorFailure singleValidationError(
->>>>>>> fe430dcb
     String reason,
     String propertyName,
     String propertyValue) {
