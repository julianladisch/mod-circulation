package org.folio.circulation.support.http.server;

import static java.util.stream.Collectors.toMap;
import static org.folio.circulation.support.http.OkapiHeader.OKAPI_URL;
import static org.folio.circulation.support.http.OkapiHeader.REQUEST_ID;
import static org.folio.circulation.support.http.OkapiHeader.TENANT;
import static org.folio.circulation.support.http.OkapiHeader.TOKEN;
import static org.folio.circulation.support.http.OkapiHeader.USER_ID;

import java.net.MalformedURLException;
import java.net.URL;
import java.util.Map;
<<<<<<< HEAD
import java.util.stream.Collectors;
=======
>>>>>>> 2d14a32b

import org.folio.circulation.support.InvalidOkapiLocationException;
import org.folio.circulation.support.Result;
import org.folio.circulation.support.http.client.OkapiHttpClient;
import org.folio.circulation.support.http.client.VertxWebClientOkapiHttpClient;

import io.vertx.core.http.HttpClient;
import io.vertx.ext.web.RoutingContext;

public class WebContext {
  private final RoutingContext routingContext;

  public WebContext(RoutingContext routingContext) {
    this.routingContext = routingContext;
  }

  public String getTenantId() {
    return getHeader(TENANT, "");
  }

  public String getOkapiToken() {
    return getHeader(TOKEN, "");
  }

  public String getUserId() {
    return getHeader(USER_ID, "");
  }

  public String getOkapiLocation() {
    return getHeader(OKAPI_URL, "");
  }

  public String  getRequestId() {
    return getHeader(REQUEST_ID, "");
  }

  private String getHeader(String header) {
    return routingContext.request().getHeader(header);
  }

  private String getHeader(String header, String defaultValue) {
    return hasHeader(header) ? getHeader(header) : defaultValue;
  }

  private boolean hasHeader(String header) {
    return routingContext.request().headers().contains(header);
  }

  public Integer getIntegerParameter(String name, Integer defaultValue) {
    String value = routingContext.request().getParam(name);

    return value != null ? Integer.parseInt(value) : defaultValue;
  }

  public String getStringParameter(String name, String defaultValue) {
    String value = routingContext.request().getParam(name);

    return value != null ? value : defaultValue;
  }

  public URL getOkapiBasedUrl(String path) throws MalformedURLException {
    URL currentRequestUrl = new URL(getOkapiLocation());

    return new URL(currentRequestUrl.getProtocol(), currentRequestUrl.getHost(),
      currentRequestUrl.getPort(), path);
  }

  public Map<String, String> getHeaders() {
    return routingContext.request().headers().entries().stream()
      .collect(Collectors.toMap(entry -> entry.getKey().toLowerCase(),
        Map.Entry::getValue));
  }

  public OkapiHttpClient createHttpClient(HttpClient httpClient) {
    URL okapiUrl;

    try {
      okapiUrl = new URL(getOkapiLocation());
    }
    catch(MalformedURLException e) {
      throw new InvalidOkapiLocationException(getOkapiLocation(), e);
    }

    return VertxWebClientOkapiHttpClient.createClientUsing(httpClient,
      okapiUrl, getTenantId(), getOkapiToken(), getUserId(),
      getRequestId());
  }

  public void write(HttpResponse response) {
    response.writeTo(routingContext.response());
  }

  public void writeResultToHttpResponse(Result<HttpResponse> httpResponseResult) {
    httpResponseResult.applySideEffect(this::write, this::write);
  }

  public Map<String, String> getHeaders() {
    return routingContext.request().headers().entries().stream()
      .collect(toMap(entry -> entry.getKey().toLowerCase(), Map.Entry::getValue));
  }
}<|MERGE_RESOLUTION|>--- conflicted
+++ resolved
@@ -10,10 +10,6 @@
 import java.net.MalformedURLException;
 import java.net.URL;
 import java.util.Map;
-<<<<<<< HEAD
-import java.util.stream.Collectors;
-=======
->>>>>>> 2d14a32b
 
 import org.folio.circulation.support.InvalidOkapiLocationException;
 import org.folio.circulation.support.Result;
@@ -81,12 +77,6 @@
       currentRequestUrl.getPort(), path);
   }
 
-  public Map<String, String> getHeaders() {
-    return routingContext.request().headers().entries().stream()
-      .collect(Collectors.toMap(entry -> entry.getKey().toLowerCase(),
-        Map.Entry::getValue));
-  }
-
   public OkapiHttpClient createHttpClient(HttpClient httpClient) {
     URL okapiUrl;
 
