package org.folio.circulation.support;

import java.net.MalformedURLException;

import org.folio.circulation.support.http.client.OkapiHttpClient;
import org.folio.circulation.support.http.server.WebContext;

import io.vertx.core.http.HttpClient;

public class Clients {
  private final CollectionResourceClient requestsStorageClient;
  private final CollectionResourceClient itemsStorageClient;
  private final CollectionResourceClient holdingsStorageClient;
  private final CollectionResourceClient instancesStorageClient;
  private final CollectionResourceClient usersStorageClient;
  private final CollectionResourceClient loansStorageClient;
  private final CollectionResourceClient locationsStorageClient;
  private final CollectionResourceClient materialTypesStorageClient;
  private final CollectionResourceClient proxiesForClient;
  private final CollectionResourceClient loanPoliciesStorageClient;
  private final CollectionResourceClient fixedDueDateSchedulesStorageClient;
<<<<<<< HEAD
  private final CirculationRulesClient loanPolicyCirculationRulesClient;
  private final CirculationRulesClient noticePolicyCirculationRulesClient;
=======
  private final CirculationRulesClient circulationLoanRulesClient;
  private final CirculationRulesClient circulationRequestRulesClient;
>>>>>>> 075ec757
  private final CollectionResourceClient circulationRulesStorageClient;
  private final CollectionResourceClient requestPoliciesStorageClient;
  private final CollectionResourceClient servicePointsStorageClient;
  private final CollectionResourceClient calendarStorageClient;
  private final CollectionResourceClient patronGroupsStorageClient;
<<<<<<< HEAD
  private final CollectionResourceClient patronNoticePolicesStorageClient;
  private final CollectionResourceClient patronNoticeClient;
=======
  private final CollectionResourceClient configurationStorageClient;
>>>>>>> 075ec757

  public static Clients create(WebContext context, HttpClient httpClient) {
    return new Clients(context.createHttpClient(httpClient), context);
  }

  private Clients(OkapiHttpClient client, WebContext context) {
    try {
      requestsStorageClient = createRequestsStorageClient(client, context);
      itemsStorageClient = createItemsStorageClient(client, context);
      holdingsStorageClient = createHoldingsStorageClient(client, context);
      instancesStorageClient = createInstanceStorageClient(client, context);
      usersStorageClient = createUsersStorageClient(client, context);
      loansStorageClient = createLoansStorageClient(client, context);
      locationsStorageClient = createLocationsStorageClient(client, context);
      materialTypesStorageClient = createMaterialTypesStorageClient(client, context);
      proxiesForClient = createProxyUsersStorageClient(client, context);
<<<<<<< HEAD
      loanPolicyCirculationRulesClient =  createLoanPolicyCirculationRulesClient(client, context);
      noticePolicyCirculationRulesClient = createNoticePolicyCirculationRulesClient(client, context);
=======
      circulationLoanRulesClient = createCirculationLoanRulesClient(client, context);
      circulationRequestRulesClient = createCirculationRequestRulesClient(client, context);
>>>>>>> 075ec757
      circulationRulesStorageClient = createCirculationRulesStorageClient(client, context);
      loanPoliciesStorageClient = createLoanPoliciesStorageClient(client, context);
      requestPoliciesStorageClient = createRequestPoliciesStorageClient(client, context);
      fixedDueDateSchedulesStorageClient = createFixedDueDateSchedulesStorageClient(client, context);
      servicePointsStorageClient = createServicePointsStorageClient(client, context);
      patronGroupsStorageClient = createPatronGroupsStorageClient(client, context);
      calendarStorageClient = createCalendarStorageClient(client, context);
<<<<<<< HEAD
      patronNoticePolicesStorageClient = createPatronNoticePolicesStorageClient(client, context);
      patronNoticeClient = createPatronNoticeClient(client, context);
=======
      configurationStorageClient = createConfigurationStorageClient(client, context);
>>>>>>> 075ec757
    }
    catch(MalformedURLException e) {
      throw new InvalidOkapiLocationException(context.getOkapiLocation(), e);
    }
  }

  public CollectionResourceClient requestsStorage() {
    return requestsStorageClient;
  }

  public CollectionResourceClient requestPoliciesStorage() { return requestPoliciesStorageClient; }

  public CollectionResourceClient itemsStorage() {
    return itemsStorageClient;
  }

  CollectionResourceClient holdingsStorage() {
    return holdingsStorageClient;
  }

  CollectionResourceClient instancesStorage() {
    return instancesStorageClient;
  }

  public CollectionResourceClient usersStorage() {
    return usersStorageClient;
  }

  public CollectionResourceClient loansStorage() {
    return loansStorageClient;
  }

  public CollectionResourceClient locationsStorage() {
    return locationsStorageClient;
  }

  public CollectionResourceClient materialTypesStorage() {
    return materialTypesStorageClient;
  }

  public CollectionResourceClient loanPoliciesStorage() {
    return loanPoliciesStorageClient;
  }

  public CollectionResourceClient fixedDueDateSchedules() {
    return fixedDueDateSchedulesStorageClient;
  }

  public CollectionResourceClient servicePointsStorage() {
    return servicePointsStorageClient;
  }

  public CollectionResourceClient patronGroupsStorage() {
    return patronGroupsStorageClient;
  }

  public CollectionResourceClient calendarStorageClient() {
    return calendarStorageClient;
  }

  public CollectionResourceClient configurationStorageClient() {
    return configurationStorageClient;
  }

  public CollectionResourceClient userProxies() {
    return proxiesForClient;
  }

<<<<<<< HEAD
  public CirculationRulesClient loanPolicyCirculationRules() {
    return loanPolicyCirculationRulesClient;
  }

  public CirculationRulesClient noticePolicyCirculationRules() {
    return noticePolicyCirculationRulesClient;
=======
  public CirculationRulesClient circulationLoanRules() {
    return circulationLoanRulesClient;
  }

  public CirculationRulesClient circulationRequestRules(){
    return circulationRequestRulesClient;
>>>>>>> 075ec757
  }

  public CollectionResourceClient circulationRulesStorage() {
    return circulationRulesStorageClient;
  }

  public CollectionResourceClient patronNoticePolicesStorageClient() {
    return patronNoticePolicesStorageClient;
  }

  public CollectionResourceClient patronNoticeClient() {
    return patronNoticeClient;
  }

  private static CollectionResourceClient getCollectionResourceClient(
    OkapiHttpClient client,
    WebContext context,
    String path)
    throws MalformedURLException {

    return new CollectionResourceClient(client, context.getOkapiBasedUrl(path));
  }

  private static CirculationRulesClient createCirculationLoanRulesClient(
    OkapiHttpClient client,
    WebContext context)
    throws MalformedURLException {

    return new CirculationRulesClient(client, context, "/circulation/rules/loan-policy");
  }

  private static CirculationRulesClient createCirculationRequestRulesClient(
    OkapiHttpClient client,
    WebContext context)
    throws MalformedURLException {

    return new CirculationRulesClient(client, context, "/circulation/rules/request-policy");
  }

  private static CollectionResourceClient createRequestsStorageClient(
    OkapiHttpClient client,
    WebContext context)
    throws MalformedURLException {

    return getCollectionResourceClient(client, context, "/request-storage/requests");
  }

  private static CollectionResourceClient createItemsStorageClient(
    OkapiHttpClient client,
    WebContext context)
    throws MalformedURLException {

    return getCollectionResourceClient(client, context, "/item-storage/items");
  }

  private static CollectionResourceClient createHoldingsStorageClient(
    OkapiHttpClient client,
    WebContext context)
    throws MalformedURLException {

    return new CollectionResourceClient(
      client, context.getOkapiBasedUrl("/holdings-storage/holdings"));
  }

  private static CollectionResourceClient createInstanceStorageClient(
    OkapiHttpClient client,
    WebContext context)
    throws MalformedURLException {

    return new CollectionResourceClient(
      client, context.getOkapiBasedUrl("/instance-storage/instances"));
  }

  private static CollectionResourceClient createUsersStorageClient(
    OkapiHttpClient client,
    WebContext context)
    throws MalformedURLException {

    return getCollectionResourceClient(client, context, "/users");
  }

  private static CollectionResourceClient createLoansStorageClient(
    OkapiHttpClient client,
    WebContext context)
    throws MalformedURLException {

    return getCollectionResourceClient(client, context, "/loan-storage/loans");
  }

  private static CollectionResourceClient createLocationsStorageClient(
    OkapiHttpClient client,
    WebContext context)
    throws MalformedURLException {

    return getCollectionResourceClient(client, context, "/locations");
  }

  private CollectionResourceClient createProxyUsersStorageClient(
    OkapiHttpClient client,
    WebContext context)
    throws MalformedURLException {

    return getCollectionResourceClient(client, context, "/proxiesfor");
  }

  private CollectionResourceClient createMaterialTypesStorageClient(
    OkapiHttpClient client,
    WebContext context)
    throws MalformedURLException {

    return getCollectionResourceClient(client, context, "/material-types");
  }

  private CollectionResourceClient createLoanPoliciesStorageClient(
    OkapiHttpClient client,
    WebContext context)
    throws MalformedURLException {

    return getCollectionResourceClient(client, context,
      "/loan-policy-storage/loan-policies");
  }

  private CollectionResourceClient createRequestPoliciesStorageClient(
    OkapiHttpClient client,
    WebContext context)
    throws MalformedURLException {

    return getCollectionResourceClient(client, context,
      "/request-policy-storage/request-policies");
  }

  private CollectionResourceClient createFixedDueDateSchedulesStorageClient(
    OkapiHttpClient client,
    WebContext context)
    throws MalformedURLException {

    return getCollectionResourceClient(client, context,
      "/fixed-due-date-schedule-storage/fixed-due-date-schedules");
  }

  private CirculationRulesClient createLoanPolicyCirculationRulesClient(
    OkapiHttpClient client,
    WebContext context)
    throws MalformedURLException {
    return new CirculationRulesClient(client, context,
      "/circulation/rules/loan-policy");
  }

  private CirculationRulesClient createNoticePolicyCirculationRulesClient(
    OkapiHttpClient client,
    WebContext context)
    throws MalformedURLException {
    return new CirculationRulesClient(client, context,
      "/circulation/rules/notice-policy");
  }


  private CollectionResourceClient createCirculationRulesStorageClient(
    OkapiHttpClient client,
    WebContext context)
    throws MalformedURLException {

    return getCollectionResourceClient(client, context,
      "/circulation-rules-storage");
  }

  private CollectionResourceClient createServicePointsStorageClient(
      OkapiHttpClient client,
      WebContext context)
      throws MalformedURLException {
    return getCollectionResourceClient(client, context, "/service-points");
  }

  private CollectionResourceClient createPatronGroupsStorageClient(
      OkapiHttpClient client,
      WebContext context)
      throws MalformedURLException {
    return getCollectionResourceClient(client, context, "/groups");
  }

  private CollectionResourceClient createCalendarStorageClient(
    OkapiHttpClient client,
    WebContext context)
    throws MalformedURLException {
    return getCollectionResourceClient(client, context, "/calendar/periods");
  }

<<<<<<< HEAD
  private CollectionResourceClient createPatronNoticePolicesStorageClient(
    OkapiHttpClient client,
    WebContext context)
    throws MalformedURLException {
    return getCollectionResourceClient(client, context,
      "/patron-notice-policy-storage/patron-notice-policies");
  }

  private CollectionResourceClient createPatronNoticeClient(
    OkapiHttpClient client,
    WebContext context)
    throws MalformedURLException {
    return getCollectionResourceClient(client, context, "/patron-notice");
  }

=======
  private CollectionResourceClient createConfigurationStorageClient(
    OkapiHttpClient client,
    WebContext context)
    throws MalformedURLException {
    return getCollectionResourceClient(client, context, "/configurations/entries");
  }
>>>>>>> 075ec757
}<|MERGE_RESOLUTION|>--- conflicted
+++ resolved
@@ -19,24 +19,17 @@
   private final CollectionResourceClient proxiesForClient;
   private final CollectionResourceClient loanPoliciesStorageClient;
   private final CollectionResourceClient fixedDueDateSchedulesStorageClient;
-<<<<<<< HEAD
-  private final CirculationRulesClient loanPolicyCirculationRulesClient;
-  private final CirculationRulesClient noticePolicyCirculationRulesClient;
-=======
   private final CirculationRulesClient circulationLoanRulesClient;
   private final CirculationRulesClient circulationRequestRulesClient;
->>>>>>> 075ec757
+  private final CirculationRulesClient circulationNoticeRulesClient;
   private final CollectionResourceClient circulationRulesStorageClient;
   private final CollectionResourceClient requestPoliciesStorageClient;
   private final CollectionResourceClient servicePointsStorageClient;
   private final CollectionResourceClient calendarStorageClient;
   private final CollectionResourceClient patronGroupsStorageClient;
-<<<<<<< HEAD
   private final CollectionResourceClient patronNoticePolicesStorageClient;
   private final CollectionResourceClient patronNoticeClient;
-=======
   private final CollectionResourceClient configurationStorageClient;
->>>>>>> 075ec757
 
   public static Clients create(WebContext context, HttpClient httpClient) {
     return new Clients(context.createHttpClient(httpClient), context);
@@ -53,13 +46,9 @@
       locationsStorageClient = createLocationsStorageClient(client, context);
       materialTypesStorageClient = createMaterialTypesStorageClient(client, context);
       proxiesForClient = createProxyUsersStorageClient(client, context);
-<<<<<<< HEAD
-      loanPolicyCirculationRulesClient =  createLoanPolicyCirculationRulesClient(client, context);
-      noticePolicyCirculationRulesClient = createNoticePolicyCirculationRulesClient(client, context);
-=======
       circulationLoanRulesClient = createCirculationLoanRulesClient(client, context);
       circulationRequestRulesClient = createCirculationRequestRulesClient(client, context);
->>>>>>> 075ec757
+      circulationNoticeRulesClient = createCirculationNoticeRulesClient(client, context);
       circulationRulesStorageClient = createCirculationRulesStorageClient(client, context);
       loanPoliciesStorageClient = createLoanPoliciesStorageClient(client, context);
       requestPoliciesStorageClient = createRequestPoliciesStorageClient(client, context);
@@ -67,12 +56,9 @@
       servicePointsStorageClient = createServicePointsStorageClient(client, context);
       patronGroupsStorageClient = createPatronGroupsStorageClient(client, context);
       calendarStorageClient = createCalendarStorageClient(client, context);
-<<<<<<< HEAD
       patronNoticePolicesStorageClient = createPatronNoticePolicesStorageClient(client, context);
       patronNoticeClient = createPatronNoticeClient(client, context);
-=======
       configurationStorageClient = createConfigurationStorageClient(client, context);
->>>>>>> 075ec757
     }
     catch(MalformedURLException e) {
       throw new InvalidOkapiLocationException(context.getOkapiLocation(), e);
@@ -141,21 +127,16 @@
     return proxiesForClient;
   }
 
-<<<<<<< HEAD
-  public CirculationRulesClient loanPolicyCirculationRules() {
-    return loanPolicyCirculationRulesClient;
-  }
-
-  public CirculationRulesClient noticePolicyCirculationRules() {
-    return noticePolicyCirculationRulesClient;
-=======
   public CirculationRulesClient circulationLoanRules() {
     return circulationLoanRulesClient;
   }
 
   public CirculationRulesClient circulationRequestRules(){
     return circulationRequestRulesClient;
->>>>>>> 075ec757
+  }
+
+  public CirculationRulesClient circulationNoticeRules(){
+    return circulationNoticeRulesClient;
   }
 
   public CollectionResourceClient circulationRulesStorage() {
@@ -343,7 +324,6 @@
     return getCollectionResourceClient(client, context, "/calendar/periods");
   }
 
-<<<<<<< HEAD
   private CollectionResourceClient createPatronNoticePolicesStorageClient(
     OkapiHttpClient client,
     WebContext context)
@@ -359,12 +339,11 @@
     return getCollectionResourceClient(client, context, "/patron-notice");
   }
 
-=======
+
   private CollectionResourceClient createConfigurationStorageClient(
     OkapiHttpClient client,
     WebContext context)
     throws MalformedURLException {
     return getCollectionResourceClient(client, context, "/configurations/entries");
   }
->>>>>>> 075ec757
 }