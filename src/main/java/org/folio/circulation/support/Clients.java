--- conflicted
+++ resolved
@@ -3,12 +3,9 @@
 import java.net.MalformedURLException;
 import java.util.concurrent.CompletableFuture;
 
-<<<<<<< HEAD
 import org.folio.circulation.resources.CirculationRulesProcessor;
 import org.folio.circulation.rules.Drools;
-=======
 import org.folio.circulation.services.PubSubPublishingService;
->>>>>>> a2c28e5f
 import org.folio.circulation.support.http.client.OkapiHttpClient;
 import org.folio.circulation.support.http.server.WebContext;
 import org.folio.circulation.support.results.Result;
@@ -64,12 +61,9 @@
   private final CollectionResourceClient automatedPatronBlocksClient;
   private final CollectionResourceClient notesClient;
   private final CollectionResourceClient noteTypesClient;
-<<<<<<< HEAD
   private final HttpClient httpClient;
   private final RoutingContext routingContext;
-=======
   private final PubSubPublishingService pubSubPublishingService;
->>>>>>> a2c28e5f
 
   public static Clients create(RoutingContext routingContext, HttpClient httpClient) {
     return new Clients(routingContext, httpClient);
@@ -319,7 +313,6 @@
     return noteTypesClient;
   }
 
-<<<<<<< HEAD
   protected HttpClient getHttpClient() {
     return httpClient;
   }
@@ -330,10 +323,10 @@
 
   public CompletableFuture<Result<Drools>> getCirculationDrools() {
     return CirculationRulesProcessor.getInstance().getDrools(routingContext, httpClient);
-=======
+  }
+
   public PubSubPublishingService pubSubPublishingService() {
     return pubSubPublishingService;
->>>>>>> a2c28e5f
   }
 
   private static CollectionResourceClient getCollectionResourceClient(
