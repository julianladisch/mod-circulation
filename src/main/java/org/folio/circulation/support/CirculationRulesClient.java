--- conflicted
+++ resolved
@@ -17,19 +17,11 @@
   private final OkapiHttpClient client;
   private final URL root;
 
-<<<<<<< HEAD
-  CirculationRulesClient(OkapiHttpClient client, WebContext context, String subPath)
-    throws MalformedURLException {
-
-    this.client = client;
-    root = context.getOkapiBasedUrl(subPath);
-=======
   CirculationRulesClient(OkapiHttpClient client, WebContext context, String policyPath)
     throws MalformedURLException {
 
     this.client = client;
     root = context.getOkapiBasedUrl(policyPath);
->>>>>>> 075ec757
   }
 
   public void applyRules(
