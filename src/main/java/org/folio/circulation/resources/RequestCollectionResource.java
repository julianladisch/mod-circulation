package org.folio.circulation.resources;

import static org.folio.circulation.domain.representations.RequestProperties.PROXY_USER_ID;
import static org.folio.circulation.support.json.JsonPropertyWriter.write;
import static org.folio.circulation.support.ValidationErrorFailure.singleValidationError;
import static org.folio.circulation.support.fetching.RecordFetching.findWithCqlQuery;

import org.folio.circulation.infrastructure.storage.AutomatedPatronBlocksRepository;
import org.folio.circulation.infrastructure.storage.ConfigurationRepository;
import org.folio.circulation.domain.CreateRequestRepositories;
import org.folio.circulation.domain.CreateRequestService;
import org.folio.circulation.infrastructure.storage.loans.LoanRepository;
import org.folio.circulation.domain.MoveRequestProcessAdapter;
import org.folio.circulation.domain.MoveRequestService;
import org.folio.circulation.domain.RequestAndRelatedRecords;
import org.folio.circulation.infrastructure.storage.requests.RequestQueueRepository;
import org.folio.circulation.infrastructure.storage.requests.RequestRepository;
import org.folio.circulation.domain.RequestRepresentation;
import org.folio.circulation.domain.RequestType;
import org.folio.circulation.infrastructure.storage.ServicePointRepository;
import org.folio.circulation.domain.UpdateItem;
import org.folio.circulation.domain.UpdateLoan;
import org.folio.circulation.domain.UpdateRequestQueue;
import org.folio.circulation.domain.UpdateRequestService;
import org.folio.circulation.domain.UpdateUponRequest;
import org.folio.circulation.domain.UserManualBlock;
import org.folio.circulation.infrastructure.storage.users.UserRepository;
import org.folio.circulation.domain.notice.schedule.RequestScheduledNoticeService;
import org.folio.circulation.infrastructure.storage.loans.LoanPolicyRepository;
import org.folio.circulation.infrastructure.storage.requests.RequestPolicyRepository;
import org.folio.circulation.domain.validation.ClosedRequestValidator;
import org.folio.circulation.domain.validation.ProxyRelationshipValidator;
import org.folio.circulation.domain.validation.RequestLoanValidator;
import org.folio.circulation.domain.validation.ServicePointPickupLocationValidator;
import org.folio.circulation.domain.validation.UserManualBlocksValidator;
import org.folio.circulation.services.EventPublisher;
import org.folio.circulation.support.Clients;
import org.folio.circulation.support.FindWithCqlQuery;
import org.folio.circulation.infrastructure.storage.inventory.ItemRepository;
import org.folio.circulation.support.http.server.JsonHttpResponse;
import org.folio.circulation.support.http.server.NoContentResponse;
import org.folio.circulation.support.http.server.WebContext;

import io.vertx.core.http.HttpClient;
import io.vertx.core.json.JsonObject;
import io.vertx.ext.web.Router;
import io.vertx.ext.web.RoutingContext;

public class RequestCollectionResource extends CollectionResource {

  public RequestCollectionResource(HttpClient client) {
    super(client, "/circulation/requests");
  }

  @Override
  public void register(Router router) {
    super.register(router);
    router.post("/circulation/requests/:id/move").handler(this::move);
  }

  @Override
  void create(RoutingContext routingContext) {
    final WebContext context = new WebContext(routingContext);

    JsonObject representation = routingContext.getBodyAsJson();

<<<<<<< HEAD
    final Clients clients = Clients.create(routingContext, client);
=======
    final Clients clients = Clients.create(context, client);
    final EventPublisher eventPublisher = new EventPublisher(routingContext);
>>>>>>> a2c28e5f

    final UserRepository userRepository = new UserRepository(clients);
    final LoanRepository loanRepository = new LoanRepository(clients);
    final LoanPolicyRepository loanPolicyRepository = new LoanPolicyRepository(clients);
    final RequestNoticeSender requestNoticeSender = RequestNoticeSender.using(clients);
    final ConfigurationRepository configurationRepository = new ConfigurationRepository(clients);
    final FindWithCqlQuery<UserManualBlock> userManualBlocksValidator
      = findWithCqlQuery(clients.userManualBlocksStorageClient(),
        "manualblocks", UserManualBlock::from);

    final UpdateUponRequest updateUponRequest = new UpdateUponRequest(
        new UpdateItem(clients),
        new UpdateLoan(clients, loanRepository, loanPolicyRepository),
        UpdateRequestQueue.using(clients));

    final CreateRequestService createRequestService = new CreateRequestService(
      new CreateRequestRepositories(RequestRepository.using(clients),
        new RequestPolicyRepository(clients), configurationRepository,
        new AutomatedPatronBlocksRepository(clients)),
      updateUponRequest,
      new RequestLoanValidator(loanRepository),
      requestNoticeSender,
      new UserManualBlocksValidator(userManualBlocksValidator));

    final RequestFromRepresentationService requestFromRepresentationService =
      new RequestFromRepresentationService(
        new ItemRepository(clients, true, true, true),
        RequestQueueRepository.using(clients),
        userRepository,
        loanRepository,
        new ServicePointRepository(clients),
        createProxyRelationshipValidator(representation, clients),
        new ServicePointPickupLocationValidator()
      );

    final RequestScheduledNoticeService scheduledNoticeService = RequestScheduledNoticeService.using(clients);

    requestFromRepresentationService.getRequestFrom(representation)
      .thenComposeAsync(r -> r.after(createRequestService::createRequest))
      .thenApply(r -> r.next(scheduledNoticeService::scheduleRequestNotices))
      .thenComposeAsync(r -> r.after(
        records -> eventPublisher.publishDueDateChangedEvent(records, clients)))
      .thenApply(r -> r.map(RequestAndRelatedRecords::getRequest))
      .thenApply(r -> r.map(new RequestRepresentation()::extendedRepresentation))
      .thenApply(r -> r.map(JsonHttpResponse::created))
      .thenAccept(context::writeResultToHttpResponse);
  }

  @Override
  void replace(RoutingContext routingContext) {

    JsonObject representation = routingContext.getBodyAsJson();
    write(representation, "id", getRequestId(routingContext));

    final WebContext context = new WebContext(routingContext);
    final Clients clients = Clients.create(routingContext, client);

    final RequestRepository requestRepository = RequestRepository.using(clients);
    final UpdateRequestQueue updateRequestQueue = UpdateRequestQueue.using(clients);
    final LoanRepository loanRepository = new LoanRepository(clients);
    final LoanPolicyRepository loanPolicyRepository = new LoanPolicyRepository(clients);
    final EventPublisher eventPublisher = new EventPublisher(routingContext);
    final RequestNoticeSender requestNoticeSender = RequestNoticeSender.using(clients);
    final ConfigurationRepository configurationRepository = new ConfigurationRepository(clients);
    final FindWithCqlQuery<UserManualBlock> userManualBlocksValidator
        = findWithCqlQuery(clients.userManualBlocksStorageClient(),
        "manualblocks", UserManualBlock::from);

    final UpdateItem updateItem = new UpdateItem(clients);

    final UpdateUponRequest updateUponRequest = new UpdateUponRequest(
        updateItem,
        new UpdateLoan(clients, loanRepository, loanPolicyRepository),
        updateRequestQueue);

    final CreateRequestService createRequestService = new CreateRequestService(
      new CreateRequestRepositories(RequestRepository.using(clients),
        new RequestPolicyRepository(clients), configurationRepository,
        new AutomatedPatronBlocksRepository(clients)),
      updateUponRequest,
      new RequestLoanValidator(loanRepository),
      requestNoticeSender,
      new UserManualBlocksValidator(userManualBlocksValidator));

    final UpdateRequestService updateRequestService = new UpdateRequestService(
        requestRepository,
        updateRequestQueue,
        new ClosedRequestValidator(RequestRepository.using(clients)),
        requestNoticeSender,
        updateItem);

    final RequestFromRepresentationService requestFromRepresentationService =
      new RequestFromRepresentationService(
        new ItemRepository(clients, true, true, true),
        RequestQueueRepository.using(clients),
        new UserRepository(clients),
        loanRepository,
        new ServicePointRepository(clients),
        createProxyRelationshipValidator(representation, clients),
        new ServicePointPickupLocationValidator()
      );

    final RequestScheduledNoticeService requestScheduledNoticeService =
      RequestScheduledNoticeService.using(clients);

    requestFromRepresentationService.getRequestFrom(representation)
      .thenComposeAsync(r -> r.afterWhen(requestRepository::exists,
        updateRequestService::replaceRequest,
        createRequestService::createRequest))
      .thenComposeAsync(r -> r.after(
        records -> eventPublisher.publishDueDateChangedEvent(records, clients)))
      .thenApply(r -> r.next(requestScheduledNoticeService::rescheduleRequestNotices))
      .thenApply(r -> r.toFixedValue(NoContentResponse::noContent))
      .thenAccept(context::writeResultToHttpResponse);
  }

  @Override
  void get(RoutingContext routingContext) {
    WebContext context = new WebContext(routingContext);
    Clients clients = Clients.create(routingContext, client);

    final RequestRepository requestRepository = RequestRepository.using(clients);

    String id = getRequestId(routingContext);

    requestRepository.getById(id)
      .thenApply(r -> r.map(new RequestRepresentation()::extendedRepresentation))
      .thenApply(r -> r.map(JsonHttpResponse::ok))
      .thenAccept(context::writeResultToHttpResponse);
  }

  @Override
  void delete(RoutingContext routingContext) {
    WebContext context = new WebContext(routingContext);
    Clients clients = Clients.create(routingContext, client);

    String id = getRequestId(routingContext);

    final RequestRepository requestRepository = RequestRepository.using(clients);

    final UpdateRequestQueue updateRequestQueue = new UpdateRequestQueue(
      RequestQueueRepository.using(clients),
      requestRepository,
      new ServicePointRepository(clients),
      new ConfigurationRepository(clients)
    );

    requestRepository.getById(id)
      .thenComposeAsync(r -> r.after(requestRepository::delete))
      .thenComposeAsync(r -> r.after(updateRequestQueue::onDeletion))
      .thenApply(r -> r.toFixedValue(NoContentResponse::noContent))
      .thenAccept(context::writeResultToHttpResponse);
  }

  @Override
  void getMany(RoutingContext routingContext) {
    WebContext context = new WebContext(routingContext);
    Clients clients = Clients.create(routingContext, client);

    final RequestRepository requestRepository = RequestRepository.using(clients);
    final RequestRepresentation requestRepresentation = new RequestRepresentation();

    requestRepository.findBy(routingContext.request().query())
      .thenApply(r -> r.map(requests ->
        requests.asJson(requestRepresentation::extendedRepresentation, "requests")))
      .thenApply(r -> r.map(JsonHttpResponse::ok))
      .thenAccept(context::writeResultToHttpResponse);
  }

  @Override
  void empty(RoutingContext routingContext) {
    WebContext context = new WebContext(routingContext);
    Clients clients = Clients.create(routingContext, client);

    clients.requestsStorage().delete()
      .thenApply(r -> r.toFixedValue(NoContentResponse::noContent))
      .thenAccept(context::writeResultToHttpResponse);
  }

  void move(RoutingContext routingContext) {
    WebContext context = new WebContext(routingContext);
    Clients clients = Clients.create(routingContext, client);

    JsonObject representation = routingContext.getBodyAsJson();

    String id = getRequestId(routingContext);

    final RequestRepository requestRepository = RequestRepository.using(clients);
    final RequestQueueRepository requestQueueRepository = RequestQueueRepository.using(clients);

    final ItemRepository itemRepository = new ItemRepository(clients, true, true, true);
    final LoanRepository loanRepository = new LoanRepository(clients);
    final LoanPolicyRepository loanPolicyRepository = new LoanPolicyRepository(clients);
    final ConfigurationRepository configurationRepository = new ConfigurationRepository(clients);

    final UpdateUponRequest updateUponRequest = new UpdateUponRequest(
        new UpdateItem(clients),
        new UpdateLoan(clients, loanRepository, loanPolicyRepository),
        UpdateRequestQueue.using(clients));

    final MoveRequestProcessAdapter moveRequestProcessAdapter =
        new MoveRequestProcessAdapter(
          itemRepository,
          loanRepository,
          requestRepository,
          requestQueueRepository);

    final EventPublisher eventPublisher = new EventPublisher(routingContext);

    final MoveRequestService moveRequestService = new MoveRequestService(
        RequestRepository.using(clients),
        new RequestPolicyRepository(clients),
        updateUponRequest,
        moveRequestProcessAdapter,
        new RequestLoanValidator(loanRepository),
        RequestNoticeSender.using(clients), configurationRepository);

    requestRepository.getById(id)
      .thenApply(r -> r.map(RequestAndRelatedRecords::new))
      .thenApply(r -> r.map(rr -> asMove(rr, representation)))
      .thenComposeAsync(r -> r.after(moveRequestService::moveRequest))
      .thenComposeAsync(r -> r.after(
        records -> eventPublisher.publishDueDateChangedEvent(records, clients)))
      .thenApply(r -> r.map(RequestAndRelatedRecords::getRequest))
      .thenApply(r -> r.map(new RequestRepresentation()::extendedRepresentation))
      .thenApply(r -> r.map(JsonHttpResponse::ok))
      .thenAccept(context::writeResultToHttpResponse);
  }

  private RequestAndRelatedRecords asMove(RequestAndRelatedRecords requestAndRelatedRecords,
    JsonObject representation) {
    String originalItemId = requestAndRelatedRecords.getItemId();
    String destinationItemId = representation.getString("destinationItemId");
    if (representation.containsKey("requestType")) {
      RequestType requestType = RequestType.from(representation.getString("requestType"));
      return requestAndRelatedRecords.withRequestType(requestType).asMove(originalItemId, destinationItemId);
    }
    return requestAndRelatedRecords.asMove(originalItemId, destinationItemId);
  }

  private ProxyRelationshipValidator createProxyRelationshipValidator(
    JsonObject representation,
    Clients clients) {

    return new ProxyRelationshipValidator(clients, () ->
      singleValidationError("proxyUserId is not valid",
        PROXY_USER_ID, representation.getString(PROXY_USER_ID)));
  }

  private String getRequestId(RoutingContext routingContext) {
    return routingContext.request().getParam("id");
  }
}<|MERGE_RESOLUTION|>--- conflicted
+++ resolved
@@ -64,12 +64,8 @@
 
     JsonObject representation = routingContext.getBodyAsJson();
 
-<<<<<<< HEAD
     final Clients clients = Clients.create(routingContext, client);
-=======
-    final Clients clients = Clients.create(context, client);
     final EventPublisher eventPublisher = new EventPublisher(routingContext);
->>>>>>> a2c28e5f
 
     final UserRepository userRepository = new UserRepository(clients);
     final LoanRepository loanRepository = new LoanRepository(clients);
