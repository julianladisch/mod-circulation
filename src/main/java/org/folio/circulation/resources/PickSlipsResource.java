--- conflicted
+++ resolved
@@ -1,30 +1,27 @@
 package org.folio.circulation.resources;
 
-<<<<<<< HEAD
+import static java.util.Collections.emptyList;
+import static java.util.concurrent.CompletableFuture.completedFuture;
 import static java.util.function.Function.identity;
+import static java.util.stream.Collectors.toMap;
+import static java.util.stream.Collectors.toSet;
+import static org.folio.circulation.support.Result.succeeded;
+import static org.folio.circulation.support.ResultBinding.flatMapResult;
+import static org.folio.circulation.support.fetching.MultipleCqlIndexValuesCriteria.byIndex;
+import static org.folio.circulation.support.fetching.RecordFetching.findWithCqlQuery;
 import static org.folio.circulation.support.fetching.RecordFetching.findWithMultipleCqlIndexValues;
-import static org.folio.circulation.support.fetching.RecordFetching.findWithCqlQuery;
 import static org.folio.circulation.support.http.client.CqlQuery.exactMatch;
 
 import java.util.Collection;
-import java.util.HashSet;
 import java.util.List;
 import java.util.Map;
-import java.util.Objects;
-import java.util.Optional;
 import java.util.Set;
 import java.util.UUID;
 import java.util.concurrent.CompletableFuture;
 import java.util.stream.Collectors;
 
-=======
-import io.vertx.core.http.HttpClient;
-import io.vertx.core.json.JsonObject;
-import io.vertx.ext.web.Router;
-import io.vertx.ext.web.RoutingContext;
 import org.apache.commons.lang3.StringUtils;
 import org.folio.circulation.domain.AddressTypeRepository;
->>>>>>> a7c346ea
 import org.folio.circulation.domain.Item;
 import org.folio.circulation.domain.ItemStatus;
 import org.folio.circulation.domain.Location;
@@ -37,43 +34,17 @@
 import org.folio.circulation.domain.UserRepository;
 import org.folio.circulation.domain.notice.TemplateContextUtil;
 import org.folio.circulation.support.Clients;
-<<<<<<< HEAD
-import org.folio.circulation.support.FindWithMultipleCqlIndexValues;
-import org.folio.circulation.support.GetManyRecordsClient;
-=======
 import org.folio.circulation.support.ItemRepository;
-import org.folio.circulation.support.http.client.CqlQuery;
-import org.folio.circulation.support.MultipleRecordFetcher;
->>>>>>> a7c346ea
 import org.folio.circulation.support.OkJsonResponseResult;
 import org.folio.circulation.support.Result;
 import org.folio.circulation.support.RouteRegistration;
 import org.folio.circulation.support.http.client.CqlQuery;
 import org.folio.circulation.support.http.server.WebContext;
 
-<<<<<<< HEAD
 import io.vertx.core.http.HttpClient;
 import io.vertx.core.json.JsonObject;
 import io.vertx.ext.web.Router;
 import io.vertx.ext.web.RoutingContext;
-=======
-import java.util.Collection;
-import java.util.List;
-import java.util.Map;
-import java.util.Set;
-import java.util.UUID;
-import java.util.concurrent.CompletableFuture;
-import java.util.stream.Collectors;
-
-import static java.util.Collections.emptyList;
-import static java.util.concurrent.CompletableFuture.completedFuture;
-import static java.util.function.Function.identity;
-import static java.util.stream.Collectors.toMap;
-import static java.util.stream.Collectors.toSet;
-import static org.folio.circulation.support.Result.succeeded;
-import static org.folio.circulation.support.ResultBinding.flatMapResult;
-import static org.folio.circulation.support.http.client.CqlQuery.exactMatch;
->>>>>>> a7c346ea
 
 public class PickSlipsResource extends Resource {
   private static final String STATUS_KEY = "status";
@@ -123,49 +94,10 @@
       .thenAccept(r -> r.writeTo(routingContext.response()));
   }
 
-<<<<<<< HEAD
-  private CompletableFuture<Result<Set<Location>>> fetchLocationsForServicePoint(
-    UUID servicePointId, GetManyRecordsClient locationsStorageClient) {
-
-    return findWithCqlQuery(locationsStorageClient, LOCATIONS_KEY, Location::from)
-      .findByQuery(exactMatch(PRIMARY_SERVICE_POINT_KEY, servicePointId.toString()))
-      .thenApply(r -> r.next(this::recordsToSet));
-  }
-
-  private CompletableFuture<Result<Set<Item>>> fetchPagedItemsByLocations(
-    Set<Location> locations, GetManyRecordsClient itemStorageClient) {
-
-    Set<String> locationIds = locations.stream()
-      .map(Location::getId)
-      .collect(Collectors.toSet());
-
-    final Result<CqlQuery> statusQuery = exactMatch(STATUS_NAME_KEY, ItemStatus.PAGED.getValue());
-
-    return findWithMultipleCqlIndexValues(itemStorageClient, ITEMS_KEY, Item::from)
-      .findByIdIndexAndQuery(locationIds, EFFECTIVE_LOCATION_ID_KEY, statusQuery)
-      .thenApply(r -> r.next(this::recordsToSet))
-      .thenApply(r -> r.next(items -> populateLocationsInItems(items, locations)));
-  }
-
-  private Result<Set<Item>> populateLocationsInItems(Set<Item> items,
-    Set<Location> locations) {
-
-    Map<String, Location> locationMap = locations.stream()
-        .collect(Collectors.toMap(Location::getId, identity()));
-
-    return Result.succeeded(
-      items.stream()
-        .map(item -> item.withLocation(locationMap.get(item.getLocationId())))
-        .collect(Collectors.toSet()));
-  }
-
-  private CompletableFuture<Result<Set<Item>>> filterItemsByOpenUnfilledRequests(
-      Set<Item> items, GetManyRecordsClient client) {
-=======
   private CompletableFuture<Result<MultipleRecords<Location>>> fetchLocationsForServicePoint(
     UUID servicePointId, Clients clients) {
 
-    return new MultipleRecordFetcher<>(clients.locationsStorage(), LOCATIONS_KEY, Location::from)
+    return findWithCqlQuery(clients.locationsStorage(), LOCATIONS_KEY, Location::from)
       .findByQuery(exactMatch(PRIMARY_SERVICE_POINT_KEY, servicePointId.toString()));
   }
 
@@ -185,14 +117,13 @@
 
     final ItemRepository itemRepository = new ItemRepository(clients, false, true, true);
     Result<CqlQuery> statusQuery = exactMatch(STATUS_NAME_KEY, ItemStatus.PAGED.getValue());
-    
+
     return itemRepository.findByIndexNameAndQuery(locationIds, EFFECTIVE_LOCATION_ID_KEY, statusQuery)
       .thenComposeAsync(r -> r.after(items -> fetchLocationDetailsForItems(items, locations, clients)));
   }
 
   private CompletableFuture<Result<Collection<Item>>> fetchLocationDetailsForItems(
     Collection<Item> items, Collection<Location> locationsForServicePoint, Clients clients) {
->>>>>>> a7c346ea
 
     Set<String> locationIdsFromItems = items.stream()
       .map(Item::getLocationId)
@@ -203,26 +134,11 @@
       .filter(location -> locationIdsFromItems.contains(location.getId()))
       .collect(toSet());
 
-<<<<<<< HEAD
-    return findWithMultipleCqlIndexValues(client, REQUESTS_KEY, Request::from)
-      .findByIdIndexAndQuery(itemIds, ITEM_ID_KEY, statusQuery)
-      .thenApply(r -> r.next(this::recordsToSet))
-      .thenApply(r -> r.next(requests -> filterItemsByRequests(items, requests)));
-  }
-
-  private Result<Set<Item>> filterItemsByRequests(Set<Item> items,
-    Set<Request> requests) {
-
-    Set<String> requestedItemIds = requests.stream()
-        .map(Request::getItemId)
-        .collect(Collectors.toSet());
-=======
     if (locationsForItems.isEmpty()) {
       return completedFuture(succeeded(emptyList()));
     }
 
     final LocationRepository locationRepository = LocationRepository.using(clients);
->>>>>>> a7c346ea
 
     return completedFuture(succeeded(locationsForItems))
       .thenComposeAsync(r -> r.after(locationRepository::fetchLibraries))
@@ -231,39 +147,12 @@
       .thenApply(flatMapResult(locations -> matchLocationsToItems(items, locations)));
   }
 
-<<<<<<< HEAD
-  private CompletableFuture<Result<Set<Item>>> fetchHoldings(
-    Set<Item> items, GetManyRecordsClient client) {
-=======
   private Result<Collection<Item>> matchLocationsToItems(
     Collection<Item> items, Collection<Location> locations) {
->>>>>>> a7c346ea
 
     Map<String, Location> locationsMap = locations.stream()
       .collect(toMap(Location::getId, identity()));
 
-<<<<<<< HEAD
-      final FindWithMultipleCqlIndexValues<JsonObject> fetcher
-        = findWithMultipleCqlIndexValues(client, HOLDINGS_RECORDS_KEY, identity());
-
-      return fetcher.findByIds(holdingsIds)
-        .thenApply(r -> r.map(holdings -> items.stream()
-          .map(item -> item.withHoldingsRecord(
-            findById(item.getHoldingsRecordId(), holdings.getRecords()).orElse(null)))
-          .collect(Collectors.toSet())));
-  }
-
-  private CompletableFuture<Result<Set<Item>>> fetchInstances(
-    Set<Item> items, GetManyRecordsClient client) {
-
-      Set<String> instanceIds = items.stream()
-        .map(Item::getInstanceId)
-        .filter(Objects::nonNull)
-        .collect(Collectors.toSet());
-
-      final FindWithMultipleCqlIndexValues<JsonObject> fetcher
-        = findWithMultipleCqlIndexValues(client, INSTANCES_KEY, identity());
-=======
     return succeeded(
       items.stream()
         .map(item -> item.withLocation(locationsMap.getOrDefault(item.getLocationId(), null)))
@@ -278,7 +167,7 @@
       .map(Item::getItemId)
       .filter(StringUtils::isNoneBlank)
       .collect(toSet());
-    
+
     if(itemIds.isEmpty()) {
       return completedFuture(succeeded(MultipleRecords.empty()));
     }
@@ -286,10 +175,9 @@
     final Result<CqlQuery> typeQuery = exactMatch(REQUEST_TYPE_KEY, RequestType.PAGE.getValue());
     final Result<CqlQuery> statusQuery = exactMatch(STATUS_KEY, RequestStatus.OPEN_NOT_YET_FILLED.getValue());
     final Result<CqlQuery> statusAndTypeQuery = typeQuery.combine(statusQuery, CqlQuery::and);
->>>>>>> a7c346ea
-
-    return new MultipleRecordFetcher<>(clients.requestsStorage(), REQUESTS_KEY, Request::from)
-      .findByIndexNameAndQuery(itemIds, ITEM_ID_KEY, statusAndTypeQuery)
+
+    return findWithMultipleCqlIndexValues(clients.requestsStorage(), REQUESTS_KEY, Request::from)
+      .find(byIndex(ITEM_ID_KEY, itemIds).withQuery(statusAndTypeQuery))
       .thenApply(flatMapResult(requests -> matchItemsToRequests(requests, items)));
   }
 
