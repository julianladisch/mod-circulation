package org.folio.circulation.resources;

import java.util.Objects;

import org.folio.circulation.StoreLoanAndItem;
import org.folio.circulation.domain.Loan;
import org.folio.circulation.domain.LoanRepository;
import org.folio.circulation.domain.representations.DeclareItemLostRequest;
import org.folio.circulation.domain.validation.LoanValidator;
import org.folio.circulation.services.EventPublishingService;
import org.folio.circulation.services.LostItemFeeChargingService;
import org.folio.circulation.support.Clients;
import org.folio.circulation.support.ItemRepository;
import org.folio.circulation.support.Result;
import org.folio.circulation.support.http.server.NoContentResponse;
import org.folio.circulation.support.http.server.WebContext;

import io.vertx.core.http.HttpClient;
import io.vertx.ext.web.Router;
import io.vertx.ext.web.RoutingContext;

public class DeclareLostResource extends Resource {
  public DeclareLostResource(HttpClient client) {
    super(client);
  }

  @Override
  public void register(Router router) {
    router.post("/circulation/loans/:id/declare-item-lost")
      .handler(this::declareLost);
  }

  private void declareLost(RoutingContext routingContext) {
    final WebContext context = new WebContext(routingContext);

    final Clients clients = Clients.create(context, client);
    final LoanRepository loanRepository = new LoanRepository(clients);
    final ItemRepository itemRepository = new ItemRepository(clients, true, true, true);
    final StoreLoanAndItem storeLoanAndItem = new StoreLoanAndItem(loanRepository, itemRepository);
    final LostItemFeeChargingService lostItemFeeService = new LostItemFeeChargingService(clients);
    final EventPublishingService eventPublishingService =
      new EventPublishingService(routingContext);

    validateDeclaredLostRequest(routingContext).after(request ->
      loanRepository.getById(request.getLoanId())
        .thenApply(LoanValidator::refuseWhenLoanIsClosed)
        .thenApply(loan -> declareItemLost(loan, request))
        .thenCompose(r -> r.after(loan -> lostItemFeeService
          .chargeLostItemFees(loan, request, context.getUserId()))))
      .thenCompose(r -> r.after(storeLoanAndItem::updateLoanAndItemInStorage))
<<<<<<< HEAD
      .thenApplyAsync(r -> r.after(eventPublishingService::publishDeclaredLostEvent))
      .thenCompose(r -> r.thenApply(NoContentResult::from))
      .thenAccept(result -> result.writeTo(routingContext.response()));
=======
      .thenApply(r -> r.toFixedValue(NoContentResponse::noContent))
      .thenAccept(context::writeResultToHttpResponse);
>>>>>>> 4d6638b2
  }

  private Result<Loan> declareItemLost(Result<Loan> loanResult,
    DeclareItemLostRequest request) {

    return loanResult.next(loan -> Result.of(() ->
      loan.declareItemLost(
        Objects.toString(request.getComment(), ""),
        request.getDeclaredLostDateTime())));
  }

  private Result<DeclareItemLostRequest> validateDeclaredLostRequest(
    RoutingContext routingContext) {

    String loanId = routingContext.request().getParam("id");
    return DeclareItemLostRequest.from(routingContext.getBodyAsJson(), loanId);
  }
}<|MERGE_RESOLUTION|>--- conflicted
+++ resolved
@@ -48,14 +48,9 @@
         .thenCompose(r -> r.after(loan -> lostItemFeeService
           .chargeLostItemFees(loan, request, context.getUserId()))))
       .thenCompose(r -> r.after(storeLoanAndItem::updateLoanAndItemInStorage))
-<<<<<<< HEAD
-      .thenApplyAsync(r -> r.after(eventPublishingService::publishDeclaredLostEvent))
-      .thenCompose(r -> r.thenApply(NoContentResult::from))
-      .thenAccept(result -> result.writeTo(routingContext.response()));
-=======
+      .thenComposeAsync(r -> r.after(eventPublishingService::publishDeclaredLostEvent))
       .thenApply(r -> r.toFixedValue(NoContentResponse::noContent))
       .thenAccept(context::writeResultToHttpResponse);
->>>>>>> 4d6638b2
   }
 
   private Result<Loan> declareItemLost(Result<Loan> loanResult,
