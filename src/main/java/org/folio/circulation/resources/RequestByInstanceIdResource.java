--- conflicted
+++ resolved
@@ -2,10 +2,7 @@
 
 import static org.folio.circulation.domain.representations.RequestProperties.PROXY_USER_ID;
 import static org.folio.circulation.support.Result.failed;
-<<<<<<< HEAD
-=======
 import static org.folio.circulation.support.Result.of;
->>>>>>> 1bed9da7
 import static org.folio.circulation.support.Result.succeeded;
 import static org.folio.circulation.support.ValidationErrorFailure.failedValidation;
 import static org.folio.circulation.support.ValidationErrorFailure.singleValidationError;
@@ -13,20 +10,19 @@
 import java.lang.invoke.MethodHandles;
 import java.util.ArrayList;
 import java.util.Collection;
+import java.util.Comparator;
 import java.util.HashMap;
 import java.util.LinkedHashMap;
 import java.util.LinkedList;
 import java.util.List;
-<<<<<<< HEAD
 import java.util.Map;
 import java.util.Set;
-=======
 import java.util.UUID;
->>>>>>> 1bed9da7
 import java.util.concurrent.CompletableFuture;
 import java.util.stream.Collectors;
 
 import org.folio.circulation.domain.CreateRequestService;
+import org.folio.circulation.domain.InstanceRequestRelatedRecords;
 import org.folio.circulation.domain.Item;
 import org.folio.circulation.domain.LoanRepository;
 import org.folio.circulation.domain.RequestAndRelatedRecords;
@@ -64,11 +60,7 @@
 import io.vertx.ext.web.RoutingContext;
 
 public class RequestByInstanceIdResource extends Resource {
-<<<<<<< HEAD
-  private static Clients clients;
-=======
-
->>>>>>> 1bed9da7
+
   private final Logger log;
 
   public RequestByInstanceIdResource(HttpClient client) {
@@ -99,40 +91,20 @@
       return;
     }
 
-<<<<<<< HEAD
-    final RequestByInstanceIdRequest requestByInstanceIdRequest =requestByInstanceIdRequestResult.value();
-    ItemByInstanceIdFinder finder = new ItemByInstanceIdFinder(clients.holdingsStorage(), clients.itemsStorage());
-
-    String pickupServicePointId = requestByInstanceIdRequest.getPickupServicePointId().toString();
-    final CompletableFuture<Result<Collection<Item>>> items = finder.getItemsByInstanceId(requestByInstanceIdRequest.getInstanceId().toString());
-
-    final CompletableFuture<Result<Collection<Item>>> availableItems = items.thenApply(r -> r.next(this::getfilteredAvailableItems));
-    final CompletableFuture<Result<Collection<Item>>> unavailableItems = items.thenApply(r -> r.next(this::getfilteredUnavailableItems));
-
-    availableItems.thenCompose(r -> r.after( collectionResult -> findItemsWithMatchingServicePointId(pickupServicePointId, collectionResult)))
-                  .thenCompose(r -> r.after( sortedAvailableItems -> getSortedItemsList(unavailableItems, sortedAvailableItems)))
-                  .thenApply(r -> r.next( itemsFound -> instanceToItemRequests(requestByInstanceIdRequest, itemsFound)))
-                  .thenCompose(r -> r.after( requests -> placeRequests(requests, clients)))
-                  .thenApply(r -> r.map(RequestAndRelatedRecords::getRequest))
-                  .thenApply(r -> r.map(new RequestRepresentation()::extendedRepresentation))
-                  .thenApply(CreatedJsonResponseResult::from)
-                  .thenAccept(result -> result.writeTo(routingContext.response()))
-                  .exceptionally( err -> {
-                      log.error("Error processing title-level request", err);
-                      return null;});
-=======
     final RequestByInstanceIdRequest requestByInstanceIdRequest =
       requestByInstanceIdRequestResult.value();
 
     final ItemByInstanceIdFinder finder = new ItemByInstanceIdFinder(clients.holdingsStorage(),
       clients.itemsStorage(), itemRepository);
 
-    final UUID pickupServicePointId = requestByInstanceIdRequest.getPickupServicePointId();
+    final InstanceRequestRelatedRecords requestRelatedRecords = new InstanceRequestRelatedRecords();
+    requestRelatedRecords.setRequestByInstanceIdRequest(requestByInstanceIdRequest);
 
     finder.getItemsByInstanceId(requestByInstanceIdRequest.getInstanceId())
-      .thenApply(r -> r.next(this::getAvailableItems))
-      .thenApply(r -> r.next(items -> rankItemsByMatchingServicePoint(items, pickupServicePointId)))
-      .thenApply( r -> r.next( itemsFound -> instanceToItemRequests(requestByInstanceIdRequest, itemsFound)))
+      .thenApply(r -> r.next(items -> getSeparatedItemsFromList(items, requestRelatedRecords)))
+      .thenApply(r -> r.next(RequestByInstanceIdResource::rankItemsByMatchingServicePoint))
+      .thenCompose(r -> r.after(relatedRecords -> combineWithUnavailableItems(relatedRecords, clients)))
+      .thenApply( r -> r.next(RequestByInstanceIdResource::instanceToItemRequests))
       .thenCompose( r -> r.after( requests -> placeRequests(requests, clients)))
       .thenApply(r -> r.map(RequestAndRelatedRecords::getRequest))
       .thenApply(r -> r.map(new RequestRepresentation()::extendedRepresentation))
@@ -141,7 +113,6 @@
       .exceptionally( err -> {
           log.error("Error processing title-level request", err);
           return null;});
->>>>>>> 1bed9da7
   }
 
   private CompletableFuture<Result<RequestAndRelatedRecords>> placeRequests(List<JsonObject> itemRequestRepresentations,
@@ -196,121 +167,17 @@
         });
   }
 
-  public static Result<List<Item>> rankItemsByMatchingServicePoint(
-    Collection<Item> items, UUID pickupServicePointId) {
-
-<<<<<<< HEAD
-  private static CompletableFuture<Result<Collection<Item>>> getSortedItemsList(CompletableFuture<Result<Collection<Item>>> unavailableItems, Collection<Item> sortedAvailableItems){
-
-    RequestQueueRepository queueRepository = RequestQueueRepository.using(clients);
-
-    return unavailableItems.thenCompose( r -> r.after( items -> {
-      Map<Item, CompletableFuture<Result<RequestQueue>>> itemRequestQueueMap = new HashMap<>();
-      if (items == null || items.isEmpty()) {
-        return CompletableFuture.completedFuture(succeeded(sortedAvailableItems));
-      }
-
-      for (Item item : items) {
-        itemRequestQueueMap.put(item, queueRepository.getLiteRequestQueues(item.getItemId()));
-      }
-      final Collection<CompletableFuture<Result<RequestQueue>>> requestQueueFutures = itemRequestQueueMap.values();
-
-      //Collect the RequestQueue objects once they come back
-      return CompletableFuture.allOf(requestQueueFutures.toArray(new CompletableFuture[requestQueueFutures.size()]))
-        .thenApply(x -> {
-          Map<Item, Integer> itemQueueSizeMap = new HashMap<>();
-          int queueSize;
-          for (Map.Entry<Item, CompletableFuture<Result<RequestQueue>>> entry : itemRequestQueueMap.entrySet()) {
-
-            queueSize = Integer.MAX_VALUE;  //arbitrarily set the queueSize to something high, in case of failure.
-
-            Result<RequestQueue> requestQueueResult = entry.getValue().join();
-            if (requestQueueResult.succeeded()) {
-              queueSize = requestQueueResult.value().size();
-            }
-            itemQueueSizeMap.put(entry.getKey(), queueSize);
-          }
-
-          //Sort the map
-          Map<Item, Integer> sortedMap = sortMap(itemQueueSizeMap);
-          Set<Item> sortedUnavailableItems = sortedMap.keySet();
-
-          return succeeded(mergeItems(sortedAvailableItems, sortedUnavailableItems));
-        });
-    }));
-
-  }
-
-  public static Collection<Item> mergeItems(Collection<Item> availableItems, Set<Item> unavailableItems){
-      availableItems.addAll(unavailableItems);
-      return availableItems;
-  }
-
-  public static Map<Item, Integer> sortMap(Map<Item,Integer> unsortedItems){
-
-    Set<Map.Entry<Item, Integer>> entries = unsortedItems.entrySet();
-    LinkedHashMap<Item, Integer> sortedMap = entries.stream().sorted(Map.Entry.comparingByValue())
-      .collect(Collectors.toMap(Map.Entry::getKey, Map.Entry::getValue, (e1, e2) -> e1, LinkedHashMap::new));
-    return  sortedMap;
-  }
-
-  public static CompletableFuture<Result<Collection<Item>>> findItemsWithMatchingServicePointId(String pickupServicePointId,
-                                                                                                Collection<Item> items) {
-    ListOrderedMap locationIdItemMap = new ListOrderedMap();
-    return getLocationFutures(items, locationIdItemMap)
-      .thenApply(locations -> {
-        //Use the matchingLocationIds list to get the items from locationIdItemMap
-        List<Item> matchingItemsList = getItemsWithMatchingServicePointIds(locations, locationIdItemMap, pickupServicePointId);
-        return Result.succeeded(getOrderedAvailableItemsList(matchingItemsList, locationIdItemMap));
-      });
-  }
-
-  /**
-   * Method to get the CompletableFutures of locations. It also builds a locationIdItemMap to later
-   * easily retrieves the item by a locationId. This map is passed back implicitly.
-   * @param items items to get current locations
-   * @param locationIdItemMap a simple non-unique KVP map between locationId and Item.
-   * @return Futures promising Location results
-   */
-  public static CompletableFuture<Collection<Result<JsonObject>>> getLocationFutures(Collection<Item> items,
-                                                                                     ListOrderedMap locationIdItemMap) {
-    //for a given location ID, find all the service points.
-    //if there's a matching service point ID, pick that item
-    Collection<CompletableFuture<Result<JsonObject>>> locationFutures = new ArrayList<>();
-    //Find locations of all items
-    for (Item item : items) {
-      locationIdItemMap.put(item.getLocationId(), item);
-      locationFutures.add(
-        locationRepository.getLocation(item)
-      );
-    }
-
-    //Collect the location objects once they come back
-    CompletableFuture<Void> allFutures = CompletableFuture.allOf(
-      locationFutures.toArray(
-        new CompletableFuture[locationFutures.size()]));
-
-    return allFutures.thenApply(x -> locationFutures.stream()
-      .map(CompletableFuture::join)
-      .collect(Collectors.toList()));
-  }
-
-  public static List<Item> getOrderedAvailableItemsList(List<Item> matchingItemsList, ListOrderedMap locationIdItemMap) {
-
-    //Compose the final list of Items with the matchingItems (items that has matching service pointID) on top.
-    List<Item> finalOrderedList = new LinkedList<>();
-    finalOrderedList.addAll(matchingItemsList);
-
-    //loop through all the items in the maps and add the remaining ones, those that have not been added are added to the bottom.
-    Collection<Item> locationItemMapValues = locationIdItemMap.valueList();
-=======
+  public static Result<InstanceRequestRelatedRecords> rankItemsByMatchingServicePoint(InstanceRequestRelatedRecords record) {
+
+    final Collection<Item> unsortedAvailableItems = record.getUnsortedAvailableItems();
+    final UUID pickupServicePointId = record.getRequestByInstanceIdRequest().getPickupServicePointId();
+
     return of(() -> {
-      List<Item> itemsAtLocationServedByPickupPoint = items.stream()
+      List<Item> itemsAtLocationServedByPickupPoint = unsortedAvailableItems.stream()
         .filter(item -> item.homeLocationIsServedBy(pickupServicePointId))
         .collect(Collectors.toList());
->>>>>>> 1bed9da7
-
-      List<Item> itemsNotAtLocationServedByPickupPoint = items.stream()
+
+      List<Item> itemsNotAtLocationServedByPickupPoint = unsortedAvailableItems.stream()
         .filter(item -> !item.homeLocationIsServedBy(pickupServicePointId))
         .collect(Collectors.toList());
 
@@ -320,12 +187,18 @@
       rankedItems.addAll(itemsAtLocationServedByPickupPoint);
       rankedItems.addAll(itemsNotAtLocationServedByPickupPoint);
 
-      return rankedItems;
+      record.setSortedAvailableItems(rankedItems);
+
+      return record;
     });
   }
 
-  public static Result<LinkedList<JsonObject>> instanceToItemRequests(RequestByInstanceIdRequest requestByInstanceIdRequest, Collection<Item> items) {
-    if (items == null || items.isEmpty()) {
+  public static Result<LinkedList<JsonObject>> instanceToItemRequests( InstanceRequestRelatedRecords requestRecords) {
+
+    final RequestByInstanceIdRequest requestByInstanceIdRequest = requestRecords.getRequestByInstanceIdRequest();
+    final List<Item> combineItems = requestRecords.getCombineItemsList();
+
+    if (combineItems == null || combineItems.isEmpty()) {
       return failedValidation("Cannot create request objects when items list is null or empty", "items", "null");    }
 
     RequestType[] types = RequestType.values();
@@ -333,7 +206,7 @@
 
     final String defaultFulfilmentPreference = "Hold Shelf";
 
-    for (Item item: items) {
+    for (Item item: combineItems) {
       for (RequestType reqType : types) {
         if (reqType != RequestType.NONE) {
 
@@ -354,25 +227,43 @@
     return succeeded(requests);
   }
 
-  private Result<Collection<Item>> getAvailableItems(Collection<Item> items) {
+  private Result<InstanceRequestRelatedRecords> getSeparatedItemsFromList(Collection<Item> items,
+                                                                          InstanceRequestRelatedRecords requestRelatedRecords ){
     if (items == null ||items.isEmpty()) {
       return failedValidation("Items list is null or empty", "items", "null");
     }
 
-    return succeeded(items.stream()
-      .filter(Item::isAvailable)
-      .collect(Collectors.toList()));
-  }
-
-  private Result<Collection<Item>> getfilteredUnavailableItems(Collection<Item> items) {
-
-    if (items == null ||items.isEmpty()) {
-      return failedValidation("Items list is null or empty", "items", "null");
-    }
-
-    return Result.succeeded(items.stream()
-      .filter(item -> item.getStatus() != ItemStatus.AVAILABLE)
-      .collect(Collectors.toList()));
+    requestRelatedRecords.setUnsortedAvailableItems(
+      items.stream()
+        .filter(Item::isAvailable)
+        .collect(Collectors.toList()));
+
+    requestRelatedRecords.setUnsortedUnavailableItems(
+      items.stream()
+        .filter(item -> !item.isAvailable())
+        .collect(Collectors.toList()));
+
+    return succeeded(requestRelatedRecords);
+  }
+
+
+  private static CompletableFuture<Result<InstanceRequestRelatedRecords>> combineWithUnavailableItems(InstanceRequestRelatedRecords records, Clients clients){
+
+    final List<Item> unavailableItems = records.getUnsortedUnavailableItems();
+
+    unavailableItems.sort(Comparator.comparing(
+      s -> s.getRequestQueue().size()
+    ));
+
+    records.setSortedUnavailableItems(unavailableItems);
+    return CompletableFuture.completedFuture(succeeded(records));
+  }
+
+  public static Map<Item, Integer> sortMap(Map<Item,Integer> unsortedItems){
+
+    Set<Map.Entry<Item, Integer>> entries = unsortedItems.entrySet();
+    return entries.stream().sorted(Map.Entry.comparingByValue())
+      .collect(Collectors.toMap(Map.Entry::getKey, Map.Entry::getValue, (e1, e2) -> e1, LinkedHashMap::new));
   }
 
   private ProxyRelationshipValidator createProxyRelationshipValidator(
