package org.folio.circulation.resources;

import static org.folio.circulation.domain.InstanceRequestItemsComparer.sortRequestQueues;
import static org.folio.circulation.domain.representations.RequestProperties.ITEM_ID;
import static org.folio.circulation.domain.representations.RequestProperties.PROXY_USER_ID;
import static org.folio.circulation.domain.representations.RequestProperties.REQUESTER_ID;
import static org.folio.circulation.resources.RequestBlockValidators.regularRequestBlockValidators;
import static org.folio.circulation.support.ValidationErrorFailure.failedValidation;
import static org.folio.circulation.support.ValidationErrorFailure.singleValidationError;
import static org.folio.circulation.support.json.JsonPropertyWriter.write;
import static org.folio.circulation.support.results.CommonFailures.failedDueToServerError;
import static org.folio.circulation.support.results.Result.of;
import static org.folio.circulation.support.results.Result.succeeded;

import java.lang.invoke.MethodHandles;
import java.time.ZonedDateTime;
import java.util.ArrayList;
import java.util.Collection;
import java.util.HashMap;
import java.util.LinkedList;
import java.util.List;
import java.util.Map;
import java.util.Objects;
import java.util.Optional;
import java.util.UUID;
import java.util.concurrent.CompletableFuture;
import java.util.stream.Collectors;

import org.apache.logging.log4j.LogManager;
import org.apache.logging.log4j.Logger;
import org.folio.circulation.domain.CreateRequestRepositories;
import org.folio.circulation.domain.CreateRequestService;
import org.folio.circulation.domain.InstanceRequestRelatedRecords;
import org.folio.circulation.domain.Item;
import org.folio.circulation.domain.Loan;
import org.folio.circulation.domain.Request;
import org.folio.circulation.domain.RequestAndRelatedRecords;
import org.folio.circulation.domain.RequestQueue;
import org.folio.circulation.domain.RequestRepresentation;
import org.folio.circulation.domain.RequestType;
import org.folio.circulation.domain.UpdateItem;
import org.folio.circulation.domain.UpdateLoan;
import org.folio.circulation.domain.UpdateRequestQueue;
import org.folio.circulation.domain.UpdateUponRequest;
import org.folio.circulation.domain.representations.RequestByInstanceIdRequest;
import org.folio.circulation.domain.validation.ProxyRelationshipValidator;
import org.folio.circulation.domain.validation.RequestLoanValidator;
import org.folio.circulation.domain.validation.ServicePointPickupLocationValidator;
import org.folio.circulation.infrastructure.storage.ConfigurationRepository;
import org.folio.circulation.infrastructure.storage.ServicePointRepository;
import org.folio.circulation.infrastructure.storage.inventory.InstanceRepository;
import org.folio.circulation.infrastructure.storage.inventory.ItemRepository;
import org.folio.circulation.infrastructure.storage.loans.LoanPolicyRepository;
import org.folio.circulation.infrastructure.storage.loans.LoanRepository;
import org.folio.circulation.infrastructure.storage.requests.RequestPolicyRepository;
import org.folio.circulation.infrastructure.storage.requests.RequestQueueRepository;
import org.folio.circulation.infrastructure.storage.requests.RequestRepository;
import org.folio.circulation.infrastructure.storage.users.UserRepository;
import org.folio.circulation.resources.handlers.error.FailFastErrorHandler;
import org.folio.circulation.services.EventPublisher;
import org.folio.circulation.storage.ItemByInstanceIdFinder;
import org.folio.circulation.support.BadRequestFailure;
import org.folio.circulation.support.Clients;
import org.folio.circulation.support.ForwardOnFailure;
import org.folio.circulation.support.HttpFailure;
import org.folio.circulation.support.RouteRegistration;
import org.folio.circulation.support.ServerErrorFailure;
import org.folio.circulation.support.ValidationErrorFailure;
import org.folio.circulation.support.http.server.JsonHttpResponse;
import org.folio.circulation.support.http.server.ServerErrorResponse;
import org.folio.circulation.support.http.server.ValidationError;
import org.folio.circulation.support.http.server.WebContext;
import org.folio.circulation.support.results.Result;

import io.vertx.core.http.HttpClient;
import io.vertx.core.json.JsonObject;
import io.vertx.ext.web.Router;
import io.vertx.ext.web.RoutingContext;

public class RequestByInstanceIdResource extends Resource {

  private final Logger log;

  public RequestByInstanceIdResource(HttpClient client) {
    super(client);
    log = LogManager.getLogger(MethodHandles.lookup().lookupClass());
  }

  @Override
  public void register(Router router) {
    RouteRegistration routeRegistration = new RouteRegistration(
      "/circulation/requests/instances", router);

    routeRegistration.create(this::createInstanceLevelRequests);
  }

  private void createInstanceLevelRequests(RoutingContext routingContext) {
    final WebContext context = new WebContext(routingContext);
    final Clients clients = Clients.create(context, client);

    final ItemRepository itemRepository = new ItemRepository(clients, true, true, true);
    final ItemByInstanceIdFinder finder = new ItemByInstanceIdFinder(clients.holdingsStorage(), itemRepository);

    final Result<RequestByInstanceIdRequest> requestByInstanceIdRequestResult =
      RequestByInstanceIdRequest.from(routingContext.getBodyAsJson());

    final EventPublisher eventPublisher = new EventPublisher(routingContext);

    requestByInstanceIdRequestResult
      .map(InstanceRequestRelatedRecords::new)
      .after(instanceRequest -> getPotentialItems(clients, finder, instanceRequest))
      .thenApply( r -> r.next(RequestByInstanceIdResource::instanceToItemRequests))
      .thenCompose( r -> r.after( requests -> placeRequests(requests, clients, eventPublisher)))
      .thenApply(r -> r.map(RequestAndRelatedRecords::getRequest))
      .thenApply(r -> r.map(new RequestRepresentation()::extendedRepresentation))
      .thenApply(r -> r.map(JsonHttpResponse::created))
      .thenAccept(context::writeResultToHttpResponse)
      .exceptionally( err -> {
         String reason = "Error processing instance-level request";
         log.error(reason, err);
         ServerErrorResponse.internalError(routingContext.response(), reason);
         return null;
      });
  }

  private CompletableFuture<Result<InstanceRequestRelatedRecords>> getPotentialItems(
    Clients clients, ItemByInstanceIdFinder finder,
    InstanceRequestRelatedRecords requestRelatedRecords) {

    return finder.getItemsByInstanceId(requestRelatedRecords.getInstanceLevelRequest().getInstanceId())
      .thenApply(r -> r.next(this::validateItems))
      .thenCompose(r -> r.after(items -> getRequestQueues(items, requestRelatedRecords, clients)))
      .thenApply(r -> r.next(items -> validateRequester(items, requestRelatedRecords)))
      .thenApply(r -> r.next(items -> segregateItemsList(requestRelatedRecords)))
      .thenApply(r -> r.next(RequestByInstanceIdResource::rankItemsByMatchingServicePoint))
      .thenCompose(r -> r.after(relatedRecords -> getLoanItems(relatedRecords, clients)))
      .thenApply( r -> r.next(loanItems -> combineWithUnavailableItems(loanItems, requestRelatedRecords)));
  }

  private CompletableFuture<Result<Map<Item, ZonedDateTime>>> getLoanItems(
    InstanceRequestRelatedRecords instanceRequestPackage, Clients clients) {

    final List<Item> unsortedUnavailableItems = instanceRequestPackage.getUnsortedUnavailableItems();
    if (unsortedUnavailableItems == null ||
        unsortedUnavailableItems.isEmpty()) {
      return CompletableFuture.completedFuture(succeeded(null));
    }

    LoanRepository loanRepository = new LoanRepository(clients);
    Map<Item, CompletableFuture<Result<Loan>>> itemLoanFuturesMap = new HashMap<>();

    //Find request queues and loan items for each item
    for (Item item : unsortedUnavailableItems) {
      itemLoanFuturesMap.put(item, loanRepository.findOpenLoanForItem(item));
    }

    final Collection<CompletableFuture<Result<Loan>>> loanFutures = itemLoanFuturesMap.values();

    return CompletableFuture.allOf(loanFutures.toArray(new CompletableFuture[0]))
      .thenApply(dd -> {
        Map<Item, ZonedDateTime> itemDueDateMap = new HashMap<>();
        List<Item> itemsWithoutLoansList = new ArrayList<>();

        for (Map.Entry<Item, CompletableFuture<Result<Loan>>> entry : itemLoanFuturesMap.entrySet()) {
          Result<Loan> aLoanResult = entry.getValue().join();
          if (aLoanResult.succeeded() && aLoanResult.value() != null) {
            itemDueDateMap.put(aLoanResult.value().getItem(), aLoanResult.value().getDueDate());
          } else {
            itemsWithoutLoansList.add(entry.getKey());
          }
        }
        instanceRequestPackage.setItemsWithoutLoans(itemsWithoutLoansList);
        return succeeded(itemDueDateMap);
      });
  }

  private CompletableFuture<Result<Map<Item, RequestQueue>>> getRequestQueues(
    Collection<Item> items,
    InstanceRequestRelatedRecords instanceRequestPackage, Clients clients) {

    RequestQueueRepository queueRepository = RequestQueueRepository.using(clients);
    Map<Item, CompletableFuture<Result<RequestQueue>>> itemRequestQueueMap = new HashMap<>();

    instanceRequestPackage.setAllUnsortedItems(items);

    for (Item item : items) {
      itemRequestQueueMap.put(item, queueRepository.getRequestQueueWithoutItemLookup(item.getItemId()));
    }

    final Collection<CompletableFuture<Result<RequestQueue>>> requestQueuesFutures = itemRequestQueueMap.values();

    //Collect the RequestQueue objects once they come back
    return CompletableFuture.allOf(requestQueuesFutures.toArray(new CompletableFuture[0]))
      .thenApply(x -> {
        Map<Item, RequestQueue> itemQueueMap = new HashMap<>();
        List<Item> itemsWithoutRequestQueues = new ArrayList<>();

        for (Map.Entry<Item, CompletableFuture<Result<RequestQueue>>> entry : itemRequestQueueMap.entrySet()) {
          Result<RequestQueue> requestQueueResult = entry.getValue().join();
          if (requestQueueResult.succeeded()) {
            itemQueueMap.put(entry.getKey(), requestQueueResult.value());
          } else {
            itemsWithoutRequestQueues.add(entry.getKey());
          }
        }
        if (itemsWithoutRequestQueues.size() == requestQueuesFutures.size()
          && (instanceRequestPackage.getSortedAvailableItems() == null || instanceRequestPackage.getSortedAvailableItems().isEmpty())) {
          //fail the requests when there are no items to make requests from.
          log.error("Failed to find request queues for all items of instanceId {}",
            instanceRequestPackage.getInstanceLevelRequest().getInstanceId());
          return failedDueToServerError("Unable to find an item to place a request");
        }
        instanceRequestPackage.setItemsWithoutRequests(itemsWithoutRequestQueues);
        instanceRequestPackage.setItemRequestQueueMap(itemQueueMap);
        return succeeded(itemQueueMap);
    });
  }

  private CompletableFuture<Result<RequestAndRelatedRecords>> placeRequests(
    List<JsonObject> itemRequestRepresentations, Clients clients, EventPublisher eventPublisher) {

    final RequestNoticeSender requestNoticeSender = new ItemLevelRequestNoticeSender(clients);
    final LoanRepository loanRepository = new LoanRepository(clients);
    final LoanPolicyRepository loanPolicyRepository = new LoanPolicyRepository(clients);
    final ConfigurationRepository configurationRepository = new ConfigurationRepository(clients);

    final UpdateUponRequest updateUponRequest = new UpdateUponRequest(
        new UpdateItem(clients),
        new UpdateLoan(clients, loanRepository, loanPolicyRepository),
        UpdateRequestQueue.using(clients));

    final CreateRequestService createRequestService = new CreateRequestService(
      new CreateRequestRepositories(RequestRepository.using(clients),
        new RequestPolicyRepository(clients), configurationRepository),
      updateUponRequest,
      new RequestLoanValidator(loanRepository),
      requestNoticeSender,
      regularRequestBlockValidators(clients),
      eventPublisher, new FailFastErrorHandler());

    return placeRequest(itemRequestRepresentations, 0, createRequestService,
                        clients, loanRepository, new ArrayList<>());
  }

  private CompletableFuture<Result<RequestAndRelatedRecords>> placeRequest(
    List<JsonObject> itemRequests, int startIndex, CreateRequestService createRequestService,
    Clients clients, LoanRepository loanRepository, List<String> errors) {

    final UserRepository userRepository = new UserRepository(clients);

    log.debug("RequestByInstanceIdResource.placeRequest, startIndex={}, itemRequestSize={}",
      startIndex, itemRequests.size());

    if (startIndex >= itemRequests.size()) {
      String aggregateFailures = String.format("%n%s", String.join("%n", errors));

      return CompletableFuture.completedFuture(failedDueToServerError(
        "Failed to place a request for the instance. Reasons: " + aggregateFailures));
    }

    JsonObject currentItemRequest = itemRequests.get(startIndex);

    final RequestFromRepresentationService requestFromRepresentationService =
      new RequestFromRepresentationService(
        new InstanceRepository(clients),
        new ItemRepository(clients, true, false, false),
        RequestQueueRepository.using(clients),
        userRepository,
        loanRepository,
        new ServicePointRepository(clients),
        new ConfigurationRepository(clients),
        createProxyRelationshipValidator(currentItemRequest, clients),
        new ServicePointPickupLocationValidator(),
        new FailFastErrorHandler()
      );

    return requestFromRepresentationService.getRequestFrom(currentItemRequest)
      .thenCompose(r -> r.after(createRequestService::createRequest))
      .thenCompose(r -> {
          if (r.succeeded()) {
            log.debug("RequestByInstanceIdResource.placeRequest: succeeded creating request for item {}",
                currentItemRequest.getString(ITEM_ID));
            return CompletableFuture.completedFuture(r);
          } else {
            String reason = getErrorMessage(r.cause());
            errors.add(reason);

            log.debug("Failed to create request for item {} with reason: {}", currentItemRequest.getString(ITEM_ID), reason);
            return placeRequest(itemRequests, startIndex +1, createRequestService, clients, loanRepository, errors);
          }
        });
  }

  public static Result<InstanceRequestRelatedRecords> rankItemsByMatchingServicePoint(
    InstanceRequestRelatedRecords record) {

    final Collection<Item> unsortedAvailableItems = record.getUnsortedAvailableItems();
    final UUID pickupServicePointId = record.getInstanceLevelRequest().getPickupServicePointId();

    return of(() -> {

      Map<Boolean, List<Item>> itemsPartitionedByLocationServedByPickupPoint = unsortedAvailableItems.stream()
        .collect(Collectors.partitioningBy(i -> Optional.ofNullable(i.getLocation())
          .map(location -> location.homeLocationIsServedBy(pickupServicePointId))
          .orElse(false)));

      final List<Item> rankedItems = new LinkedList<>();

      //Compose the final list of Items with the matchingItems (items that has matching service pointID) on top.
      rankedItems.addAll(itemsPartitionedByLocationServedByPickupPoint.get(true));
      rankedItems.addAll(itemsPartitionedByLocationServedByPickupPoint.get(false));

      record.setSortedAvailableItems(rankedItems);

      return record;
    });
  }

  static Result<LinkedList<JsonObject>> instanceToItemRequests(
    InstanceRequestRelatedRecords requestRecords) {

    final RequestByInstanceIdRequest requestByInstanceIdRequest = requestRecords.getInstanceLevelRequest();
    final List<Item> combinedItems = requestRecords.getCombinedSortedItemsList();

    if (combinedItems == null || combinedItems.isEmpty()) {
      return failedValidation("Cannot create request objects when items list is null or empty", "items", "null");    }

    RequestType[] types = RequestType.values();
    LinkedList<JsonObject> requests = new LinkedList<>();

    final String defaultFulfilmentPreference = "Hold Shelf";

    for (Item item: combinedItems) {
      for (RequestType reqType : types) {
        if (reqType != RequestType.NONE) {

          JsonObject requestBody = new JsonObject();

          write(requestBody, ITEM_ID, item.getItemId());
          write(requestBody, "requestDate",
            requestByInstanceIdRequest.getRequestDate());
          write(requestBody, REQUESTER_ID, requestByInstanceIdRequest.getRequesterId().toString());
          write(requestBody, "pickupServicePointId",
            requestByInstanceIdRequest.getPickupServicePointId().toString());
          write(requestBody, "fulfilmentPreference", defaultFulfilmentPreference);
          write(requestBody, "requestType", reqType.getValue());
          if (requestByInstanceIdRequest.getRequestExpirationDate() != null) {
            write(requestBody, "requestExpirationDate",
              requestByInstanceIdRequest.getRequestExpirationDate());
          }
          write(requestBody, "patronComments", requestByInstanceIdRequest.getPatronComments());
          write(requestBody, "instanceId", requestByInstanceIdRequest.getInstanceId());
<<<<<<< HEAD
=======
          write(requestBody, "holdingsRecordId", item.getHoldingsRecordId());
>>>>>>> 43bfb783
          write(requestBody, "requestLevel", requestByInstanceIdRequest.getRequestLevel());
          requests.add(requestBody);
        }
      }
    }
    return succeeded(requests);
  }

  private Result<InstanceRequestRelatedRecords> segregateItemsList(
    InstanceRequestRelatedRecords requestRelatedRecords ){

    Collection<Item> items = requestRelatedRecords.getAllUnsortedItems();

    log.debug("RequestByInstanceIdResource.segregateItemsList: Found {} items", items.size());

    Map<Boolean, List<Item>> partitions = items.stream()
      .collect(Collectors.partitioningBy(Item::isAvailable));

    requestRelatedRecords.setUnsortedAvailableItems(partitions.get(true));
    requestRelatedRecords.setUnsortedUnavailableItems(partitions.get(false));

    return succeeded(requestRelatedRecords);
  }

  private Result<InstanceRequestRelatedRecords> combineWithUnavailableItems(
    Map<Item, ZonedDateTime> itemDueDateMap,
    InstanceRequestRelatedRecords records){

    return of(() -> {
        Map<Item, RequestQueue> itemQueueMap = records.getItemRequestQueueMap();

        if (itemDueDateMap == null && itemQueueMap == null) {
          return records;
        }

        //transform itemQueueMap to itemQueueSizeMap
        Map<Item, Integer> itemQueueSizeMap = itemQueueMap.entrySet()
          .stream()
          .collect(Collectors.toMap(
            Map.Entry::getKey,
            entry -> entry.getValue().size()
            ));

        //Sort the itemQueueSize map
        Map<Item, Integer> sortedMap = sortRequestQueues(itemQueueSizeMap, itemDueDateMap,
          records.getInstanceLevelRequest().getPickupServicePointId());

        ArrayList<Item> finalOrdedList = new ArrayList<>(sortedMap.keySet());

        //put the items that it wasn't able to retrieve loans or RequestQueues for on the bottom of the list
        if (records.getItemsWithoutLoans() != null)
          finalOrdedList.addAll(records.getItemsWithoutLoans());
        if (records.getItemsWithoutRequests() != null)
          finalOrdedList.addAll(records.getItemsWithoutRequests());
        records.setSortedUnavailableItems(finalOrdedList);
      return records;
    });
  }

  private Result<Collection<Item>> validateRequester(Map<Item, RequestQueue> itemRequestQueueMap,
    InstanceRequestRelatedRecords requestPackage) {

    if (!itemRequestQueueMap.isEmpty()) {
      Collection<RequestQueue> requestQueues = itemRequestQueueMap.values();
      String requesterId = requestPackage.getInstanceLevelRequest().getRequesterId().toString();

      for (RequestQueue queue : requestQueues) {
        final Optional<Request> matchingRequest = queue.getRequests()
          .stream()
          .filter(request -> request.isOpen()
                           && Objects.equals(request.getUserId(), requesterId)
          ).findFirst();

        if (matchingRequest.isPresent()) {
            Map<String, String> parameters = new HashMap<>();
            parameters.put(REQUESTER_ID, requesterId);
            parameters.put(ITEM_ID, matchingRequest.get().getItemId());
            parameters.put("instanceId", requestPackage.getInstanceLevelRequest().getInstanceId().toString());
            String message = "This requester already has an open request for an item of this instance";
            return failedValidation(new ValidationError(message, parameters));
          }
        }
      }
    return of(itemRequestQueueMap::keySet);
  }

  private Result<Collection<Item>> validateItems(Collection<Item> items) {
    if (items == null || items.isEmpty()) {
      return failedValidation("There are no items for this instance", "items", "empty");
    }
    return succeeded(items);
  }

  private ProxyRelationshipValidator createProxyRelationshipValidator(
    JsonObject representation,
    Clients clients) {

    return new ProxyRelationshipValidator(clients, () ->
      singleValidationError("proxyUserId is not valid",
        PROXY_USER_ID, representation.getString(PROXY_USER_ID)));
  }

  static String getErrorMessage(HttpFailure failure) {
    String reason = "";

    if (failure instanceof ServerErrorFailure ){
      reason = ((ServerErrorFailure) failure).reason;
    } else if (failure instanceof ValidationErrorFailure){
      reason = failure.toString();
    } else if (failure instanceof BadRequestFailure){
      reason = ((BadRequestFailure) failure).getReason();
    } else if (failure instanceof ForwardOnFailure) {
      reason = ((ForwardOnFailure) failure).getFailureResponse().getBody();
    }
    return reason;
  }
}<|MERGE_RESOLUTION|>--- conflicted
+++ resolved
@@ -350,10 +350,7 @@
           }
           write(requestBody, "patronComments", requestByInstanceIdRequest.getPatronComments());
           write(requestBody, "instanceId", requestByInstanceIdRequest.getInstanceId());
-<<<<<<< HEAD
-=======
           write(requestBody, "holdingsRecordId", item.getHoldingsRecordId());
->>>>>>> 43bfb783
           write(requestBody, "requestLevel", requestByInstanceIdRequest.getRequestLevel());
           requests.add(requestBody);
         }
