package org.folio.circulation.resources;

import static org.folio.circulation.domain.representations.RequestProperties.PROXY_USER_ID;
import static org.folio.circulation.support.Result.failed;
import static org.folio.circulation.support.ValidationErrorFailure.failedValidation;
import static org.folio.circulation.support.ValidationErrorFailure.singleValidationError;

import java.lang.invoke.MethodHandles;
import java.util.ArrayList;
import java.util.Collection;
import java.util.LinkedList;
import java.util.List;
import java.util.concurrent.CompletableFuture;
import java.util.stream.Collectors;

<<<<<<< HEAD
import org.folio.circulation.domain.CreateRequestService;
import org.folio.circulation.domain.Item;
import org.folio.circulation.domain.ItemStatus;
import org.folio.circulation.domain.LoanRepository;
import org.folio.circulation.domain.LocationRepository;
import org.folio.circulation.domain.RequestAndRelatedRecords;
import org.folio.circulation.domain.RequestQueueRepository;
import org.folio.circulation.domain.RequestRepository;
import org.folio.circulation.domain.RequestRepresentation;
=======
import org.apache.commons.lang3.RandomStringUtils;
import org.folio.circulation.domain.RequestFulfilmentPreference;
>>>>>>> 1c08a9d3
import org.folio.circulation.domain.RequestType;
import org.folio.circulation.domain.ServicePointRepository;
import org.folio.circulation.domain.UpdateItem;
import org.folio.circulation.domain.UpdateLoan;
import org.folio.circulation.domain.UpdateLoanActionHistory;
import org.folio.circulation.domain.UserRepository;
import org.folio.circulation.domain.policy.LoanPolicyRepository;
import org.folio.circulation.domain.policy.RequestPolicyRepository;
import org.folio.circulation.domain.representations.RequestByInstanceIdRequest;
import org.folio.circulation.domain.validation.ProxyRelationshipValidator;
import org.folio.circulation.domain.validation.ServicePointPickupLocationValidator;
import org.folio.circulation.storage.ItemByInstanceIdFinder;
import org.folio.circulation.support.Clients;
import org.folio.circulation.support.CreatedJsonResponseResult;
<<<<<<< HEAD
import org.folio.circulation.support.ItemRepository;
import org.folio.circulation.support.ResponseWritableResult;
=======
import org.folio.circulation.support.JsonPropertyWriter;
>>>>>>> 1c08a9d3
import org.folio.circulation.support.Result;
import org.folio.circulation.support.RouteRegistration;
import org.folio.circulation.support.ServerErrorFailure;
import org.folio.circulation.support.http.server.WebContext;
import org.joda.time.format.ISODateTimeFormat;
import org.slf4j.Logger;
import org.slf4j.LoggerFactory;

import io.vertx.core.http.HttpClient;
import io.vertx.core.json.JsonObject;
import io.vertx.ext.web.Router;
import io.vertx.ext.web.RoutingContext;
import javafx.util.Pair;

public class RequestByInstanceIdResource extends Resource {
  private UserRepository userRepository;
  private Clients clients;
  private LocationRepository locationRepository;
  private LoanRepository loanRepository;
  private final Logger log;

  public RequestByInstanceIdResource(HttpClient client) {
    super(client);
    log = LoggerFactory.getLogger(MethodHandles.lookup().lookupClass());
  }

  @Override
  public void register(Router router) {
    RouteRegistration routeRegistration = new RouteRegistration(
      "/circulation/requests/instances", router);

    routeRegistration.create(this::createInstanceLevelRequests);
  }


  void createInstanceLevelRequests(RoutingContext routingContext) {
    final WebContext context = new WebContext(routingContext);

    clients = Clients.create(context, client);
    locationRepository = new LocationRepository(clients);
    userRepository = new UserRepository(clients);
    loanRepository = new LoanRepository(clients);

    final Result<RequestByInstanceIdRequest> requestByInstanceIdRequestResult =
      RequestByInstanceIdRequest.from(routingContext.getBodyAsJson());

    if(requestByInstanceIdRequestResult.failed()) {
      ResponseWritableResult<Object> failed = Result.failed(requestByInstanceIdRequestResult.cause());
      failed.writeTo(routingContext.response());
      return;
    }

    final RequestByInstanceIdRequest requestByInstanceIdRequest =requestByInstanceIdRequestResult.value();
    ItemByInstanceIdFinder finder = new ItemByInstanceIdFinder(clients.holdingsStorage(), clients.itemsStorage());

    String pickupServicePointId = requestByInstanceIdRequest.getPickupServicePointId();
    final CompletableFuture<Result<Collection<Item>>> items = finder.getItemsByInstanceId(requestByInstanceIdRequest.getInstanceId());

    final CompletableFuture<Result<Collection<Item>>> availableItems = items.thenApply(r -> r.next(this::getfilteredAvailableItems));

    availableItems.thenCompose(r -> r.after( collectionResult ->findItemsWithMatchingServicePointId(
                                                                  pickupServicePointId, collectionResult, locationRepository)))
      .thenApply( r -> r.next( itemsFound -> instanceToItemRequests(requestByInstanceIdRequest, itemsFound)))
      .thenCompose( r -> r.after( requests -> placeRequests(requests, clients)))
      .thenApply(r -> r.map(RequestAndRelatedRecords::getRequest))
      .thenApply(r -> r.map(new RequestRepresentation()::extendedRepresentation))
      .thenApply(CreatedJsonResponseResult::from)
      .thenAccept(result -> result.writeTo(routingContext.response()))
      .exceptionally( err -> {
          log.error("Error processing title-level request", err);
          return null;});
  }


  private CompletableFuture<Result<RequestAndRelatedRecords>> placeRequests(List<JsonObject> itemRequestRepresentations, Clients clients) {

    final RequestNoticeSender requestNoticeSender = RequestNoticeSender.using(clients);

    final CreateRequestService createRequestService = new CreateRequestService(
      RequestRepository.using(clients),
      new UpdateItem(clients),
      new UpdateLoanActionHistory(clients),
      new UpdateLoan(clients, loanRepository, new LoanPolicyRepository(clients)),
      new RequestPolicyRepository(clients),
      loanRepository, requestNoticeSender);

    return placeRequest(itemRequestRepresentations, 0, createRequestService);
  }

  private CompletableFuture<Result<RequestAndRelatedRecords>> placeRequest(List<JsonObject> itemRequests, int startIndex,
                                                              CreateRequestService createRequestService) {
    if (startIndex >= itemRequests.size()) {
      return CompletableFuture.completedFuture(failed(new ServerErrorFailure(
        "Failed to place a request for the title")));
    }

    JsonObject currentItemRequest = itemRequests.get(startIndex);

    final RequestFromRepresentationService requestFromRepresentationService =
      new RequestFromRepresentationService(
        new ItemRepository(clients, true, false, false),
        RequestQueueRepository.using(clients),
        userRepository,
        loanRepository,
        new ServicePointRepository(clients),
        createProxyRelationshipValidator(currentItemRequest, clients),
        new ServicePointPickupLocationValidator()
      );

    return requestFromRepresentationService.getRequestFrom(currentItemRequest)
      .thenCompose(r -> r.after(createRequestService::createRequest))
      .thenCompose(r -> {
          if (r.succeeded()) {
            return CompletableFuture.completedFuture(r);
          } else {
            log.debug("Failed to create request for " + currentItemRequest.getString("id"));
            return placeRequest(itemRequests, startIndex +1, createRequestService);
          }
        });
  }


  public static CompletableFuture<Result<Collection<Item>>> findItemsWithMatchingServicePointId(String pickupServicePointId,
                                                                                                Collection<Item> items,
                                                                                                LocationRepository locationRepository) {
    LinkedList<Pair<String, Item>>  locationIdItemMap = new LinkedList<>();
    return getLocationFutures(items, locationRepository, locationIdItemMap)
      .thenApply(locations -> {
        //Use the matchingLocationIds list to get the items from locationIdItemMap
        List<Item> matchingItemsList = getItemsWithMatchingServicePointIds(locations, locationIdItemMap, pickupServicePointId);
        return Result.succeeded(getOrderedAvailableItemsList(matchingItemsList, locationIdItemMap));
      });
  }

  /**
   * Method to get the CompletableFutures of locations. It also builds a locationIdItemMap to later
   * easily retrieves the item by a locationId. This map is passed back implicitly.
   * @param items items to get current locations
   * @param locationRepository location repository to get location objects
   * @param locationIdItemMap a simple non-unique KVP map between locationId and Item.
   * @return Futures promising Location results
   */
  public static CompletableFuture<Collection<Result<JsonObject>>> getLocationFutures(Collection<Item> items,
                                                                                     LocationRepository locationRepository,
                                                                                     LinkedList<Pair<String, Item>> locationIdItemMap) {
    //for a given location ID, find all the service points.
    //if there's a matching service point ID, pick that item
    Collection<CompletableFuture<Result<JsonObject>>> locationFutures = new ArrayList<>();
    //Find locations of all items
    for (Item item : items) {
      Pair<String, Item> kvp = new Pair<>(item.getLocationId(), item);
      locationIdItemMap.add(kvp);
      locationFutures.add(
        locationRepository.getLocation(item)
      );
    }

    //Collect the location objects once they come back
    CompletableFuture<Void> allFutures = CompletableFuture.allOf(
      locationFutures.toArray(
        new CompletableFuture[locationFutures.size()]));

    return allFutures.thenApply(x -> locationFutures.stream()
      .map(CompletableFuture::join)
      .collect(Collectors.toList()));
  }

  public static List<Item> getOrderedAvailableItemsList(List<Item> matchingItemsList, LinkedList<Pair<String, Item>> locationIdItemMap) {

    //Compose the final list of Items with the matchingItems (items that has matching service pointID) on top.
    List<Item> finalOrderedList = new LinkedList<>();
    finalOrderedList.addAll(matchingItemsList);

    //loop through all the items in the maps and add the remaining ones, those that have not been added are added to the bottom.
    Collection<Item> locationItemMapValues = locationIdItemMap.stream()
                                                              .map(Pair::getValue)
                                                              .collect(Collectors.toList());
    for (Item anItem : locationItemMapValues) {
      if (!matchingItemsList.contains(anItem)) {
        finalOrderedList.add(anItem);
      }
    }

    return finalOrderedList;
  }

<<<<<<< HEAD
  /**
   * Method that is responsible for identifying items at given location(s) each with servicePointId that matches the pickupServicePointId
   * @param locations locations list
   * @param locationIdItemMap a map of locationID and item that's used to reverse-lookup items
   * @param pickupServicePointId servicePointId to find available items at.
   * @return  A list of items at a location where each has a servicepoint that matches the pickupServicePointId.
   */
  public static List<Item> getItemsWithMatchingServicePointIds(Collection<Result<JsonObject>> locations,
                                                               LinkedList<Pair<String, Item>> locationIdItemMap,
                                                               String pickupServicePointId){
    // iterate through all locations to find the location that has a matching service point ID
    List<String> matchingLocationIds = new LinkedList<>();

    for (Result<JsonObject> locationResult : locations) {
      JsonObject location = locationResult.value();
      if (location != null) {
        //each location has multiple service points, so have to get them all
        List<String> servicePointIds = location.getJsonArray("servicePointIds") != null
            ? location.getJsonArray("servicePointIds").getList()
            : null;

        if (servicePointIds != null && !servicePointIds.isEmpty()) {
          if (servicePointIds.stream()
            .anyMatch(servicePointId -> servicePointId.equals(pickupServicePointId))) {
            //found a match and add the location ID to the matching location IDs list, as there could be multiple items available at one location
            matchingLocationIds.add(location.getString("id"));
          }
        }
      }
    }

    LinkedList<Item> itemsWithMatchingServicePtsId = new LinkedList<>();
    //Use the matchingLocationIds list to get the items from locationIdItemMap
    for (String matchingLocId : matchingLocationIds) {
      for (Pair<String,Item> locationIdItem : locationIdItemMap) {
        Item currentItem = locationIdItem.getValue();
        if (matchingLocId.equals(locationIdItem.getKey()) && !itemsWithMatchingServicePtsId.contains(currentItem)){
          itemsWithMatchingServicePtsId.add(currentItem);
        }
      }
    }

    return itemsWithMatchingServicePtsId;
  }

  public static Result<LinkedList<JsonObject>> instanceToItemRequests(RequestByInstanceIdRequest requestByInstanceIdRequest, Collection<Item> items) {

    if (items == null || items.isEmpty()) {
      return failedValidation("Cannot create request objects when items list is null or empty", "items", "null");    }

    RequestType[] types = RequestType.values();
    LinkedList<JsonObject> requests = new LinkedList<>();

    for (Item item: items) {
      for (RequestType reqType : types) {
        if (reqType != RequestType.NONE) {

          JsonObject requestBody = new JsonObject();
          requestBody.put("itemId", item.getItemId());
          requestBody.put("requestDate", requestByInstanceIdRequest.getRequestDate().toString(ISODateTimeFormat.dateTime()));
          requestBody.put("requesterId", requestByInstanceIdRequest.getRequesterId().toString());
          requestBody.put("pickupServicePointId", requestByInstanceIdRequest.getPickupServicePointId());
          requestBody.put("fulfilmentPreference", "Hold Shelf");
          requestBody.put("requestExpirationDate",
            requestByInstanceIdRequest.getRequestExpirationDate().toString(ISODateTimeFormat.dateTime()));
          requestBody.put("requestType", reqType.name());

          requests.add(requestBody);
        }
      }
    }
    return Result.succeeded(requests);
  }

  private Result<Collection<Item>> getfilteredAvailableItems(Collection<Item> items) {

    if (items == null ||items.isEmpty()) {
      return failedValidation("Items list is null or empty", "items", "null");
    }

    return Result.succeeded(items.stream()
                .filter(item -> item.getStatus() == ItemStatus.AVAILABLE)
                .collect(Collectors.toList()));
  }

  private ProxyRelationshipValidator createProxyRelationshipValidator(
    JsonObject representation,
    Clients clients) {

    return new ProxyRelationshipValidator(clients, () ->
      singleValidationError("proxyUserId is not valid",
        PROXY_USER_ID, representation.getString(PROXY_USER_ID)));
=======
  private void requestByInstanceId(RoutingContext routingContext) {
    final Result<RequestByInstanceIdRequest> requestResult =
        RequestByInstanceIdRequest.from(routingContext.getBodyAsJson());

    CompletableFuture.completedFuture(requestResult)
      .thenApply(r -> r.map(request -> {
        // Need to fill in the real implementation via CIRC-245.
        // For now, we'll return some sample data.
        final JsonObject responseBody = new JsonObject();
        responseBody.put("id", UUID.randomUUID().toString());
        responseBody.put("requestType", RequestType.HOLD.getValue());
        responseBody.put("requestDate",
            request.getRequestDate().toString(ISODateTimeFormat.dateTime()));
        responseBody.put("requesterId", request.getRequesterId().toString());
        responseBody.put("itemId", UUID.randomUUID().toString());
        responseBody.put("status", "Open - Not yet filled");
        responseBody.put("position", 1);

        final JsonObject item = new JsonObject();
        item.put("title", "Title Level Request");
        item.put("barcode", RandomStringUtils.random(12, false, true));
        item.put("holdingsRecordId", UUID.randomUUID().toString());
        item.put("instanceId", request.getInstanceId().toString());
        item.put("location", new JsonObject().put("name", "SECOND FLOOR"));
        item.put("contributorNames", new JsonArray().add(new JsonObject().put("name", "Guy, Some")));
        item.put("status", "Checked out");
        item.put("callNumber", "12345678");

        responseBody.put("item", item);

        final JsonObject requester = new JsonObject();
        requester.put("lastName", "Public");
        requester.put("firstName", "John");
        requester.put("middleName", "Q");
        requester.put("barcode", RandomStringUtils.random(15, false, true));
        requester.put("patronGroup", new JsonObject()
            .put("id", UUID.randomUUID().toString())
            .put("group", "student")
            .put("desc", "Student"));
        requester.put("patronGroupId", UUID.randomUUID().toString());

        responseBody.put("requester", requester);

        responseBody.put("fulfilmentPreference", RequestFulfilmentPreference.HOLD_SHELF.getValue());

        JsonPropertyWriter.write(responseBody, "requestExpirationDate",
            request.getRequestExpirationDate());
        responseBody.put("pickupServicePointId", request.getPickupServicePointId().toString());
        return responseBody;
      }))
      .thenApply(CreatedJsonResponseResult::from)
      .thenAccept(r -> r.writeTo(routingContext.response()));
>>>>>>> 1c08a9d3
  }
}<|MERGE_RESOLUTION|>--- conflicted
+++ resolved
@@ -13,7 +13,6 @@
 import java.util.concurrent.CompletableFuture;
 import java.util.stream.Collectors;
 
-<<<<<<< HEAD
 import org.folio.circulation.domain.CreateRequestService;
 import org.folio.circulation.domain.Item;
 import org.folio.circulation.domain.ItemStatus;
@@ -23,10 +22,6 @@
 import org.folio.circulation.domain.RequestQueueRepository;
 import org.folio.circulation.domain.RequestRepository;
 import org.folio.circulation.domain.RequestRepresentation;
-=======
-import org.apache.commons.lang3.RandomStringUtils;
-import org.folio.circulation.domain.RequestFulfilmentPreference;
->>>>>>> 1c08a9d3
 import org.folio.circulation.domain.RequestType;
 import org.folio.circulation.domain.ServicePointRepository;
 import org.folio.circulation.domain.UpdateItem;
@@ -41,12 +36,8 @@
 import org.folio.circulation.storage.ItemByInstanceIdFinder;
 import org.folio.circulation.support.Clients;
 import org.folio.circulation.support.CreatedJsonResponseResult;
-<<<<<<< HEAD
 import org.folio.circulation.support.ItemRepository;
 import org.folio.circulation.support.ResponseWritableResult;
-=======
-import org.folio.circulation.support.JsonPropertyWriter;
->>>>>>> 1c08a9d3
 import org.folio.circulation.support.Result;
 import org.folio.circulation.support.RouteRegistration;
 import org.folio.circulation.support.ServerErrorFailure;
@@ -102,12 +93,12 @@
     final RequestByInstanceIdRequest requestByInstanceIdRequest =requestByInstanceIdRequestResult.value();
     ItemByInstanceIdFinder finder = new ItemByInstanceIdFinder(clients.holdingsStorage(), clients.itemsStorage());
 
-    String pickupServicePointId = requestByInstanceIdRequest.getPickupServicePointId();
-    final CompletableFuture<Result<Collection<Item>>> items = finder.getItemsByInstanceId(requestByInstanceIdRequest.getInstanceId());
+    String pickupServicePointId = requestByInstanceIdRequest.getPickupServicePointId().toString();
+    final CompletableFuture<Result<Collection<Item>>> items = finder.getItemsByInstanceId(requestByInstanceIdRequest.getInstanceId().toString());
 
     final CompletableFuture<Result<Collection<Item>>> availableItems = items.thenApply(r -> r.next(this::getfilteredAvailableItems));
 
-    availableItems.thenCompose(r -> r.after( collectionResult ->findItemsWithMatchingServicePointId(
+    availableItems.thenCompose(r -> r.after( collectionResult -> findItemsWithMatchingServicePointId(
                                                                   pickupServicePointId, collectionResult, locationRepository)))
       .thenApply( r -> r.next( itemsFound -> instanceToItemRequests(requestByInstanceIdRequest, itemsFound)))
       .thenCompose( r -> r.after( requests -> placeRequests(requests, clients)))
@@ -233,7 +224,6 @@
     return finalOrderedList;
   }
 
-<<<<<<< HEAD
   /**
    * Method that is responsible for identifying items at given location(s) each with servicePointId that matches the pickupServicePointId
    * @param locations locations list
@@ -287,6 +277,8 @@
     RequestType[] types = RequestType.values();
     LinkedList<JsonObject> requests = new LinkedList<>();
 
+    final String defaultFulfilmentPreference = "Hold Shelf";
+
     for (Item item: items) {
       for (RequestType reqType : types) {
         if (reqType != RequestType.NONE) {
@@ -295,8 +287,8 @@
           requestBody.put("itemId", item.getItemId());
           requestBody.put("requestDate", requestByInstanceIdRequest.getRequestDate().toString(ISODateTimeFormat.dateTime()));
           requestBody.put("requesterId", requestByInstanceIdRequest.getRequesterId().toString());
-          requestBody.put("pickupServicePointId", requestByInstanceIdRequest.getPickupServicePointId());
-          requestBody.put("fulfilmentPreference", "Hold Shelf");
+          requestBody.put("pickupServicePointId", requestByInstanceIdRequest.getPickupServicePointId().toString());
+          requestBody.put("fulfilmentPreference", defaultFulfilmentPreference);
           requestBody.put("requestExpirationDate",
             requestByInstanceIdRequest.getRequestExpirationDate().toString(ISODateTimeFormat.dateTime()));
           requestBody.put("requestType", reqType.name());
@@ -326,59 +318,5 @@
     return new ProxyRelationshipValidator(clients, () ->
       singleValidationError("proxyUserId is not valid",
         PROXY_USER_ID, representation.getString(PROXY_USER_ID)));
-=======
-  private void requestByInstanceId(RoutingContext routingContext) {
-    final Result<RequestByInstanceIdRequest> requestResult =
-        RequestByInstanceIdRequest.from(routingContext.getBodyAsJson());
-
-    CompletableFuture.completedFuture(requestResult)
-      .thenApply(r -> r.map(request -> {
-        // Need to fill in the real implementation via CIRC-245.
-        // For now, we'll return some sample data.
-        final JsonObject responseBody = new JsonObject();
-        responseBody.put("id", UUID.randomUUID().toString());
-        responseBody.put("requestType", RequestType.HOLD.getValue());
-        responseBody.put("requestDate",
-            request.getRequestDate().toString(ISODateTimeFormat.dateTime()));
-        responseBody.put("requesterId", request.getRequesterId().toString());
-        responseBody.put("itemId", UUID.randomUUID().toString());
-        responseBody.put("status", "Open - Not yet filled");
-        responseBody.put("position", 1);
-
-        final JsonObject item = new JsonObject();
-        item.put("title", "Title Level Request");
-        item.put("barcode", RandomStringUtils.random(12, false, true));
-        item.put("holdingsRecordId", UUID.randomUUID().toString());
-        item.put("instanceId", request.getInstanceId().toString());
-        item.put("location", new JsonObject().put("name", "SECOND FLOOR"));
-        item.put("contributorNames", new JsonArray().add(new JsonObject().put("name", "Guy, Some")));
-        item.put("status", "Checked out");
-        item.put("callNumber", "12345678");
-
-        responseBody.put("item", item);
-
-        final JsonObject requester = new JsonObject();
-        requester.put("lastName", "Public");
-        requester.put("firstName", "John");
-        requester.put("middleName", "Q");
-        requester.put("barcode", RandomStringUtils.random(15, false, true));
-        requester.put("patronGroup", new JsonObject()
-            .put("id", UUID.randomUUID().toString())
-            .put("group", "student")
-            .put("desc", "Student"));
-        requester.put("patronGroupId", UUID.randomUUID().toString());
-
-        responseBody.put("requester", requester);
-
-        responseBody.put("fulfilmentPreference", RequestFulfilmentPreference.HOLD_SHELF.getValue());
-
-        JsonPropertyWriter.write(responseBody, "requestExpirationDate",
-            request.getRequestExpirationDate());
-        responseBody.put("pickupServicePointId", request.getPickupServicePointId().toString());
-        return responseBody;
-      }))
-      .thenApply(CreatedJsonResponseResult::from)
-      .thenAccept(r -> r.writeTo(routingContext.response()));
->>>>>>> 1c08a9d3
   }
 }