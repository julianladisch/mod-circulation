package org.folio.circulation.resources;

import static org.folio.circulation.domain.InstanceRequestItemsComparer.sortRequestQueues;
import static org.folio.circulation.domain.representations.RequestProperties.ITEM_ID;
import static org.folio.circulation.domain.representations.RequestProperties.PROXY_USER_ID;
import static org.folio.circulation.domain.representations.RequestProperties.REQUESTER_ID;
import static org.folio.circulation.resources.RequestBlockValidators.regularRequestBlockValidators;
import static org.folio.circulation.support.ValidationErrorFailure.failedValidation;
import static org.folio.circulation.support.ValidationErrorFailure.singleValidationError;
import static org.folio.circulation.support.json.JsonPropertyWriter.write;
import static org.folio.circulation.support.results.CommonFailures.failedDueToServerError;
import static org.folio.circulation.support.results.Result.of;
import static org.folio.circulation.support.results.Result.succeeded;

import java.lang.invoke.MethodHandles;
import java.time.ZonedDateTime;
import java.util.ArrayList;
import java.util.Collection;
import java.util.HashMap;
import java.util.LinkedList;
import java.util.List;
import java.util.Map;
import java.util.Objects;
import java.util.Optional;
import java.util.UUID;
import java.util.concurrent.CompletableFuture;
import java.util.stream.Collectors;

import org.apache.logging.log4j.LogManager;
import org.apache.logging.log4j.Logger;
import org.folio.circulation.domain.CreateRequestRepositories;
import org.folio.circulation.domain.CreateRequestService;
import org.folio.circulation.domain.InstanceRequestRelatedRecords;
import org.folio.circulation.domain.Item;
import org.folio.circulation.domain.Loan;
import org.folio.circulation.domain.Request;
import org.folio.circulation.domain.RequestAndRelatedRecords;
import org.folio.circulation.domain.RequestQueue;
import org.folio.circulation.domain.RequestRepresentation;
import org.folio.circulation.domain.RequestType;
import org.folio.circulation.domain.UpdateItem;
import org.folio.circulation.domain.UpdateLoan;
import org.folio.circulation.domain.UpdateRequestQueue;
import org.folio.circulation.domain.UpdateUponRequest;
import org.folio.circulation.domain.representations.RequestByInstanceIdRequest;
import org.folio.circulation.domain.validation.ProxyRelationshipValidator;
import org.folio.circulation.domain.validation.RequestLoanValidator;
import org.folio.circulation.domain.validation.ServicePointPickupLocationValidator;
import org.folio.circulation.infrastructure.storage.ConfigurationRepository;
import org.folio.circulation.infrastructure.storage.ServicePointRepository;
import org.folio.circulation.infrastructure.storage.inventory.ItemRepository;
import org.folio.circulation.infrastructure.storage.loans.LoanPolicyRepository;
import org.folio.circulation.infrastructure.storage.loans.LoanRepository;
import org.folio.circulation.infrastructure.storage.requests.RequestPolicyRepository;
import org.folio.circulation.infrastructure.storage.requests.RequestQueueRepository;
import org.folio.circulation.infrastructure.storage.requests.RequestRepository;
import org.folio.circulation.infrastructure.storage.users.UserRepository;
import org.folio.circulation.resources.handlers.error.FailFastErrorHandler;
import org.folio.circulation.services.EventPublisher;
import org.folio.circulation.storage.ItemByInstanceIdFinder;
import org.folio.circulation.support.BadRequestFailure;
import org.folio.circulation.support.Clients;
import org.folio.circulation.support.ForwardOnFailure;
import org.folio.circulation.support.HttpFailure;
import org.folio.circulation.support.RouteRegistration;
import org.folio.circulation.support.ServerErrorFailure;
import org.folio.circulation.support.ValidationErrorFailure;
import org.folio.circulation.support.http.server.JsonHttpResponse;
import org.folio.circulation.support.http.server.ServerErrorResponse;
import org.folio.circulation.support.http.server.ValidationError;
import org.folio.circulation.support.http.server.WebContext;
import org.folio.circulation.support.results.Result;

import io.vertx.core.http.HttpClient;
import io.vertx.core.json.JsonObject;
import io.vertx.ext.web.Router;
import io.vertx.ext.web.RoutingContext;

public class RequestByInstanceIdResource extends Resource {

  private final Logger log;

  public RequestByInstanceIdResource(HttpClient client) {
    super(client);
    log = LogManager.getLogger(MethodHandles.lookup().lookupClass());
  }

  @Override
  public void register(Router router) {
    RouteRegistration routeRegistration = new RouteRegistration(
      "/circulation/requests/instances", router);

    routeRegistration.create(this::createInstanceLevelRequests);
  }

  private void createInstanceLevelRequests(RoutingContext routingContext) {
    final WebContext context = new WebContext(routingContext);
    final Clients clients = Clients.create(context, client);

    final ItemRepository itemRepository = new ItemRepository(clients, true, true, true);
    final ItemByInstanceIdFinder finder = new ItemByInstanceIdFinder(clients.holdingsStorage(), itemRepository);

    final Result<RequestByInstanceIdRequest> requestByInstanceIdRequestResult =
      RequestByInstanceIdRequest.from(routingContext.getBodyAsJson());

    final EventPublisher eventPublisher = new EventPublisher(routingContext);

    requestByInstanceIdRequestResult
      .map(InstanceRequestRelatedRecords::new)
      .after(instanceRequest -> getPotentialItems(clients, finder, instanceRequest))
      .thenApply( r -> r.next(RequestByInstanceIdResource::instanceToItemRequests))
      .thenCompose( r -> r.after( requests -> placeRequests(requests, clients, eventPublisher)))
      .thenApply(r -> r.map(RequestAndRelatedRecords::getRequest))
      .thenApply(r -> r.map(new RequestRepresentation()::extendedRepresentation))
      .thenApply(r -> r.map(JsonHttpResponse::created))
      .thenAccept(context::writeResultToHttpResponse)
      .exceptionally( err -> {
         String reason = "Error processing instance-level request";
         log.error(reason, err);
         ServerErrorResponse.internalError(routingContext.response(), reason);
         return null;
      });
  }

  private CompletableFuture<Result<InstanceRequestRelatedRecords>> getPotentialItems(
    Clients clients, ItemByInstanceIdFinder finder,
    InstanceRequestRelatedRecords requestRelatedRecords) {

    return finder.getItemsByInstanceId(requestRelatedRecords.getInstanceLevelRequest().getInstanceId())
      .thenApply(r -> r.next(this::validateItems))
      .thenCompose(r -> r.after(items -> getRequestQueues(items, requestRelatedRecords, clients)))
      .thenApply(r -> r.next(items -> validateRequester(items, requestRelatedRecords)))
      .thenApply(r -> r.next(items -> segregateItemsList(requestRelatedRecords)))
      .thenApply(r -> r.next(RequestByInstanceIdResource::rankItemsByMatchingServicePoint))
      .thenCompose(r -> r.after(relatedRecords -> getLoanItems(relatedRecords, clients)))
      .thenApply( r -> r.next(loanItems -> combineWithUnavailableItems(loanItems, requestRelatedRecords)));
  }

  private CompletableFuture<Result<Map<Item, ZonedDateTime>>> getLoanItems(
    InstanceRequestRelatedRecords instanceRequestPackage, Clients clients) {

    final List<Item> unsortedUnavailableItems = instanceRequestPackage.getUnsortedUnavailableItems();
    if (unsortedUnavailableItems == null ||
        unsortedUnavailableItems.isEmpty()) {
      return CompletableFuture.completedFuture(succeeded(null));
    }

    LoanRepository loanRepository = new LoanRepository(clients);
    Map<Item, CompletableFuture<Result<Loan>>> itemLoanFuturesMap = new HashMap<>();

    //Find request queues and loan items for each item
    for (Item item : unsortedUnavailableItems) {
      itemLoanFuturesMap.put(item, loanRepository.findOpenLoanForItem(item));
    }

    final Collection<CompletableFuture<Result<Loan>>> loanFutures = itemLoanFuturesMap.values();

    return CompletableFuture.allOf(loanFutures.toArray(new CompletableFuture[0]))
      .thenApply(dd -> {
        Map<Item, ZonedDateTime> itemDueDateMap = new HashMap<>();
        List<Item> itemsWithoutLoansList = new ArrayList<>();

        for (Map.Entry<Item, CompletableFuture<Result<Loan>>> entry : itemLoanFuturesMap.entrySet()) {
          Result<Loan> aLoanResult = entry.getValue().join();
          if (aLoanResult.succeeded() && aLoanResult.value() != null) {
            itemDueDateMap.put(aLoanResult.value().getItem(), aLoanResult.value().getDueDate());
          } else {
            itemsWithoutLoansList.add(entry.getKey());
          }
        }
        instanceRequestPackage.setItemsWithoutLoans(itemsWithoutLoansList);
        return succeeded(itemDueDateMap);
      });
  }

  private CompletableFuture<Result<Map<Item, RequestQueue>>> getRequestQueues(
    Collection<Item> items,
    InstanceRequestRelatedRecords instanceRequestPackage, Clients clients) {

    RequestQueueRepository queueRepository = RequestQueueRepository.using(clients);
    Map<Item, CompletableFuture<Result<RequestQueue>>> itemRequestQueueMap = new HashMap<>();

    instanceRequestPackage.setAllUnsortedItems(items);

    for (Item item : items) {
      itemRequestQueueMap.put(item, queueRepository.getRequestQueueWithoutItemLookup(item.getItemId()));
    }

    final Collection<CompletableFuture<Result<RequestQueue>>> requestQueuesFutures = itemRequestQueueMap.values();

    //Collect the RequestQueue objects once they come back
    return CompletableFuture.allOf(requestQueuesFutures.toArray(new CompletableFuture[0]))
      .thenApply(x -> {
        Map<Item, RequestQueue> itemQueueMap = new HashMap<>();
        List<Item> itemsWithoutRequestQueues = new ArrayList<>();

        for (Map.Entry<Item, CompletableFuture<Result<RequestQueue>>> entry : itemRequestQueueMap.entrySet()) {
          Result<RequestQueue> requestQueueResult = entry.getValue().join();
          if (requestQueueResult.succeeded()) {
            itemQueueMap.put(entry.getKey(), requestQueueResult.value());
          } else {
            itemsWithoutRequestQueues.add(entry.getKey());
          }
        }
        if (itemsWithoutRequestQueues.size() == requestQueuesFutures.size()
          && (instanceRequestPackage.getSortedAvailableItems() == null || instanceRequestPackage.getSortedAvailableItems().isEmpty())) {
          //fail the requests when there are no items to make requests from.
          log.error("Failed to find request queues for all items of instanceId {}",
            instanceRequestPackage.getInstanceLevelRequest().getInstanceId());
          return failedDueToServerError("Unable to find an item to place a request");
        }
        instanceRequestPackage.setItemsWithoutRequests(itemsWithoutRequestQueues);
        instanceRequestPackage.setItemRequestQueueMap(itemQueueMap);
        return succeeded(itemQueueMap);
    });
  }

  private CompletableFuture<Result<RequestAndRelatedRecords>> placeRequests(
    List<JsonObject> itemRequestRepresentations, Clients clients, EventPublisher eventPublisher) {

    final RequestNoticeSender requestNoticeSender = RequestNoticeSender.using(clients);
    final LoanRepository loanRepository = new LoanRepository(clients);
    final LoanPolicyRepository loanPolicyRepository = new LoanPolicyRepository(clients);
    final ConfigurationRepository configurationRepository = new ConfigurationRepository(clients);

    final UpdateUponRequest updateUponRequest = new UpdateUponRequest(
        new UpdateItem(clients),
        new UpdateLoan(clients, loanRepository, loanPolicyRepository),
        UpdateRequestQueue.using(clients));

    final CreateRequestService createRequestService = new CreateRequestService(
      new CreateRequestRepositories(RequestRepository.using(clients),
        new RequestPolicyRepository(clients), configurationRepository),
      updateUponRequest,
      new RequestLoanValidator(loanRepository),
      requestNoticeSender,
      regularRequestBlockValidators(clients),
      eventPublisher, new FailFastErrorHandler());

    return placeRequest(itemRequestRepresentations, 0, createRequestService,
                        clients, loanRepository, new ArrayList<>());
  }

  private CompletableFuture<Result<RequestAndRelatedRecords>> placeRequest(
    List<JsonObject> itemRequests, int startIndex, CreateRequestService createRequestService,
    Clients clients, LoanRepository loanRepository, List<String> errors) {

    final UserRepository userRepository = new UserRepository(clients);

    log.debug("RequestByInstanceIdResource.placeRequest, startIndex={}, itemRequestSize={}",
      startIndex, itemRequests.size());

    if (startIndex >= itemRequests.size()) {
      String aggregateFailures = String.format("%n%s", String.join("%n", errors));

      return CompletableFuture.completedFuture(failedDueToServerError(
        "Failed to place a request for the instance. Reasons: " + aggregateFailures));
    }

    JsonObject currentItemRequest = itemRequests.get(startIndex);

    final RequestFromRepresentationService requestFromRepresentationService =
      new RequestFromRepresentationService(
        new ItemRepository(clients, true, false, false),
        RequestQueueRepository.using(clients),
        userRepository,
        loanRepository,
        new ServicePointRepository(clients),
        new ConfigurationRepository(clients),
        createProxyRelationshipValidator(currentItemRequest, clients),
        new ServicePointPickupLocationValidator(),
        new FailFastErrorHandler()
      );

    return requestFromRepresentationService.getRequestFrom(currentItemRequest)
      .thenCompose(r -> r.after(createRequestService::createRequest))
      .thenCompose(r -> {
          if (r.succeeded()) {
            log.debug("RequestByInstanceIdResource.placeRequest: succeeded creating request for item {}",
                currentItemRequest.getString(ITEM_ID));
            return CompletableFuture.completedFuture(r);
          } else {
            String reason = getErrorMessage(r.cause());
            errors.add(reason);

            log.debug("Failed to create request for item {} with reason: {}", currentItemRequest.getString(ITEM_ID), reason);
            return placeRequest(itemRequests, startIndex +1, createRequestService, clients, loanRepository, errors);
          }
        });
  }

  public static Result<InstanceRequestRelatedRecords> rankItemsByMatchingServicePoint(
    InstanceRequestRelatedRecords record) {

    final Collection<Item> unsortedAvailableItems = record.getUnsortedAvailableItems();
    final UUID pickupServicePointId = record.getInstanceLevelRequest().getPickupServicePointId();

    return of(() -> {

      Map<Boolean, List<Item>> itemsPartitionedByLocationServedByPickupPoint = unsortedAvailableItems.stream()
        .collect(Collectors.partitioningBy(i -> Optional.ofNullable(i.getLocation())
          .map(location -> location.homeLocationIsServedBy(pickupServicePointId))
          .orElse(false)));

      final List<Item> rankedItems = new LinkedList<>();

      //Compose the final list of Items with the matchingItems (items that has matching service pointID) on top.
      rankedItems.addAll(itemsPartitionedByLocationServedByPickupPoint.get(true));
      rankedItems.addAll(itemsPartitionedByLocationServedByPickupPoint.get(false));

      record.setSortedAvailableItems(rankedItems);

      return record;
    });
  }

  static Result<LinkedList<JsonObject>> instanceToItemRequests(
    InstanceRequestRelatedRecords requestRecords) {

    final RequestByInstanceIdRequest requestByInstanceIdRequest = requestRecords.getInstanceLevelRequest();
    final List<Item> combinedItems = requestRecords.getCombinedSortedItemsList();

    if (combinedItems == null || combinedItems.isEmpty()) {
      return failedValidation("Cannot create request objects when items list is null or empty", "items", "null");    }

    RequestType[] types = RequestType.values();
    LinkedList<JsonObject> requests = new LinkedList<>();

    final String defaultFulfilmentPreference = "Hold Shelf";

    for (Item item: combinedItems) {
      for (RequestType reqType : types) {
        if (reqType != RequestType.NONE) {

          JsonObject requestBody = new JsonObject();

          write(requestBody, ITEM_ID, item.getItemId());
          write(requestBody, "requestDate",
            requestByInstanceIdRequest.getRequestDate());
          write(requestBody, REQUESTER_ID, requestByInstanceIdRequest.getRequesterId().toString());
          write(requestBody, "pickupServicePointId",
            requestByInstanceIdRequest.getPickupServicePointId().toString());
          write(requestBody, "fulfilmentPreference", defaultFulfilmentPreference);
          write(requestBody, "requestType", reqType.getValue());
          if (requestByInstanceIdRequest.getRequestExpirationDate() != null) {
            write(requestBody, "requestExpirationDate",
              requestByInstanceIdRequest.getRequestExpirationDate());
          }
          write(requestBody, "patronComments", requestByInstanceIdRequest.getPatronComments());
          write(requestBody, "instanceId", requestByInstanceIdRequest.getInstanceId());
<<<<<<< HEAD
=======
          write(requestBody, "requestLevel", requestByInstanceIdRequest.getRequestLevel());
>>>>>>> fec26c14
          requests.add(requestBody);
        }
      }
    }
    return succeeded(requests);
  }

  private Result<InstanceRequestRelatedRecords> segregateItemsList(
    InstanceRequestRelatedRecords requestRelatedRecords ){

    Collection<Item> items = requestRelatedRecords.getAllUnsortedItems();

    log.debug("RequestByInstanceIdResource.segregateItemsList: Found {} items", items.size());

    Map<Boolean, List<Item>> partitions = items.stream()
      .collect(Collectors.partitioningBy(Item::isAvailable));

    requestRelatedRecords.setUnsortedAvailableItems(partitions.get(true));
    requestRelatedRecords.setUnsortedUnavailableItems(partitions.get(false));

    return succeeded(requestRelatedRecords);
  }

  private Result<InstanceRequestRelatedRecords> combineWithUnavailableItems(
    Map<Item, ZonedDateTime> itemDueDateMap,
    InstanceRequestRelatedRecords records){

    return of(() -> {
        Map<Item, RequestQueue> itemQueueMap = records.getItemRequestQueueMap();

        if (itemDueDateMap == null && itemQueueMap == null) {
          return records;
        }

        //transform itemQueueMap to itemQueueSizeMap
        Map<Item, Integer> itemQueueSizeMap = itemQueueMap.entrySet()
          .stream()
          .collect(Collectors.toMap(
            Map.Entry::getKey,
            entry -> entry.getValue().size()
            ));

        //Sort the itemQueueSize map
        Map<Item, Integer> sortedMap = sortRequestQueues(itemQueueSizeMap, itemDueDateMap,
          records.getInstanceLevelRequest().getPickupServicePointId());

        ArrayList<Item> finalOrdedList = new ArrayList<>(sortedMap.keySet());

        //put the items that it wasn't able to retrieve loans or RequestQueues for on the bottom of the list
        if (records.getItemsWithoutLoans() != null)
          finalOrdedList.addAll(records.getItemsWithoutLoans());
        if (records.getItemsWithoutRequests() != null)
          finalOrdedList.addAll(records.getItemsWithoutRequests());
        records.setSortedUnavailableItems(finalOrdedList);
      return records;
    });
  }

  private Result<Collection<Item>> validateRequester(Map<Item, RequestQueue> itemRequestQueueMap,
    InstanceRequestRelatedRecords requestPackage) {

    if (!itemRequestQueueMap.isEmpty()) {
      Collection<RequestQueue> requestQueues = itemRequestQueueMap.values();
      String requesterId = requestPackage.getInstanceLevelRequest().getRequesterId().toString();

      for (RequestQueue queue : requestQueues) {
        final Optional<Request> matchingRequest = queue.getRequests()
          .stream()
          .filter(request -> request.isOpen()
                           && Objects.equals(request.getUserId(), requesterId)
          ).findFirst();

        if (matchingRequest.isPresent()) {
            Map<String, String> parameters = new HashMap<>();
            parameters.put(REQUESTER_ID, requesterId);
            parameters.put(ITEM_ID, matchingRequest.get().getItemId());
            parameters.put("instanceId", requestPackage.getInstanceLevelRequest().getInstanceId().toString());
            String message = "This requester already has an open request for an item of this instance";
            return failedValidation(new ValidationError(message, parameters));
          }
        }
      }
    return of(itemRequestQueueMap::keySet);
  }

  private Result<Collection<Item>> validateItems(Collection<Item> items) {
    if (items == null || items.isEmpty()) {
      return failedValidation("There are no items for this instance", "items", "empty");
    }
    return succeeded(items);
  }

  private ProxyRelationshipValidator createProxyRelationshipValidator(
    JsonObject representation,
    Clients clients) {

    return new ProxyRelationshipValidator(clients, () ->
      singleValidationError("proxyUserId is not valid",
        PROXY_USER_ID, representation.getString(PROXY_USER_ID)));
  }

  static String getErrorMessage(HttpFailure failure) {
    String reason = "";

    if (failure instanceof ServerErrorFailure ){
      reason = ((ServerErrorFailure) failure).reason;
    } else if (failure instanceof ValidationErrorFailure){
      reason = failure.toString();
    } else if (failure instanceof BadRequestFailure){
      reason = ((BadRequestFailure) failure).getReason();
    } else if (failure instanceof ForwardOnFailure) {
      reason = ((ForwardOnFailure) failure).getFailureResponse().getBody();
    }
    return reason;
  }
}<|MERGE_RESOLUTION|>--- conflicted
+++ resolved
@@ -348,10 +348,7 @@
           }
           write(requestBody, "patronComments", requestByInstanceIdRequest.getPatronComments());
           write(requestBody, "instanceId", requestByInstanceIdRequest.getInstanceId());
-<<<<<<< HEAD
-=======
           write(requestBody, "requestLevel", requestByInstanceIdRequest.getRequestLevel());
->>>>>>> fec26c14
           requests.add(requestBody);
         }
       }
