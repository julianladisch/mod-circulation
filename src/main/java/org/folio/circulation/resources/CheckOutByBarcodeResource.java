package org.folio.circulation.resources;

import static java.util.concurrent.CompletableFuture.completedFuture;
import static org.folio.circulation.domain.representations.CheckOutByBarcodeRequest.ITEM_BARCODE;
import static org.folio.circulation.domain.representations.CheckOutByBarcodeRequest.PROXY_USER_BARCODE;
import static org.folio.circulation.domain.representations.CheckOutByBarcodeRequest.SERVICE_POINT_ID;
import static org.folio.circulation.domain.representations.CheckOutByBarcodeRequest.USER_BARCODE;
import static org.folio.circulation.support.Result.failed;
import static org.folio.circulation.support.Result.succeeded;
import static org.folio.circulation.support.ValidationErrorFailure.singleValidationError;

import java.util.UUID;
import java.util.concurrent.CompletableFuture;

import org.folio.circulation.domain.ConfigurationRepository;
import org.folio.circulation.domain.Item;
import org.folio.circulation.domain.Loan;
import org.folio.circulation.domain.LoanAndRelatedRecords;
import org.folio.circulation.domain.LoanRepository;
import org.folio.circulation.domain.LoanRepresentation;
import org.folio.circulation.domain.LoanService;
import org.folio.circulation.domain.PatronGroupRepository;
import org.folio.circulation.domain.RequestQueueRepository;
import org.folio.circulation.domain.UpdateItem;
import org.folio.circulation.domain.UpdateRequestQueue;
import org.folio.circulation.domain.User;
import org.folio.circulation.domain.UserRepository;
import org.folio.circulation.domain.notice.schedule.DueDateScheduledNoticeService;
import org.folio.circulation.domain.notice.schedule.ScheduledNoticesRepository;
import org.folio.circulation.domain.notice.session.PatronActionSessionService;
import org.folio.circulation.domain.policy.LoanPolicyRepository;
import org.folio.circulation.domain.policy.LostItemPolicyRepository;
import org.folio.circulation.domain.policy.OverdueFinePolicyRepository;
import org.folio.circulation.domain.policy.PatronNoticePolicyRepository;
import org.folio.circulation.domain.representations.LoanProperties;
import org.folio.circulation.domain.validation.AlreadyCheckedOutValidator;
import org.folio.circulation.domain.validation.ExistingOpenLoanValidator;
import org.folio.circulation.domain.validation.InactiveUserValidator;
import org.folio.circulation.domain.validation.ItemLimitValidator;
import org.folio.circulation.domain.validation.ItemNotFoundValidator;
import org.folio.circulation.domain.validation.ItemStatusValidator;
import org.folio.circulation.domain.validation.ProxyRelationshipValidator;
import org.folio.circulation.domain.validation.RequestedByAnotherPatronValidator;
import org.folio.circulation.domain.validation.ServicePointOfCheckoutPresentValidator;
import org.folio.circulation.support.Clients;
import org.folio.circulation.support.ClockManager;
import org.folio.circulation.support.CreatedJsonResponseResult;
import org.folio.circulation.support.ItemRepository;
import org.folio.circulation.support.ResponseWritableResult;
import org.folio.circulation.support.Result;
import org.folio.circulation.support.RouteRegistration;
import org.folio.circulation.support.ValidationErrorFailure;
import org.folio.circulation.support.http.server.WebContext;
import org.joda.time.format.ISODateTimeFormat;

import io.vertx.core.http.HttpClient;
import io.vertx.core.json.JsonObject;
import io.vertx.ext.web.Router;
import io.vertx.ext.web.RoutingContext;

public class CheckOutByBarcodeResource extends Resource {

  private final String rootPath;
  private final CheckOutStrategy checkOutStrategy;

  public CheckOutByBarcodeResource(String rootPath, HttpClient client, CheckOutStrategy checkOutStrategy) {
    super(client);
    this.rootPath = rootPath;
    this.checkOutStrategy = checkOutStrategy;
  }

  public void register(Router router) {
    RouteRegistration routeRegistration = new RouteRegistration(
      rootPath, router);

    routeRegistration.create(this::checkOut);
  }

  private void checkOut(RoutingContext routingContext) {
    final WebContext context = new WebContext(routingContext);

    JsonObject request = routingContext.getBodyAsJson();

    final JsonObject loanJson = new JsonObject();
    loanJson.put("id", UUID.randomUUID().toString());

    copyOrDefaultLoanDate(request, loanJson);

    final String itemBarcode = request.getString(ITEM_BARCODE);
    final String userBarcode = request.getString(USER_BARCODE);
    final String proxyUserBarcode = request.getString(PROXY_USER_BARCODE);
    final String checkoutServicePointId = request.getString(SERVICE_POINT_ID);

    loanJson.put(LoanProperties.CHECKOUT_SERVICE_POINT_ID, checkoutServicePointId);
    Loan loan = Loan.from(loanJson);

    final Clients clients = Clients.create(context, client);

    final UserRepository userRepository = new UserRepository(clients);
    final ItemRepository itemRepository = new ItemRepository(clients, true, true, true);
    final RequestQueueRepository requestQueueRepository = RequestQueueRepository.using(clients);
    final LoanRepository loanRepository = new LoanRepository(clients);
    final LoanService loanService = new LoanService(clients);
    final LoanPolicyRepository loanPolicyRepository = new LoanPolicyRepository(clients);
    final OverdueFinePolicyRepository overdueFinePolicyRepository = new OverdueFinePolicyRepository(clients);
    final LostItemPolicyRepository lostItemPolicyRepository = new LostItemPolicyRepository(clients);
    final PatronNoticePolicyRepository patronNoticePolicyRepository = new PatronNoticePolicyRepository(clients);
    final PatronGroupRepository patronGroupRepository = new PatronGroupRepository(clients);
    final ConfigurationRepository configurationRepository = new ConfigurationRepository(clients);
    final ScheduledNoticesRepository scheduledNoticesRepository = ScheduledNoticesRepository.using(clients);
    final DueDateScheduledNoticeService scheduledNoticeService =
      new DueDateScheduledNoticeService(scheduledNoticesRepository, patronNoticePolicyRepository);

    final ProxyRelationshipValidator proxyRelationshipValidator = new ProxyRelationshipValidator(
      clients, () -> singleValidationError(
      "Cannot check out item via proxy when relationship is invalid",
      PROXY_USER_BARCODE, proxyUserBarcode));

    final ServicePointOfCheckoutPresentValidator servicePointOfCheckoutPresentValidator
      = new ServicePointOfCheckoutPresentValidator(message ->
      singleValidationError(message, SERVICE_POINT_ID, checkoutServicePointId));

    final RequestedByAnotherPatronValidator requestedByAnotherPatronValidator = new RequestedByAnotherPatronValidator(
      message -> singleValidationError(message, USER_BARCODE, userBarcode));

    final AlreadyCheckedOutValidator alreadyCheckedOutValidator = new AlreadyCheckedOutValidator(
      message -> singleValidationError(message, ITEM_BARCODE, itemBarcode));

    final ItemNotFoundValidator itemNotFoundValidator = new ItemNotFoundValidator(
      () -> singleValidationError(String.format("No item with barcode %s could be found", itemBarcode),
        ITEM_BARCODE, itemBarcode));

    final ItemStatusValidator itemStatusValidator = new ItemStatusValidator(
      CheckOutByBarcodeResource::errorWhenInIncorrectStatus);

    final InactiveUserValidator inactiveUserValidator = InactiveUserValidator.forUser(userBarcode);
    final InactiveUserValidator inactiveProxyUserValidator = InactiveUserValidator.forProxy(proxyUserBarcode);

    final ExistingOpenLoanValidator openLoanValidator = new ExistingOpenLoanValidator(
      loanRepository, message -> singleValidationError(message, ITEM_BARCODE, itemBarcode));

    final ItemLimitValidator itemLimitValidator = new ItemLimitValidator(
      message -> singleValidationError(message, ITEM_BARCODE, itemBarcode), loanRepository);

    final UpdateItem updateItem = new UpdateItem(clients);
    final UpdateRequestQueue requestQueueUpdate = UpdateRequestQueue.using(clients);

    final LoanRepresentation loanRepresentation = new LoanRepresentation();

    final PatronActionSessionService patronActionSessionService =
      PatronActionSessionService.using(clients);

    completedFuture(succeeded(new LoanAndRelatedRecords(loan)))
      .thenApply(servicePointOfCheckoutPresentValidator::refuseCheckOutWhenServicePointIsNotPresent)
      .thenCombineAsync(userRepository.getUserByBarcode(userBarcode), this::addUser)
      .thenCombineAsync(userRepository.getProxyUserByBarcode(proxyUserBarcode), this::addProxyUser)
      .thenApply(inactiveUserValidator::refuseWhenUserIsInactive)
      .thenApply(inactiveProxyUserValidator::refuseWhenUserIsInactive)
      .thenCombineAsync(itemRepository.fetchByBarcode(itemBarcode), this::addItem)
      .thenApply(itemNotFoundValidator::refuseWhenItemNotFound)
      .thenApply(alreadyCheckedOutValidator::refuseWhenItemIsAlreadyCheckedOut)
      .thenApply(itemStatusValidator::refuseWhenItemIsNotAllowedForCheckOut)
      .thenComposeAsync(r -> r.after(proxyRelationshipValidator::refuseWhenInvalid))
      .thenComposeAsync(r -> r.after(openLoanValidator::refuseWhenHasOpenLoan))
      .thenComposeAsync(r -> r.after(requestQueueRepository::get))
      .thenApply(requestedByAnotherPatronValidator::refuseWhenRequestedByAnotherPatron)
      .thenCompose(r -> r.combineAfter(configurationRepository::findTimeZoneConfiguration,
        LoanAndRelatedRecords::withTimeZone))
      .thenComposeAsync(r -> r.after(loanPolicyRepository::lookupLoanPolicy))
      .thenComposeAsync(r -> r.after(itemLimitValidator::refuseWhenItemLimitIsReached))
      .thenComposeAsync(r -> r.after(overdueFinePolicyRepository::lookupOverdueFinePolicy))
      .thenComposeAsync(r -> r.after(lostItemPolicyRepository::lookupLostItemPolicy))
      .thenApply(r -> r.next(this::addItemLocationIdAtCheckout))
      .thenComposeAsync(r -> r.after(relatedRecords -> checkOutStrategy.checkOut(relatedRecords, request, clients)))
      .thenComposeAsync(r -> r.after(requestQueueUpdate::onCheckOut))
      .thenComposeAsync(r -> r.after(updateItem::onCheckOut))
      .thenComposeAsync(r -> r.after(loanService::truncateLoanWhenItemRecalled))
      .thenComposeAsync(r -> r.after(patronGroupRepository::findPatronGroupForLoanAndRelatedRecords))
      .thenComposeAsync(r -> r.after(loanRepository::createLoan))
      .thenComposeAsync(r -> r.after(patronActionSessionService::saveCheckOutSessionRecord))
      .thenApply(r -> r.next(scheduledNoticeService::scheduleNoticesForLoanDueDate))
      .thenApply(r -> r.map(LoanAndRelatedRecords::getLoan))
      .thenApply(r -> r.map(loanRepresentation::extendedLoan))
      .thenApply(this::createdLoanFrom)
      .thenAccept(result -> result.writeTo(routingContext.response()));
  }

  private void copyOrDefaultLoanDate(JsonObject request, JsonObject loan) {
    final String loanDateProperty = "loanDate";

    if (request.containsKey(loanDateProperty)) {
      loan.put(loanDateProperty, request.getString(loanDateProperty));
    } else {
      loan.put(loanDateProperty, ClockManager.getClockManager().getDateTime()
        .toString(ISODateTimeFormat.dateTime()));
    }
  }

  private ResponseWritableResult<JsonObject> createdLoanFrom(Result<JsonObject> result) {
    if (result.failed()) {
      return failed(result.cause());
    } else {
      return new CreatedJsonResponseResult(result.value(),
        String.format("/circulation/loans/%s", result.value().getString("id")));
    }
  }

  private Result<LoanAndRelatedRecords> addProxyUser(
    Result<LoanAndRelatedRecords> loanResult,
    Result<User> getUserResult) {

    return Result.combine(loanResult, getUserResult,
      LoanAndRelatedRecords::withProxyingUser);
  }

  private Result<LoanAndRelatedRecords> addUser(
    Result<LoanAndRelatedRecords> loanResult,
    Result<User> getUserResult) {

    return Result.combine(loanResult, getUserResult,
      LoanAndRelatedRecords::withRequestingUser);
  }

  private Result<LoanAndRelatedRecords> addItem(
    Result<LoanAndRelatedRecords> loanResult,
    Result<Item> inventoryRecordsResult) {

    return Result.combine(loanResult, inventoryRecordsResult,
      LoanAndRelatedRecords::withItem);
  }

<<<<<<< HEAD
  private Result<LoanAndRelatedRecords> addItemLocationIdAtCheckout(
    LoanAndRelatedRecords relatedRecords) {

    return succeeded(relatedRecords.withItemEffectiveLocationIdAtCheckOut());
=======
  private static ValidationErrorFailure errorWhenInIncorrectStatus(Item item) {
    String message =
      String.format("%s (%s) (Barcode:%s) has the item status %s and cannot be checked out",
        item.getTitle(),
        item.getMaterialTypeName(),
        item.getBarcode(),
        item.getStatusName());

    return singleValidationError(message, ITEM_BARCODE, item.getBarcode());
>>>>>>> f34d2160
  }
}<|MERGE_RESOLUTION|>--- conflicted
+++ resolved
@@ -229,12 +229,6 @@
       LoanAndRelatedRecords::withItem);
   }
 
-<<<<<<< HEAD
-  private Result<LoanAndRelatedRecords> addItemLocationIdAtCheckout(
-    LoanAndRelatedRecords relatedRecords) {
-
-    return succeeded(relatedRecords.withItemEffectiveLocationIdAtCheckOut());
-=======
   private static ValidationErrorFailure errorWhenInIncorrectStatus(Item item) {
     String message =
       String.format("%s (%s) (Barcode:%s) has the item status %s and cannot be checked out",
@@ -244,6 +238,11 @@
         item.getStatusName());
 
     return singleValidationError(message, ITEM_BARCODE, item.getBarcode());
->>>>>>> f34d2160
+  }
+
+  private Result<LoanAndRelatedRecords> addItemLocationIdAtCheckout(
+    LoanAndRelatedRecords relatedRecords) {
+
+    return succeeded(relatedRecords.withItemEffectiveLocationIdAtCheckOut());
   }
 }