--- conflicted
+++ resolved
@@ -161,13 +161,8 @@
       .thenCompose(r -> r.combineAfter(configurationRepository::findTimeZoneConfiguration,
         LoanAndRelatedRecords::withTimeZone))
       .thenComposeAsync(r -> r.after(loanPolicyRepository::lookupLoanPolicy))
-<<<<<<< HEAD
-      .thenComposeAsync(r -> r.after(overdueFinePolicyRepository::lookupLoanPolicy))
-      .thenComposeAsync(r -> r.after(lostItemPolicyRepository::lookupLoanPolicy))
-=======
       .thenComposeAsync(r -> r.after(overdueFinePolicyRepository::lookupOverdueFinePolicy))
       .thenComposeAsync(r -> r.after(lostItemPolicyRepository::lookupLostItemPolicy))
->>>>>>> 38ebe1d2
       .thenComposeAsync(r -> r.after(relatedRecords -> checkOutStrategy.checkOut(relatedRecords, request, clients)))
       .thenComposeAsync(r -> r.after(requestQueueUpdate::onCheckOut))
       .thenComposeAsync(r -> r.after(updateItem::onCheckOut))
