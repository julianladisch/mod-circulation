package org.folio.circulation.resources;

import io.vertx.core.http.HttpClient;
import io.vertx.core.json.JsonObject;
import io.vertx.ext.web.Router;
import io.vertx.ext.web.RoutingContext;
import org.folio.circulation.domain.Calendar;
import org.folio.circulation.domain.CalendarRepository;
import org.folio.circulation.domain.Item;
import org.folio.circulation.domain.Loan;
import org.folio.circulation.domain.LoanAndRelatedRecords;
import org.folio.circulation.domain.LoanRepository;
import org.folio.circulation.domain.LoanRepresentation;
import org.folio.circulation.domain.OpeningDay;
import org.folio.circulation.domain.OpeningDayPeriod;
import org.folio.circulation.domain.OpeningHour;
import org.folio.circulation.domain.RequestQueueRepository;
import org.folio.circulation.domain.UpdateItem;
import org.folio.circulation.domain.UpdateRequestQueue;
import org.folio.circulation.domain.User;
import org.folio.circulation.domain.UserRepository;
import org.folio.circulation.domain.policy.DueDateManagement;
import org.folio.circulation.domain.policy.LoanPolicy;
import org.folio.circulation.domain.policy.LoanPolicyPeriod;
import org.folio.circulation.domain.policy.LoanPolicyRepository;
import org.folio.circulation.domain.representations.CheckOutByBarcodeRequest;
import org.folio.circulation.domain.representations.LoanProperties;
import org.folio.circulation.domain.validation.AlreadyCheckedOutValidator;
import org.folio.circulation.domain.validation.AwaitingPickupValidator;
import org.folio.circulation.domain.validation.ExistingOpenLoanValidator;
import org.folio.circulation.domain.validation.InactiveUserValidator;
import org.folio.circulation.domain.validation.ItemIsNotLoanableValidator;
import org.folio.circulation.domain.validation.ItemNotFoundValidator;
import org.folio.circulation.domain.validation.ProxyRelationshipValidator;
import org.folio.circulation.domain.validation.ServicePointOfCheckoutPresentValidator;
import org.folio.circulation.support.Clients;
import org.folio.circulation.support.CreatedJsonHttpResult;
import org.folio.circulation.support.HttpResult;
import org.folio.circulation.support.ItemRepository;
import org.folio.circulation.support.PeriodUtil;
import org.folio.circulation.support.RouteRegistration;
import org.folio.circulation.support.WritableHttpResult;
import org.folio.circulation.support.http.server.WebContext;
import org.joda.time.DateTime;
import org.joda.time.DateTimeZone;
import org.joda.time.format.ISODateTimeFormat;

import java.time.LocalDate;
import java.time.LocalDateTime;
import java.time.LocalTime;
import java.time.ZoneOffset;
import java.time.format.DateTimeFormatter;
import java.util.List;
import java.util.Objects;
import java.util.Optional;
import java.util.UUID;

import static java.util.concurrent.CompletableFuture.completedFuture;
<<<<<<< HEAD
import static org.folio.circulation.domain.policy.LoanPolicyPeriod.HOURS;
=======
>>>>>>> 840698b0
import static org.folio.circulation.domain.policy.LoanPolicyPeriod.isLongTermLoans;
import static org.folio.circulation.domain.policy.LoanPolicyPeriod.isShortTermLoans;
import static org.folio.circulation.domain.representations.CheckOutByBarcodeRequest.ITEM_BARCODE;
import static org.folio.circulation.support.PeriodUtil.MAX_NANO_VAL;
import static org.folio.circulation.support.PeriodUtil.MAX_SECOND_VAL;
import static org.folio.circulation.support.PeriodUtil.calculateOffset;
import static org.folio.circulation.support.PeriodUtil.calculateOffsetTime;
import static org.folio.circulation.support.PeriodUtil.isInCurrentLocalDateTime;
import static org.folio.circulation.support.PeriodUtil.isOffsetTimeInCurrentDayPeriod;
import static org.folio.circulation.support.ValidationErrorFailure.failure;

public class CheckOutByBarcodeResource extends Resource {

  private static final String DATE_TIME_FORMAT = "yyyy-MM-dd'Z'";
  public static final DateTimeFormatter DATE_TIME_FORMATTER = DateTimeFormatter.ofPattern(DATE_TIME_FORMAT);
  private static final int POSITION_PREV_DAY = 0;
  private static final int POSITION_CURRENT_DAY = 1;
  private static final int POSITION_NEXT_DAY = 2;

  public CheckOutByBarcodeResource(HttpClient client) {
    super(client);
  }

  public void register(Router router) {
    RouteRegistration routeRegistration = new RouteRegistration(
      "/circulation/check-out-by-barcode", router);

    routeRegistration.create(this::checkOut);
  }

  private void checkOut(RoutingContext routingContext) {
    final WebContext context = new WebContext(routingContext);

    JsonObject request = routingContext.getBodyAsJson();

    final JsonObject loan = new JsonObject();
    loan.put("id", UUID.randomUUID().toString());

    copyOrDefaultLoanDate(request, loan);

    final String itemBarcode = request.getString(CheckOutByBarcodeRequest.ITEM_BARCODE);
    final String userBarcode = request.getString(CheckOutByBarcodeRequest.USER_BARCODE);
    final String proxyUserBarcode = request.getString(CheckOutByBarcodeRequest.PROXY_USER_BARCODE);
    final String checkoutServicePointId = request.getString(CheckOutByBarcodeRequest.SERVICE_POINT_ID);

    loan.put(LoanProperties.CHECKOUT_SERVICE_POINT_ID, checkoutServicePointId);

    final Clients clients = Clients.create(context, client);

    final UserRepository userRepository = new UserRepository(clients);
    final ItemRepository itemRepository = new ItemRepository(clients, true, true);
    final RequestQueueRepository requestQueueRepository = RequestQueueRepository.using(clients);
    final LoanRepository loanRepository = new LoanRepository(clients);
    final LoanPolicyRepository loanPolicyRepository = new LoanPolicyRepository(clients);
    final CalendarRepository calendarRepository = new CalendarRepository(clients);

    final ProxyRelationshipValidator proxyRelationshipValidator = new ProxyRelationshipValidator(
      clients, () -> failure(
      "Cannot check out item via proxy when relationship is invalid",
      CheckOutByBarcodeRequest.PROXY_USER_BARCODE,
      proxyUserBarcode));

    final ServicePointOfCheckoutPresentValidator servicePointOfCheckoutPresentValidator
      = new ServicePointOfCheckoutPresentValidator(message -> failure(message,
      CheckOutByBarcodeRequest.SERVICE_POINT_ID, checkoutServicePointId));

    final AwaitingPickupValidator awaitingPickupValidator = new AwaitingPickupValidator(
      message -> failure(message,
        CheckOutByBarcodeRequest.USER_BARCODE, userBarcode));

    final AlreadyCheckedOutValidator alreadyCheckedOutValidator = new AlreadyCheckedOutValidator(
      message -> failure(message, ITEM_BARCODE, itemBarcode));

    final ItemNotFoundValidator itemNotFoundValidator = new ItemNotFoundValidator(
      () -> failure(String.format("No item with barcode %s could be found", itemBarcode),
        ITEM_BARCODE, itemBarcode));

    final InactiveUserValidator inactiveUserValidator = InactiveUserValidator.forUser(userBarcode);
    final InactiveUserValidator inactiveProxyUserValidator = InactiveUserValidator.forProxy(proxyUserBarcode);

    final ExistingOpenLoanValidator openLoanValidator = new ExistingOpenLoanValidator(
      loanRepository, message -> failure(message, ITEM_BARCODE, itemBarcode));

    final ItemIsNotLoanableValidator itemIsNotLoanableValidator = new ItemIsNotLoanableValidator(
      () -> failure("Item is not loanable", ITEM_BARCODE, itemBarcode));

    final UpdateItem updateItem = new UpdateItem(clients);
    final UpdateRequestQueue requestQueueUpdate = UpdateRequestQueue.using(clients);

    final LoanRepresentation loanRepresentation = new LoanRepresentation();

    completedFuture(HttpResult.succeeded(new LoanAndRelatedRecords(Loan.from(loan))))
      .thenApply(servicePointOfCheckoutPresentValidator::refuseCheckOutWhenServicePointIsNotPresent)
      .thenCombineAsync(userRepository.getUserByBarcode(userBarcode), this::addUser)
      .thenCombineAsync(userRepository.getProxyUserByBarcode(proxyUserBarcode), this::addProxyUser)
      .thenApply(inactiveUserValidator::refuseWhenUserIsInactive)
      .thenApply(inactiveProxyUserValidator::refuseWhenUserIsInactive)
      .thenCombineAsync(itemRepository.fetchByBarcode(itemBarcode), this::addItem)
      .thenApply(itemNotFoundValidator::refuseWhenItemNotFound)
      .thenApply(alreadyCheckedOutValidator::refuseWhenItemIsAlreadyCheckedOut)
      .thenComposeAsync(r -> r.after(proxyRelationshipValidator::refuseWhenInvalid))
      .thenComposeAsync(r -> r.after(openLoanValidator::refuseWhenHasOpenLoan))
      .thenComposeAsync(r -> r.after(requestQueueRepository::get))
      .thenApply(awaitingPickupValidator::refuseWhenUserIsNotAwaitingPickup)
      .thenComposeAsync(r -> r.after(loanPolicyRepository::lookupLoanPolicy))
<<<<<<< HEAD
      .thenApply(itemIsNotLoanableValidator::refuseWhenItemIsNotLoanable)
      .thenApply(r -> r.next(this::calculateDefaultInitialDueDate))
      .thenComposeAsync(r -> r.after(calendarRepository::lookupPeriod))
      .thenApply(r -> r.next(this::applyCLDDM))
      .thenComposeAsync(r -> r.after(calendarRepository::lookupPeriodForFixedDueDateSchedule))
      .thenApply(r -> r.next(this::applyFixedDueDateLimit))
=======
      .thenComposeAsync(r -> calendarRepository.lookupLibraryHours(r, checkoutServicePointId))
      .thenComposeAsync(r -> calendarRepository.lookupPeriod(r, checkoutServicePointId))
      .thenApply(r -> r.next(this::calculateDueDate))
>>>>>>> 840698b0
      .thenComposeAsync(r -> r.after(requestQueueUpdate::onCheckOut))
      .thenComposeAsync(r -> r.after(updateItem::onCheckOut))
      .thenComposeAsync(r -> r.after(loanRepository::createLoan))
      .thenApply(r -> r.map(LoanAndRelatedRecords::getLoan))
      .thenApply(r -> r.map(loanRepresentation::extendedLoan))
      .thenApply(this::createdLoanFrom)
      .thenAccept(result -> result.writeTo(routingContext.response()));
  }

  private HttpResult<LoanAndRelatedRecords> applyCLDDM(
    LoanAndRelatedRecords loanAndRelatedRecords) {
    final LoanPolicy loanPolicy = loanAndRelatedRecords.getLoanPolicy();
    final Calendar calendar = loanAndRelatedRecords.getCalendar();
    final DueDateManagement dueDateManagement = loanPolicy.getDueDateManagement();

    // if the calendar API (`GET: /calendar/periods/:id/calculateopening`) is not available
    // then the due date calculated like: `Keep Current DueDate`
<<<<<<< HEAD
    if (Objects.isNull(calendar.getRepresentation())) {
      return HttpResult.succeeded(loanAndRelatedRecords);
=======
    if (Objects.isNull(calendar.getRepresentation()) && libraryHours.getTotalRecords() == 0) {
      return calculateDefaultInitialDueDate(loanAndRelatedRecords, loan, loanPolicy);
    }

    // if the calendar API (`GET: /calendar/periods/:id/period`) doesn't have LibraryHours
    // or loanPolicy is not loanable
    // then the due date calculated like: `Keep Current DueDate`
    if (!loanPolicy.isLoanable() || calendar.getRepresentation().isEmpty()) {
      return calculateDefaultInitialDueDate(loanAndRelatedRecords, loan, loanPolicy);
>>>>>>> 840698b0
    }

    if (isKeepCurrentDueDate(dueDateManagement)) {
      return HttpResult.succeeded(loanAndRelatedRecords);
    }

    LoanPolicyPeriod periodInterval = loanPolicy.getPeriodInterval();
    if (isLongTermLoans(periodInterval)) {
<<<<<<< HEAD
      return calculateLongTermDueDate(loanAndRelatedRecords,
        calendar, dueDateManagement);
=======
      return calculateLongTermDueDate(loanAndRelatedRecords, calendar, dueDateManagement);
>>>>>>> 840698b0
    } else if (isShortTermLoans(periodInterval)) {
      return calculateShortTermDueDate(loanAndRelatedRecords, loanPolicy,
        calendar, dueDateManagement);
    } else {
<<<<<<< HEAD
      return calculateFixedDueDate(loanAndRelatedRecords,
        calendar, dueDateManagement);
=======
      return calculateFixedDueDate(loanAndRelatedRecords, calendar, dueDateManagement);
>>>>>>> 840698b0
    }
  }

  private HttpResult<LoanAndRelatedRecords> calculateFixedDueDate(LoanAndRelatedRecords loanAndRelatedRecords,
                                                                  Calendar calendar,
                                                                  DueDateManagement dueDateManagement) {
    List<OpeningDayPeriod> openingDays = calendar.getOpeningDays();

    switch (dueDateManagement) {
      case MOVE_TO_THE_END_OF_THE_PREVIOUS_OPEN_DAY:
        OpeningDayPeriod prevDayPeriod = openingDays.get(POSITION_PREV_DAY);
        DateTime prevDateTime = getDateTimeForFixedPeriod(prevDayPeriod);
        return calculateNewInitialDueDate(loanAndRelatedRecords, prevDateTime);

      case MOVE_TO_THE_END_OF_THE_NEXT_OPEN_DAY:
        OpeningDayPeriod nextDayPeriod = openingDays.get(POSITION_NEXT_DAY);
        DateTime nextDateTime = getDateTimeForFixedPeriod(nextDayPeriod);
        return calculateNewInitialDueDate(loanAndRelatedRecords, nextDateTime);

      default:
        OpeningDayPeriod currentDayPeriod = openingDays.get(POSITION_CURRENT_DAY);
        DateTime currentDateTime = getDateTimeForFixedPeriod(currentDayPeriod);
        return calculateNewInitialDueDate(loanAndRelatedRecords, currentDateTime);
<<<<<<< HEAD

      default:
        return calculateDefaultInitialDueDate(loanAndRelatedRecords);
=======
>>>>>>> 840698b0
    }
  }

  private DateTime getDateTimeForFixedPeriod(OpeningDayPeriod prevDayPeriod) {
    OpeningDay openingDay = prevDayPeriod.getOpeningDay();
    String date = openingDay.getDate();
    LocalDate localDate = LocalDate.parse(date, DATE_TIME_FORMATTER);

    if (openingDay.getAllDay()) {
      return dateTimeWrapper(localDate.atTime(LocalTime.MAX));
    } else {
      List<OpeningHour> openingHours = openingDay.getOpeningHour();
      OpeningHour openingHour = openingHours.get(openingHours.size() - 1);
      LocalTime localTime = LocalTime.parse(openingHour.getEndTime());
      return dateTimeWrapper(LocalDateTime.of(localDate, localTime));
    }
  }

  private HttpResult<LoanAndRelatedRecords> calculateShortTermDueDate(LoanAndRelatedRecords loanAndRelatedRecords,
                                                                      LoanPolicy loanPolicy, Calendar calendar,
                                                                      DueDateManagement dueDateManagement) {
    List<OpeningDayPeriod> openingDays = calendar.getOpeningDays();

    if (DueDateManagement.MOVE_TO_END_OF_CURRENT_SERVICE_POINT_HOURS == dueDateManagement) {
      LoanPolicyPeriod periodSp = calendar.getPeriod();
      int durationSp = calendar.getDuration();

<<<<<<< HEAD
      case MOVE_TO_BEGINNING_OF_NEXT_OPEN_SERVICE_POINT_HOURS:
        LoanPolicyPeriod period = loanPolicy.getPeriodInterval();
        int duration = loanPolicy.getPeriodDuration();
        LoanPolicyPeriod offsetInterval = loanPolicy.getOffsetPeriodInterval();
        int offsetDuration = loanPolicy.getOffsetPeriodDuration();
=======
      DateTime dateTime = getShortTermDueDateEndCurrentHours(openingDays, periodSp, durationSp);
      return calculateNewInitialDueDate(loanAndRelatedRecords, dateTime);
    }
>>>>>>> 840698b0

    LoanPolicyPeriod period = calendar.getPeriod();
    int duration = calendar.getDuration();
    LoanPolicyPeriod offsetInterval = loanPolicy.getOffsetPeriodInterval();
    int offsetDuration = loanPolicy.getOffsetPeriodDuration();

<<<<<<< HEAD
      default:
        return calculateDefaultInitialDueDate(loanAndRelatedRecords);
    }
=======
    DateTime dateTimeNextPoint = getShortTermDueDateNextHours(openingDays, period, duration, offsetInterval, offsetDuration);
    return calculateNewInitialDueDate(loanAndRelatedRecords, dateTimeNextPoint);
>>>>>>> 840698b0
  }

  private HttpResult<LoanAndRelatedRecords> calculateLongTermDueDate(LoanAndRelatedRecords loanAndRelatedRecords,
                                                                     Calendar calendar, DueDateManagement dueDateManagement) {
    List<OpeningDayPeriod> openingDays = calendar.getOpeningDays();

    switch (dueDateManagement) {
      case MOVE_TO_THE_END_OF_THE_PREVIOUS_OPEN_DAY:
        OpeningDayPeriod prevDayPeriod = findOpeningDay(openingDays, POSITION_PREV_DAY);
        DateTime prevDateTime = getTermDueDate(prevDayPeriod);
        return calculateNewInitialDueDate(loanAndRelatedRecords, prevDateTime);

      case MOVE_TO_THE_END_OF_THE_NEXT_OPEN_DAY:
        OpeningDayPeriod nextDayPeriod = findOpeningDay(openingDays, POSITION_NEXT_DAY);
        DateTime nextDateTime = getTermDueDate(nextDayPeriod);
        return calculateNewInitialDueDate(loanAndRelatedRecords, nextDateTime);

      default:
        OpeningDayPeriod currentDayPeriod = findOpeningDay(openingDays, POSITION_CURRENT_DAY);
        DateTime currentDateTime = getTermDueDate(currentDayPeriod);
        return calculateNewInitialDueDate(loanAndRelatedRecords, currentDateTime);
<<<<<<< HEAD

      default:
        return calculateDefaultInitialDueDate(loanAndRelatedRecords);
=======
>>>>>>> 840698b0
    }
  }

  private HttpResult<LoanAndRelatedRecords> calculateDefaultInitialDueDate(LoanAndRelatedRecords loanAndRelatedRecords) {
    Loan loan = loanAndRelatedRecords.getLoan();
    LoanPolicy loanPolicy = loanAndRelatedRecords.getLoanPolicy();
    return loanPolicy.calculateInitialDueDate(loan)
      .map(dueDate -> {
        loanAndRelatedRecords.getLoan().changeDueDate(dueDate);
        return loanAndRelatedRecords;
      });
  }

  private HttpResult<LoanAndRelatedRecords> calculateNewInitialDueDate(LoanAndRelatedRecords loanAndRelatedRecords,
                                                                       DateTime newDueDate) {
    Loan loan = loanAndRelatedRecords.getLoan();
    DateTime dueDateWithZone = newDueDate.withZoneRetainFields(DateTimeZone.UTC);
    loan.changeDueDate(dueDateWithZone);
    return HttpResult.succeeded(loanAndRelatedRecords);
  }

  private DateTime getShortTermDueDateEndCurrentHours(List<OpeningDayPeriod> openingDays,
                                                      LoanPolicyPeriod period, int duration) {

    OpeningDayPeriod prevOpeningPeriod = openingDays.get(POSITION_PREV_DAY);
    OpeningDay currentOpeningDay = openingDays.get(POSITION_CURRENT_DAY).getOpeningDay();

    if (!currentOpeningDay.getOpen()) {
      return getTermDueDate(prevOpeningPeriod);
    }

    LocalDate dateOfCurrentDay = LocalDate.parse(currentOpeningDay.getDate(), DATE_TIME_FORMATTER);
    LocalTime timeOfCurrentDay = LocalTime.now(ZoneOffset.UTC);
    LocalTime timeShift = getTimeShift(timeOfCurrentDay, period, duration);

    if (isDateTimeWithDurationInsideDay(currentOpeningDay, timeShift)) {
      return getDateTimeInsideOpeningDay(currentOpeningDay, dateOfCurrentDay, timeShift);
    }

    OpeningDay prevOpeningDay = prevOpeningPeriod.getOpeningDay();
    return getDateTimeOutsidePeriod(prevOpeningDay, currentOpeningDay, dateOfCurrentDay, timeShift);
  }

  private DateTime getDateTimeOutsidePeriod(OpeningDay prevOpeningDay, OpeningDay currentOpeningDay,
                                            LocalDate dateOfCurrentDay, LocalTime timeShift) {
    LocalTime[] startAndEndTime = getStartAndEndTime(currentOpeningDay.getOpeningHour());
    LocalTime startTime = startAndEndTime[0];
    LocalTime endTime = startAndEndTime[1];

    if (timeShift.isAfter(endTime)) {
      return dateTimeWrapper(LocalDateTime.of(dateOfCurrentDay, endTime));
    }

    if (timeShift.isBefore(startTime)) {
      LocalDate dateOfPrevDay = LocalDate.parse(prevOpeningDay.getDate(), DATE_TIME_FORMATTER);
      LocalTime prevEndTime = getStartAndEndTime(prevOpeningDay.getOpeningHour())[1];
      return dateTimeWrapper(LocalDateTime.of(dateOfPrevDay, prevEndTime));
    }

    return dateTimeWrapper(LocalDateTime.of(dateOfCurrentDay, timeShift));
  }

  private DateTime getShortTermDueDateNextHours(List<OpeningDayPeriod> openingDays,
                                                LoanPolicyPeriod period, int duration,
                                                LoanPolicyPeriod offsetInterval, int offsetDuration) {

    OpeningDay prevOpeningDay = openingDays.get(POSITION_PREV_DAY).getOpeningDay();
    OpeningDay currentOpeningDay = openingDays.get(POSITION_CURRENT_DAY).getOpeningDay();
    OpeningDay nextOpeningDay = openingDays.get(POSITION_NEXT_DAY).getOpeningDay();

    if (!currentOpeningDay.getOpen()) {
      return getDateTimeNextOrPrevOpeningDay(prevOpeningDay, nextOpeningDay, offsetInterval, offsetDuration);
    }

    LocalDate dateOfCurrentDay = LocalDate.parse(currentOpeningDay.getDate(), DATE_TIME_FORMATTER);
    LocalTime timeOfCurrentDay = LocalTime.now(ZoneOffset.UTC);
    LocalTime timeShift = getTimeShift(timeOfCurrentDay, period, duration);

    if (isDateTimeWithDurationInsideDay(currentOpeningDay, timeShift)) {
      return getDateTimeInsideOpeningDay(currentOpeningDay, dateOfCurrentDay, timeShift, offsetInterval, offsetDuration);
    }

    // Exception case when dateTime is outside the period
    LocalTime[] startAndEndTime = getStartAndEndTime(currentOpeningDay.getOpeningHour());
    LocalTime startTime = startAndEndTime[0];
    LocalTime endTime = startAndEndTime[1];

    if (timeShift.isBefore(startTime)) {
      LocalDate dateOfNextDay = LocalDate.parse(nextOpeningDay.getDate(), DATE_TIME_FORMATTER);
      return getStartDateTimeOfOpeningDay(nextOpeningDay, dateOfNextDay, offsetInterval, offsetDuration);
    }

    if (timeShift.isAfter(endTime)) {
      LocalDate dateOfNextDay = LocalDate.parse(nextOpeningDay.getDate(), DATE_TIME_FORMATTER);
      return getStartDateTimeOfOpeningDay(nextOpeningDay, dateOfNextDay, offsetInterval, offsetDuration);
    }

    return dateTimeWrapper(LocalDateTime.of(dateOfCurrentDay, timeShift));
  }

  /**
   * Get `dateTime` of the next day or the previous one if the next day is closed
   * <p>
   * An exceptional scenario is possible when `dateTime` falls on the limit value of the period when the library is closed.
   * In this case, we cannot know the next or current open day and we will be guided to the previous one.
   */
  private DateTime getDateTimeNextOrPrevOpeningDay(OpeningDay prevOpeningDay, OpeningDay nextOpeningDay,
                                                   LoanPolicyPeriod offsetInterval, int offsetDuration) {
    return nextOpeningDay.getOpen()
      ? getDateTimeOfOpeningDay(nextOpeningDay, offsetInterval, offsetDuration)
      : getDateTimeOfOpeningDay(prevOpeningDay, offsetInterval, offsetDuration);
  }

  private DateTime getDateTimeOfOpeningDay(OpeningDay openingDay, LoanPolicyPeriod offsetInterval, int offsetDuration) {
    LocalDate date = LocalDate.parse(openingDay.getDate(), DATE_TIME_FORMATTER);
    return getStartDateTimeOfOpeningDay(openingDay, date, offsetInterval, offsetDuration);
  }

  /**
   * Get the start date of the period or the beginning of the day for the day where the day is open all day
   */
  private DateTime getStartDateTimeOfOpeningDay(OpeningDay openingDay, LocalDate date,
                                                LoanPolicyPeriod offsetInterval, int offsetDuration) {
    if (openingDay.getAllDay()) {
      return calculateOffset(openingDay, date, LocalTime.MIN, offsetInterval, offsetDuration);
    }

    List<OpeningHour> openingHoursList = openingDay.getOpeningHour();
    LocalTime startTime = LocalTime.parse(openingHoursList.get(0).getStartTime());
    return calculateOffset(openingDay, date, startTime, offsetInterval, offsetDuration);
  }

  /**
   * Get the dateTime inside the period or within the opening day if the day is open all day
   * If `timeShift` is not found then return the start of day or period
   */
  private DateTime getDateTimeInsideOpeningDay(OpeningDay openingDay, LocalDate date,
                                               LocalTime timeShift, LoanPolicyPeriod offsetInterval, int offsetDuration) {
    if (openingDay.getAllDay()) {
      return dateTimeWrapper(LocalDateTime.of(date, timeShift));
    }

    List<OpeningHour> openingHoursList = openingDay.getOpeningHour();
    if (isInPeriodOpeningDay(openingHoursList, timeShift)) {
      return dateTimeWrapper(LocalDateTime.of(date, timeShift));
    }

    LocalTime startTimeOfNextPeriod = findStartTimeOfOpeningPeriod(openingHoursList, timeShift);
    return calculateOffset(openingDay, date, startTimeOfNextPeriod, offsetInterval, offsetDuration);
  }

  /**
   * Get the dateTime inside the period or within the opening day if the day is open all day
   * If `timeShift` is not found then return the end of day or period
   */
  private DateTime getDateTimeInsideOpeningDay(OpeningDay openingDay, LocalDate date,
                                               LocalTime timeShift) {
    if (openingDay.getAllDay()) {
      return dateTimeWrapper(LocalDateTime.of(date, timeShift));
    }

    List<OpeningHour> openingHoursList = openingDay.getOpeningHour();
    if (isInPeriodOpeningDay(openingHoursList, timeShift)) {
      return dateTimeWrapper(LocalDateTime.of(date, timeShift));
    }

    LocalTime endTime = findEndTimeOfOpeningPeriod(openingHoursList, timeShift);
    return dateTimeWrapper(LocalDateTime.of(date, endTime));
  }

  private DateTime calculateOffset(OpeningDay openingDay, LocalDate date, LocalTime time,
                                   LoanPolicyPeriod offsetInterval, int offsetDuration) {

    LocalDateTime dateTime = LocalDateTime.of(date, time);
    List<OpeningHour> openingHours = openingDay.getOpeningHour();
    switch (offsetInterval) {
      case HOURS:
        if (openingDay.getAllDay()) {
          return dateTimeWrapper(dateTime.plusHours(offsetDuration));
        }

        LocalTime offsetTime = time.plusHours(offsetDuration);
        return getDateTimeOffsetInPeriod(openingHours, date, offsetTime);
      case MINUTES:
        if (openingDay.getAllDay()) {
          return dateTimeWrapper(dateTime.plusMinutes(offsetDuration));
        }

        offsetTime = time.plusMinutes(offsetDuration);
        return getDateTimeOffsetInPeriod(openingHours, date, offsetTime);
      default:
        return dateTimeWrapper(dateTime);
    }
  }

  private DateTime getDateTimeOffsetInPeriod(List<OpeningHour> openingHour, LocalDate date, LocalTime offsetTime) {
    if (isInPeriodOpeningDay(openingHour, offsetTime)) {
      return dateTimeWrapper(LocalDateTime.of(date, offsetTime));
    }

    LocalTime endTimeOfPeriod = findEndTimeOfOpeningPeriod(openingHour, offsetTime);
    return dateTimeWrapper(LocalDateTime.of(date, endTimeOfPeriod));
  }

  /**
   * Find earliest SPID-1 startTime for the closest next Open=true available hours for SPID-1
   */
  private LocalTime findStartTimeOfOpeningPeriod(List<OpeningHour> openingHoursList, LocalTime time) {
    for (int i = 0; i < openingHoursList.size() - 1; i++) {
      LocalTime startTimeFirst = LocalTime.parse(openingHoursList.get(i).getStartTime());
      LocalTime startTimeSecond = LocalTime.parse(openingHoursList.get(i + 1).getStartTime());
      if (time.isAfter(startTimeFirst) && time.isBefore(startTimeSecond)) {
        return startTimeSecond;
      }
    }
    return time;
  }

  /**
   * Find the time of the end of the period by taking into account the time shift
   */
  private LocalTime findEndTimeOfOpeningPeriod(List<OpeningHour> openingHoursList, LocalTime time) {
    LocalTime endTimePeriod = LocalTime.parse(openingHoursList.get(openingHoursList.size() - 1).getEndTime());
    if (time.isAfter(endTimePeriod)) {
      return endTimePeriod;
    }

    for (int i = 0; i < openingHoursList.size() - 1; i++) {
      LocalTime startTimeFirst = LocalTime.parse(openingHoursList.get(i).getStartTime());
      LocalTime endTimeFirst = LocalTime.parse(openingHoursList.get(i).getEndTime());
      LocalTime startTimeSecond = LocalTime.parse(openingHoursList.get(i + 1).getStartTime());
      if (time.isAfter(startTimeFirst) && time.isBefore(startTimeSecond)) {
        return endTimeFirst;
      }
    }
    return LocalTime.parse(openingHoursList.get(0).getEndTime());
  }

  private OpeningDayPeriod findOpeningDay(List<OpeningDayPeriod> openingDays, int position) {
    switch (position) {
      case POSITION_PREV_DAY:
        return openingDays.get(position);
      case POSITION_CURRENT_DAY:
        return openingDays.get(position);
      case POSITION_NEXT_DAY:
        return openingDays.get(position);
      default:
        return openingDays.get(POSITION_CURRENT_DAY);
    }
  }

  private DateTime getTermDueDate(OpeningDayPeriod openingDayPeriod) {
    OpeningDay openingDay = openingDayPeriod.getOpeningDay();
    boolean allDay = openingDay.getAllDay();
    String date = openingDay.getDate();

    LocalDate localDate = LocalDate.parse(date, DATE_TIME_FORMATTER);
    if (allDay) {
      return getDateTimeZoneRetain(localDate.atTime(LocalTime.MAX));
    } else {
      List<OpeningHour> openingHours = openingDay.getOpeningHour();
      if (openingHours.isEmpty()) {
        return getDateTimeZoneRetain(localDate.atTime(LocalTime.MAX));
      } else {
        OpeningHour openingHour = openingHours.get(openingHours.size() - 1);
        LocalTime endTime = LocalTime.parse(openingHour.getEndTime());
        return getDateTimeZoneRetain(LocalDateTime.of(localDate, endTime));
      }
    }
  }

  /**
   * Get DateTime in a specific zone
   */
  private DateTime getDateTimeZoneRetain(LocalDateTime localDateTime) {
<<<<<<< HEAD
    return new DateTime(localDateTime.toString())
=======
    return dateTimeWrapper(localDateTime)
>>>>>>> 840698b0
      .withZoneRetainFields(DateTimeZone.UTC);
  }

  private DateTime dateTimeWrapper(LocalDateTime dateTime) {
    return new DateTime(dateTime.toString());
  }

  private HttpResult<LoanAndRelatedRecords> applyFixedDueDateLimit(LoanAndRelatedRecords relatedRecords) {
    final Loan loan = relatedRecords.getLoan();
    final LoanPolicy loanPolicy = relatedRecords.getLoanPolicy();
    Optional<DateTime> optionalDueDateLimit = loanPolicy.getFixedDueDateSchedules()
      .findDueDateFor(loan.getLoanDate());
    if (!optionalDueDateLimit.isPresent()) {
      return HttpResult.succeeded(relatedRecords);
    }
    DateTime dueDateLimit = optionalDueDateLimit.get();

    if (!PeriodUtil.isAfterDate(loan.getDueDate(), dueDateLimit)) {
      return HttpResult.succeeded(relatedRecords);
    }

    LoanPolicyPeriod periodInterval = loanPolicy.getPeriodInterval();

    if (isShortTermLoans(periodInterval)) {
      return recalculateShortTermDueDate(relatedRecords);
    }
    //the same case for long term and fixed loan policy
    return recalculateLongTermDueDate(relatedRecords);
  }

  private HttpResult<LoanAndRelatedRecords> recalculateLongTermDueDate(
    LoanAndRelatedRecords relatedRecords) {
    // Move applying CLDDM to separate place for reusing
    // Applying 'MOVE_TO_THE_END_OF_THE_PREVIOUS_OPEN_DAY'
    List<OpeningDayPeriod> openingDays =
      relatedRecords.getFixedDueDateDays().getOpeningDays();
    OpeningDayPeriod prevDayPeriod = findOpeningDay(openingDays, POSITION_PREV_DAY);
    DateTime prevDateTime = getTermDueDate(prevDayPeriod);
    return calculateNewInitialDueDate(relatedRecords, prevDateTime);
  }

  private HttpResult<LoanAndRelatedRecords> recalculateShortTermDueDate(
    LoanAndRelatedRecords relatedRecords) {
    // Move applying CLDDM to separate place for reusing
    // Applying 'MOVE_TO_END_OF_CURRENT_SERVICE_POINT_HOURS'
    List<OpeningDayPeriod> openingDays =
      relatedRecords.getFixedDueDateDays().getOpeningDays();
    OpeningDayPeriod openingDayPeriod = openingDays.get(openingDays.size() / 2);
    DateTime dateTime = getTermDueDate(openingDayPeriod);
    return calculateNewInitialDueDate(relatedRecords, dateTime);
  }


  private void copyOrDefaultLoanDate(JsonObject request, JsonObject loan) {
    final String loanDateProperty = "loanDate";

    if (request.containsKey(loanDateProperty)) {
      loan.put(loanDateProperty, request.getString(loanDateProperty));
    } else {
      loan.put(loanDateProperty, DateTime.now().toDateTime(DateTimeZone.UTC)
        .toString(ISODateTimeFormat.dateTime()));
    }
  }

  private WritableHttpResult<JsonObject> createdLoanFrom(HttpResult<JsonObject> result) {
    if (result.failed()) {
      return HttpResult.failed(result.cause());
    } else {
      return new CreatedJsonHttpResult(result.value(),
        String.format("/circulation/loans/%s", result.value().getString("id")));
    }
  }

  private HttpResult<LoanAndRelatedRecords> addProxyUser(
    HttpResult<LoanAndRelatedRecords> loanResult,
    HttpResult<User> getUserResult) {

    return HttpResult.combine(loanResult, getUserResult,
      LoanAndRelatedRecords::withProxyingUser);
  }

  private HttpResult<LoanAndRelatedRecords> addUser(
    HttpResult<LoanAndRelatedRecords> loanResult,
    HttpResult<User> getUserResult) {

    return HttpResult.combine(loanResult, getUserResult,
      LoanAndRelatedRecords::withRequestingUser);
  }

  private HttpResult<LoanAndRelatedRecords> addItem(
    HttpResult<LoanAndRelatedRecords> loanResult,
    HttpResult<Item> inventoryRecordsResult) {

    return HttpResult.combine(loanResult, inventoryRecordsResult,
      LoanAndRelatedRecords::withItem);
  }
}<|MERGE_RESOLUTION|>--- conflicted
+++ resolved
@@ -56,10 +56,9 @@
 import java.util.UUID;
 
 import static java.util.concurrent.CompletableFuture.completedFuture;
-<<<<<<< HEAD
 import static org.folio.circulation.domain.policy.LoanPolicyPeriod.HOURS;
-=======
->>>>>>> 840698b0
+import static org.folio.circulation.domain.policy.LoanPolicyPeriod.isLongTermLoans;
+import static org.folio.circulation.domain.policy.LoanPolicyPeriod.isShortTermLoans;
 import static org.folio.circulation.domain.policy.LoanPolicyPeriod.isLongTermLoans;
 import static org.folio.circulation.domain.policy.LoanPolicyPeriod.isShortTermLoans;
 import static org.folio.circulation.domain.representations.CheckOutByBarcodeRequest.ITEM_BARCODE;
@@ -165,18 +164,12 @@
       .thenComposeAsync(r -> r.after(requestQueueRepository::get))
       .thenApply(awaitingPickupValidator::refuseWhenUserIsNotAwaitingPickup)
       .thenComposeAsync(r -> r.after(loanPolicyRepository::lookupLoanPolicy))
-<<<<<<< HEAD
       .thenApply(itemIsNotLoanableValidator::refuseWhenItemIsNotLoanable)
       .thenApply(r -> r.next(this::calculateDefaultInitialDueDate))
       .thenComposeAsync(r -> r.after(calendarRepository::lookupPeriod))
       .thenApply(r -> r.next(this::applyCLDDM))
       .thenComposeAsync(r -> r.after(calendarRepository::lookupPeriodForFixedDueDateSchedule))
       .thenApply(r -> r.next(this::applyFixedDueDateLimit))
-=======
-      .thenComposeAsync(r -> calendarRepository.lookupLibraryHours(r, checkoutServicePointId))
-      .thenComposeAsync(r -> calendarRepository.lookupPeriod(r, checkoutServicePointId))
-      .thenApply(r -> r.next(this::calculateDueDate))
->>>>>>> 840698b0
       .thenComposeAsync(r -> r.after(requestQueueUpdate::onCheckOut))
       .thenComposeAsync(r -> r.after(updateItem::onCheckOut))
       .thenComposeAsync(r -> r.after(loanRepository::createLoan))
@@ -194,20 +187,8 @@
 
     // if the calendar API (`GET: /calendar/periods/:id/calculateopening`) is not available
     // then the due date calculated like: `Keep Current DueDate`
-<<<<<<< HEAD
     if (Objects.isNull(calendar.getRepresentation())) {
       return HttpResult.succeeded(loanAndRelatedRecords);
-=======
-    if (Objects.isNull(calendar.getRepresentation()) && libraryHours.getTotalRecords() == 0) {
-      return calculateDefaultInitialDueDate(loanAndRelatedRecords, loan, loanPolicy);
-    }
-
-    // if the calendar API (`GET: /calendar/periods/:id/period`) doesn't have LibraryHours
-    // or loanPolicy is not loanable
-    // then the due date calculated like: `Keep Current DueDate`
-    if (!loanPolicy.isLoanable() || calendar.getRepresentation().isEmpty()) {
-      return calculateDefaultInitialDueDate(loanAndRelatedRecords, loan, loanPolicy);
->>>>>>> 840698b0
     }
 
     if (isKeepCurrentDueDate(dueDateManagement)) {
@@ -216,22 +197,14 @@
 
     LoanPolicyPeriod periodInterval = loanPolicy.getPeriodInterval();
     if (isLongTermLoans(periodInterval)) {
-<<<<<<< HEAD
       return calculateLongTermDueDate(loanAndRelatedRecords,
         calendar, dueDateManagement);
-=======
-      return calculateLongTermDueDate(loanAndRelatedRecords, calendar, dueDateManagement);
->>>>>>> 840698b0
     } else if (isShortTermLoans(periodInterval)) {
       return calculateShortTermDueDate(loanAndRelatedRecords, loanPolicy,
         calendar, dueDateManagement);
     } else {
-<<<<<<< HEAD
       return calculateFixedDueDate(loanAndRelatedRecords,
         calendar, dueDateManagement);
-=======
-      return calculateFixedDueDate(loanAndRelatedRecords, calendar, dueDateManagement);
->>>>>>> 840698b0
     }
   }
 
@@ -255,12 +228,6 @@
         OpeningDayPeriod currentDayPeriod = openingDays.get(POSITION_CURRENT_DAY);
         DateTime currentDateTime = getDateTimeForFixedPeriod(currentDayPeriod);
         return calculateNewInitialDueDate(loanAndRelatedRecords, currentDateTime);
-<<<<<<< HEAD
-
-      default:
-        return calculateDefaultInitialDueDate(loanAndRelatedRecords);
-=======
->>>>>>> 840698b0
     }
   }
 
@@ -288,31 +255,17 @@
       LoanPolicyPeriod periodSp = calendar.getPeriod();
       int durationSp = calendar.getDuration();
 
-<<<<<<< HEAD
-      case MOVE_TO_BEGINNING_OF_NEXT_OPEN_SERVICE_POINT_HOURS:
-        LoanPolicyPeriod period = loanPolicy.getPeriodInterval();
-        int duration = loanPolicy.getPeriodDuration();
-        LoanPolicyPeriod offsetInterval = loanPolicy.getOffsetPeriodInterval();
-        int offsetDuration = loanPolicy.getOffsetPeriodDuration();
-=======
       DateTime dateTime = getShortTermDueDateEndCurrentHours(openingDays, periodSp, durationSp);
       return calculateNewInitialDueDate(loanAndRelatedRecords, dateTime);
     }
->>>>>>> 840698b0
-
-    LoanPolicyPeriod period = calendar.getPeriod();
-    int duration = calendar.getDuration();
+
+    LoanPolicyPeriod period = loanPolicy.getPeriodInterval();
+    int duration = loanPolicy.getPeriodDuration();
     LoanPolicyPeriod offsetInterval = loanPolicy.getOffsetPeriodInterval();
     int offsetDuration = loanPolicy.getOffsetPeriodDuration();
 
-<<<<<<< HEAD
-      default:
-        return calculateDefaultInitialDueDate(loanAndRelatedRecords);
-    }
-=======
     DateTime dateTimeNextPoint = getShortTermDueDateNextHours(openingDays, period, duration, offsetInterval, offsetDuration);
     return calculateNewInitialDueDate(loanAndRelatedRecords, dateTimeNextPoint);
->>>>>>> 840698b0
   }
 
   private HttpResult<LoanAndRelatedRecords> calculateLongTermDueDate(LoanAndRelatedRecords loanAndRelatedRecords,
@@ -334,12 +287,6 @@
         OpeningDayPeriod currentDayPeriod = findOpeningDay(openingDays, POSITION_CURRENT_DAY);
         DateTime currentDateTime = getTermDueDate(currentDayPeriod);
         return calculateNewInitialDueDate(loanAndRelatedRecords, currentDateTime);
-<<<<<<< HEAD
-
-      default:
-        return calculateDefaultInitialDueDate(loanAndRelatedRecords);
-=======
->>>>>>> 840698b0
     }
   }
 
@@ -615,11 +562,7 @@
    * Get DateTime in a specific zone
    */
   private DateTime getDateTimeZoneRetain(LocalDateTime localDateTime) {
-<<<<<<< HEAD
-    return new DateTime(localDateTime.toString())
-=======
     return dateTimeWrapper(localDateTime)
->>>>>>> 840698b0
       .withZoneRetainFields(DateTimeZone.UTC);
   }
 
