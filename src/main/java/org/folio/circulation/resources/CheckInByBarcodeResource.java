package org.folio.circulation.resources;

import static org.folio.circulation.domain.validation.UserNotFoundValidator.refuseWhenLoggedInUserNotPresent;

import org.folio.circulation.domain.CheckInProcessRecords;
import org.folio.circulation.domain.OverdueFineCalculatorService;
import org.folio.circulation.domain.notice.schedule.RequestScheduledNoticeService;
import org.folio.circulation.domain.notice.session.PatronActionSessionService;
import org.folio.circulation.domain.representations.CheckInByBarcodeRequest;
import org.folio.circulation.domain.representations.CheckInByBarcodeResponse;
import org.folio.circulation.domain.validation.CheckInValidators;
import org.folio.circulation.support.Clients;
import org.folio.circulation.support.Result;
import org.folio.circulation.support.RouteRegistration;
import org.folio.circulation.support.http.server.WebContext;

import io.vertx.core.http.HttpClient;
import io.vertx.ext.web.Router;
import io.vertx.ext.web.RoutingContext;

public class CheckInByBarcodeResource extends Resource {
  public CheckInByBarcodeResource(HttpClient client) {
    super(client);
  }

  @Override
  public void register(Router router) {
    RouteRegistration routeRegistration = new RouteRegistration(
      "/circulation/check-in-by-barcode", router);

    routeRegistration.create(this::checkin);
  }

  private void checkin(RoutingContext routingContext) {
    final WebContext context = new WebContext(routingContext);

    final Clients clients = Clients.create(context, client);

    final Result<CheckInByBarcodeRequest> checkInRequestResult
      = CheckInByBarcodeRequest.from(routingContext.getBodyAsJson());

    final CheckInProcessAdapter processAdapter = CheckInProcessAdapter.newInstance(clients);

    final RequestScheduledNoticeService requestScheduledNoticeService =
      RequestScheduledNoticeService.using(clients);

    final PatronActionSessionService patronActionSessionService =
      PatronActionSessionService.using(clients);

    final OverdueFineCalculatorService overdueFineCalculatorService =
      OverdueFineCalculatorService.using(clients);

    refuseWhenLoggedInUserNotPresent(context)
      .next(notUsed -> checkInRequestResult)
      .map(CheckInProcessRecords::new)
      .combineAfter(processAdapter::findItem, CheckInProcessRecords::withItem)
      .thenApply(CheckInValidators::refuseWhenClaimedReturnedIsNotResolved)
      .thenComposeAsync(findItemResult -> findItemResult.combineAfter(
        processAdapter::getRequestQueue, CheckInProcessRecords::withRequestQueue))
      .thenApply(findRequestQueueResult -> findRequestQueueResult.map(
        processAdapter::setInHouseUse))
      .thenApplyAsync(r -> r.map(records -> records.withLoggedInUserId(context.getUserId())))
      .thenComposeAsync(setUserResult -> setUserResult.after(processAdapter::logCheckInOperation))
      .thenComposeAsync(logCheckInResult -> logCheckInResult.combineAfter(
        processAdapter::findSingleOpenLoan, CheckInProcessRecords::withLoan))
      .thenComposeAsync(findLoanResult -> findLoanResult.combineAfter(
        processAdapter::checkInLoan, CheckInProcessRecords::withLoan))
      .thenComposeAsync(checkInLoan -> checkInLoan.combineAfter(
        processAdapter::updateRequestQueue, CheckInProcessRecords::withRequestQueue))
      .thenComposeAsync(updateRequestQueueResult -> updateRequestQueueResult.combineAfter(
        processAdapter::updateItem, CheckInProcessRecords::withItem))
      .thenApply(handleItemStatus -> handleItemStatus.next(processAdapter::sendItemStatusPatronNotice))
      .thenComposeAsync(updateItemResult -> updateItemResult.combineAfter(
        processAdapter::getDestinationServicePoint, CheckInProcessRecords::withItem))
      .thenComposeAsync(updateItemResult -> updateItemResult.combineAfter(
        processAdapter::getCheckInServicePoint, CheckInProcessRecords::withCheckInServicePoint))
      .thenComposeAsync(updateItemResult -> updateItemResult.combineAfter(
        processAdapter::getPickupServicePoint, CheckInProcessRecords::withHighestPriorityFulfillableRequest))
      .thenComposeAsync(updateItemResult -> updateItemResult.combineAfter(
        processAdapter::getRequester, CheckInProcessRecords::withHighestPriorityFulfillableRequest))
      .thenComposeAsync(updateItemResult -> updateItemResult.combineAfter(
        processAdapter::getAddressType, CheckInProcessRecords::withHighestPriorityFulfillableRequest))
      .thenComposeAsync(updateItemResult -> updateItemResult.combineAfter(
        processAdapter::updateLoan, CheckInProcessRecords::withLoan))
      .thenComposeAsync(updateItemResult -> updateItemResult.after(
        patronActionSessionService::saveCheckInSessionRecord))
<<<<<<< HEAD
      .thenComposeAsync(r -> r.after(
        records -> overdueFineCalculatorService.calculateOverdueFine(records, context)))
=======
      .thenComposeAsync(r -> r.after(overdueFineCalculatorService::createOverdueFineIfNecessary))
>>>>>>> 0e1f374d
      .thenApply(r -> r.next(requestScheduledNoticeService::rescheduleRequestNotices))
      .thenApply(CheckInByBarcodeResponse::from)
      .thenAccept(r -> r.writeTo(routingContext.response()));
  }
}<|MERGE_RESOLUTION|>--- conflicted
+++ resolved
@@ -84,12 +84,8 @@
         processAdapter::updateLoan, CheckInProcessRecords::withLoan))
       .thenComposeAsync(updateItemResult -> updateItemResult.after(
         patronActionSessionService::saveCheckInSessionRecord))
-<<<<<<< HEAD
       .thenComposeAsync(r -> r.after(
-        records -> overdueFineCalculatorService.calculateOverdueFine(records, context)))
-=======
-      .thenComposeAsync(r -> r.after(overdueFineCalculatorService::createOverdueFineIfNecessary))
->>>>>>> 0e1f374d
+        records -> overdueFineCalculatorService.createOverdueFineIfNecessary(records, context)))
       .thenApply(r -> r.next(requestScheduledNoticeService::rescheduleRequestNotices))
       .thenApply(CheckInByBarcodeResponse::from)
       .thenAccept(r -> r.writeTo(routingContext.response()));
