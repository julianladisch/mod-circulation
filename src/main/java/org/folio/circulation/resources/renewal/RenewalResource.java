--- conflicted
+++ resolved
@@ -101,12 +101,8 @@
         RenewalContext::withTimeZone))
       .thenComposeAsync(r -> r.after(context -> renewalStrategy.renew(context, clients)))
       .thenComposeAsync(r -> r.after(storeLoanAndItem::updateLoanAndItemInStorage))
-<<<<<<< HEAD
-      .thenComposeAsync(r -> r.after(records -> feeProcessing.processFeesFines(records, clients)))
+      .thenComposeAsync(r -> r.after(context -> feeProcessing.processFeesFines(context, clients)))
       .thenApplyAsync(r -> r.next(feeFineNoticesService::scheduleOverdueFineNotices))
-=======
-      .thenComposeAsync(r -> r.after(context -> createOverdueFine(context, clients)))
->>>>>>> 7d752a52
       .thenComposeAsync(r -> r.after(eventPublisher::publishDueDateChangedEvent))
       .thenApply(r -> r.next(scheduledNoticeService::rescheduleDueDateNotices))
       .thenApply(r -> r.next(loanNoticeSender::sendRenewalPatronNotice))
@@ -115,18 +111,6 @@
       .thenAccept(webContext::writeResultToHttpResponse);
   }
 
-<<<<<<< HEAD
-=======
-  private CompletableFuture<Result<RenewalContext>> createOverdueFine(
-    RenewalContext context, Clients clients) {
-
-    return OverdueFineCalculatorService.using(clients)
-      .createOverdueFineIfNecessary(context)
-      .thenApply(r -> r.next(action -> FeeFineScheduledNoticeService.using(clients)
-        .scheduleNotices(context, action)));
-  }
-
->>>>>>> 7d752a52
   private HttpResponse toResponse(JsonObject body) {
     return JsonHttpResponse.ok(body,
       String.format("/circulation/loans/%s", body.getString("id")));
