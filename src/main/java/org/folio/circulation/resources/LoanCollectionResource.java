package org.folio.circulation.resources;

import static java.util.concurrent.CompletableFuture.completedFuture;
import static org.folio.circulation.domain.representations.LoanProperties.ITEM_ID;
import static org.folio.circulation.support.ValidationErrorFailure.failedValidation;
import static org.folio.circulation.support.ValidationErrorFailure.singleValidationError;
import static org.folio.circulation.support.results.MappingFunctions.toFixedValue;
import static org.folio.circulation.support.results.Result.of;
import static org.folio.circulation.support.results.Result.succeeded;
import static org.folio.circulation.support.utils.DateTimeUtil.isSameMillis;

import java.lang.invoke.MethodHandles;
import java.util.concurrent.CompletableFuture;

import org.apache.logging.log4j.LogManager;
import org.apache.logging.log4j.Logger;
import org.folio.circulation.domain.Item;
import org.folio.circulation.domain.Loan;
import org.folio.circulation.domain.LoanAndRelatedRecords;
import org.folio.circulation.domain.LoanRepresentation;
import org.folio.circulation.domain.LoanService;
import org.folio.circulation.domain.RequestQueue;
import org.folio.circulation.domain.UpdateItem;
import org.folio.circulation.domain.UpdateRequestQueue;
import org.folio.circulation.domain.User;
import org.folio.circulation.domain.notice.schedule.LoanScheduledNoticeService;
import org.folio.circulation.domain.validation.AlreadyCheckedOutValidator;
import org.folio.circulation.domain.validation.ChangeDueDateValidator;
import org.folio.circulation.domain.validation.ItemNotFoundValidator;
import org.folio.circulation.domain.validation.ItemStatusValidator;
import org.folio.circulation.domain.validation.ProxyRelationshipValidator;
import org.folio.circulation.domain.validation.RequestedByAnotherPatronValidator;
import org.folio.circulation.domain.validation.ServicePointLoanLocationValidator;
import org.folio.circulation.infrastructure.storage.ServicePointRepository;
import org.folio.circulation.infrastructure.storage.feesandfines.AccountRepository;
import org.folio.circulation.infrastructure.storage.inventory.ItemRepository;
import org.folio.circulation.infrastructure.storage.loans.LoanPolicyRepository;
import org.folio.circulation.infrastructure.storage.loans.LoanRepository;
import org.folio.circulation.infrastructure.storage.loans.LostItemPolicyRepository;
import org.folio.circulation.infrastructure.storage.loans.OverdueFinePolicyRepository;
import org.folio.circulation.infrastructure.storage.requests.RequestQueueRepository;
import org.folio.circulation.infrastructure.storage.users.PatronGroupRepository;
import org.folio.circulation.infrastructure.storage.users.UserRepository;
import org.folio.circulation.services.EventPublisher;
import org.folio.circulation.support.Clients;
import org.folio.circulation.support.ValidationErrorFailure;
import org.folio.circulation.support.http.server.JsonHttpResponse;
import org.folio.circulation.support.http.server.NoContentResponse;
import org.folio.circulation.support.http.server.WebContext;
import org.folio.circulation.support.results.Result;

import io.vertx.core.http.HttpClient;
import io.vertx.core.json.JsonObject;
import io.vertx.ext.web.RoutingContext;

public class LoanCollectionResource extends CollectionResource {
  private static final Logger log = LogManager.getLogger(MethodHandles.lookup().lookupClass());

  public LoanCollectionResource(HttpClient client) {
    super(client, "/circulation/loans");
  }

  @Override
  void create(RoutingContext routingContext) {
    final WebContext context = new WebContext(routingContext);

    JsonObject incomingRepresentation = routingContext.getBodyAsJson();

    final Loan loan = Loan.from(incomingRepresentation);

    final Clients clients = Clients.create(context, client);

    final ItemRepository itemRepository = new ItemRepository(clients, true, true, false);
    final ServicePointRepository servicePointRepository = new ServicePointRepository(clients);
    final RequestQueueRepository requestQueueRepository = RequestQueueRepository.using(clients);
    final UserRepository userRepository = new UserRepository(clients);

    final UpdateRequestQueue requestQueueUpdate = UpdateRequestQueue.using(clients);
    final UpdateItem updateItem = new UpdateItem(clients);
    final LoanRepository loanRepository = new LoanRepository(clients);
    final LoanService loanService = new LoanService(clients);
    final LoanPolicyRepository loanPolicyRepository = new LoanPolicyRepository(clients);
    final EventPublisher eventPublisher = new EventPublisher(routingContext);

    final ProxyRelationshipValidator proxyRelationshipValidator =
      new ProxyRelationshipValidator(clients,
        () -> singleValidationError("proxyUserId is not valid", "proxyUserId",
          loan.getProxyUserId()));

    final RequestedByAnotherPatronValidator requestedByAnotherPatronValidator = new RequestedByAnotherPatronValidator(
      message -> singleValidationError(message, "userId", loan.getUserId()));

    final AlreadyCheckedOutValidator alreadyCheckedOutValidator = new AlreadyCheckedOutValidator(
      message -> singleValidationError(message, "itemId", loan.getItemId()));

    final ItemStatusValidator itemStatusValidator = new ItemStatusValidator(
      LoanCollectionResource::errorWhenInIncorrectStatus);

    final ItemNotFoundValidator itemNotFoundValidator = createItemNotFoundValidator(loan);

    final ServicePointLoanLocationValidator spLoanLocationValidator =
        new ServicePointLoanLocationValidator();

    final LoanRepresentation loanRepresentation = new LoanRepresentation();

    completedFuture(succeeded(new LoanAndRelatedRecords(loan)))
      .thenCompose(larrResult ->
        getServicePointsForLoanAndRelated(larrResult, servicePointRepository))
      .thenApply(this::refuseWhenNotOpenOrClosed)
      .thenApply(this::refuseWhenOpenAndNoUserId)
      .thenApply(spLoanLocationValidator::checkServicePointLoanLocation)
      .thenCombineAsync(itemRepository.fetchFor(loan), this::addItem)
      .thenApply(itemNotFoundValidator::refuseWhenItemNotFound)
      .thenApply(this::refuseWhenHoldingDoesNotExist)
      .thenApply(alreadyCheckedOutValidator::refuseWhenItemIsAlreadyCheckedOut)
      .thenApply(itemStatusValidator::refuseWhenItemIsMissing)
      .thenComposeAsync(r -> r.after(proxyRelationshipValidator::refuseWhenInvalid))
      .thenCombineAsync(requestQueueRepository.getByItemId(loan.getItemId()), this::addRequestQueue)
      .thenCombineAsync(userRepository.getUserFailOnNotFound(loan.getUserId()), this::addUser)
      .thenApply(requestedByAnotherPatronValidator::refuseWhenRequestedByAnotherPatron)
      .thenComposeAsync(r -> r.after(loanPolicyRepository::lookupLoanPolicy))
      .thenComposeAsync(r -> r.after(requestQueueUpdate::onCheckOut))
      .thenComposeAsync(r -> r.after(updateItem::onLoanCreated))
      .thenComposeAsync(r -> r.after(loanService::truncateLoanWhenItemRecalled))
      .thenComposeAsync(r -> r.after(loanRepository::createLoan))
      .thenComposeAsync(r -> r.after(eventPublisher::publishDueDateChangedEvent))
      .thenApply(r -> r.map(LoanAndRelatedRecords::getLoan))
      .thenApply(r -> r.map(loanRepresentation::extendedLoan))
      .thenApply(r -> r.map(JsonHttpResponse::created))
      .thenAccept(context::writeResultToHttpResponse);
  }

  @Override
  void replace(RoutingContext routingContext) {
    final WebContext context = new WebContext(routingContext);

    JsonObject incomingRepresentation = routingContext.getBodyAsJson();

    incomingRepresentation.put("id", routingContext.request().getParam("id"));

    final Loan loan = Loan.from(incomingRepresentation);

    final Clients clients = Clients.create(context, client);
    final RequestQueueRepository requestQueueRepository = RequestQueueRepository.using(clients);
    final ServicePointRepository servicePointRepository = new ServicePointRepository(clients);
    final ItemRepository itemRepository = new ItemRepository(clients, true, true, true);
    final UserRepository userRepository = new UserRepository(clients);

    final UpdateRequestQueue requestQueueUpdate = UpdateRequestQueue.using(clients);
    final UpdateItem updateItem = new UpdateItem(clients);
    final LoanRepository loanRepository = new LoanRepository(clients);

    final ProxyRelationshipValidator proxyRelationshipValidator = new ProxyRelationshipValidator(
      clients, () -> singleValidationError("proxyUserId is not valid", "proxyUserId",
        loan.getProxyUserId()));

    final ItemNotFoundValidator itemNotFoundValidator = createItemNotFoundValidator(loan);

    final ServicePointLoanLocationValidator spLoanLocationValidator =
        new ServicePointLoanLocationValidator();

    final ChangeDueDateValidator changeDueDateValidator = new ChangeDueDateValidator();

    final LoanScheduledNoticeService scheduledNoticeService
        = LoanScheduledNoticeService.using(clients);

    final EventPublisher eventPublisher = new EventPublisher(routingContext);

    final LoanNoticeSender loanNoticeSender = LoanNoticeSender.using(clients);


    getExistingLoan(loanRepository , loan)
      .thenApply(e -> e.map(existingLoan -> new LoanAndRelatedRecords(loan, existingLoan)))
      .thenCompose(larrResult -> getServicePointsForLoanAndRelated(larrResult, servicePointRepository))
      .thenApply(this::refuseWhenNotOpenOrClosed)
      .thenApply(this::refuseWhenOpenAndNoUserId)
      .thenApply(spLoanLocationValidator::checkServicePointLoanLocation)
      .thenApply(this::refuseWhenClosedAndNoCheckInServicePointId)
      .thenCombineAsync(itemRepository.fetchFor(loan), this::addItem)
      .thenApply(itemNotFoundValidator::refuseWhenItemNotFound)
      .thenCompose(changeDueDateValidator::refuseChangeDueDateForItemInDisallowedStatus)
      .thenCombineAsync(userRepository.getUser(loan.getUserId()), this::addUser)
      .thenComposeAsync(r -> r.after(proxyRelationshipValidator::refuseWhenInvalid))
<<<<<<< HEAD
      .thenCombineAsync(requestQueueRepository.getByItemId(loan.getItemId()), this::addRequestQueue)
=======
      .thenCombineAsync(requestQueueRepository.get(loan.getItemId()), this::addRequestQueue)
      .thenApply(r -> r.map(this::unsetDueDateChangedByRecallIfNoOpenRecallsInQueue))
>>>>>>> 159baaf0
      .thenComposeAsync(result -> result.after(requestQueueUpdate::onCheckIn))
      .thenComposeAsync(result -> result.after(updateItem::onLoanUpdate))
      // Loan must be updated after item
      // due to snapshot of item status stored with the loan
      // as this is how the loan action history is populated
      .thenComposeAsync(result -> result.after(loanRepository::updateLoan))
      .thenComposeAsync(r -> r.after(eventPublisher::publishDueDateChangedEvent))
      .thenApply(r -> r.next(scheduledNoticeService::rescheduleDueDateNotices))
      .thenCompose(r -> r.after(loanNoticeSender::sendManualDueDateChangeNotice))
      .thenApply(r -> r.map(toFixedValue(NoContentResponse::noContent)))
      .thenAccept(context::writeResultToHttpResponse);
  }

  @Override
  void get(RoutingContext routingContext) {
    final WebContext context = new WebContext(routingContext);
    final Clients clients = Clients.create(context, client);

    final LoanRepository loanRepository = new LoanRepository(clients);
    final ServicePointRepository servicePointRepository = new ServicePointRepository(clients);
    final LoanRepresentation loanRepresentation = new LoanRepresentation();
    final UserRepository userRepository = new UserRepository(clients);
    final LoanPolicyRepository loanPolicyRepository = new LoanPolicyRepository(clients);
    final OverdueFinePolicyRepository overdueFinePolicyRepository = new OverdueFinePolicyRepository(clients);
    final LostItemPolicyRepository lostItemPolicyRepository = new LostItemPolicyRepository(clients);
    final AccountRepository accountRepository = new AccountRepository(clients);
    final PatronGroupRepository patronGroupRepository = new PatronGroupRepository(clients);

    String id = routingContext.request().getParam("id");

    loanRepository.getById(id)
      .thenComposeAsync(accountRepository::findAccountsAndActionsForLoan)
      .thenComposeAsync(servicePointRepository::findServicePointsForLoan)
      .thenComposeAsync(userRepository::findUserForLoan)
      .thenComposeAsync(loanPolicyRepository::findPolicyForLoan)
      .thenComposeAsync(overdueFinePolicyRepository::findOverdueFinePolicyForLoan)
      .thenComposeAsync(lostItemPolicyRepository::findLostItemPolicyForLoan)
      .thenComposeAsync(patronGroupRepository::findGroupForLoan)
      .thenApply(loanResult -> loanResult.map(loanRepresentation::extendedLoan))
      .thenApply(r -> r.map(JsonHttpResponse::ok))
      .thenAccept(context::writeResultToHttpResponse);
  }

  @Override
  void delete(RoutingContext routingContext) {
    WebContext context = new WebContext(routingContext);
    Clients clients = Clients.create(context, client);

    String id = routingContext.request().getParam("id");

    clients.loansStorage().delete(id)
      .thenApply(r -> r.map(toFixedValue(NoContentResponse::noContent)))
      .thenAccept(context::writeResultToHttpResponse);
  }

  @Override
  void getMany(RoutingContext routingContext) {
    WebContext context = new WebContext(routingContext);
    Clients clients = Clients.create(context, client);

    final LoanRepository loanRepository = new LoanRepository(clients);
    final ServicePointRepository servicePointRepository = new ServicePointRepository(clients);
    final LoanRepresentation loanRepresentation = new LoanRepresentation();
    final UserRepository userRepository = new UserRepository(clients);
    final LoanPolicyRepository loanPolicyRepository = new LoanPolicyRepository(clients);
    final OverdueFinePolicyRepository overdueFinePolicyRepository = new OverdueFinePolicyRepository(clients);
    final LostItemPolicyRepository lostItemPolicyRepository = new LostItemPolicyRepository(clients);
    final AccountRepository accountRepository = new AccountRepository(clients);
    final PatronGroupRepository patronGroupRepository = new PatronGroupRepository(clients);

    loanRepository.findBy(routingContext.request().query())
      .thenCompose(multiLoanRecordsResult ->
        multiLoanRecordsResult.after(accountRepository::findAccountsForLoans))
      .thenCompose(multiLoanRecordsResult ->
        multiLoanRecordsResult.after(servicePointRepository::findServicePointsForLoans))
      .thenCompose(multiLoanRecordsResult ->
        multiLoanRecordsResult.after(userRepository::findUsersForLoans))
      .thenCompose(multiLoanRecordsResult ->
        multiLoanRecordsResult.after(loanPolicyRepository::findLoanPoliciesForLoans))
      .thenCompose(multiLoanRecordsResult ->
        multiLoanRecordsResult.after(overdueFinePolicyRepository::findOverdueFinePoliciesForLoans))
      .thenCompose(multiLoanRecordsResult ->
        multiLoanRecordsResult.after(lostItemPolicyRepository::findLostItemPoliciesForLoans))
      .thenCompose(multiLoanRecordsResult ->
        multiLoanRecordsResult.after(patronGroupRepository::findPatronGroupsByIds))
      .thenApply(multipleLoanRecordsResult -> multipleLoanRecordsResult.map(loans ->
        loans.asJson(loanRepresentation::extendedLoan, "loans")))
      .thenApply(r -> r.map(JsonHttpResponse::ok))
      .thenAccept(context::writeResultToHttpResponse);
  }

  @Override
  void empty(RoutingContext routingContext) {
    WebContext context = new WebContext(routingContext);
    Clients clients = Clients.create(context, client);

    clients.loansStorage().delete()
      .thenApply(r -> r.map(toFixedValue(NoContentResponse::noContent)))
      .thenAccept(context::writeResultToHttpResponse);
  }

  private Result<LoanAndRelatedRecords> addItem(Result<LoanAndRelatedRecords> loanResult,
    Result<Item> item) {

    return loanResult.combine(item, LoanAndRelatedRecords::withItem);
  }

  private Result<LoanAndRelatedRecords> addRequestQueue(Result<LoanAndRelatedRecords> loanResult,
    Result<RequestQueue> requestQueueResult) {

    return loanResult.combine(requestQueueResult, LoanAndRelatedRecords::withRequestQueue);
  }

  private Result<LoanAndRelatedRecords> addUser(Result<LoanAndRelatedRecords> loanResult,
    Result<User> getUserResult) {

    return loanResult.combine(getUserResult, LoanAndRelatedRecords::withRequestingUser);
  }

  private Result<LoanAndRelatedRecords> refuseWhenHoldingDoesNotExist(
    Result<LoanAndRelatedRecords> result) {

    return result.next(loan -> {
      if(loan.getLoan().getItem().doesNotHaveHolding()) {
        return failedValidation("Holding does not exist",
          ITEM_ID, loan.getLoan().getItemId());
      }
      else {
        return result;
      }
    });
  }

  private Result<LoanAndRelatedRecords> refuseWhenClosedAndNoCheckInServicePointId(
    Result<LoanAndRelatedRecords> loanAndRelatedRecords) {

    return loanAndRelatedRecords
      .map(LoanAndRelatedRecords::getLoan)
      .next(Loan::closedLoanHasCheckInServicePointId)
      .next(v -> loanAndRelatedRecords);
  }

  private Result<LoanAndRelatedRecords> refuseWhenNotOpenOrClosed(
    Result<LoanAndRelatedRecords> loanAndRelatedRecords) {

    return loanAndRelatedRecords
      .map(LoanAndRelatedRecords::getLoan)
      .next(Loan::isValidStatus)
      .next(v -> loanAndRelatedRecords);
  }

  private Result<LoanAndRelatedRecords> refuseWhenOpenAndNoUserId(
    Result<LoanAndRelatedRecords> loanAndRelatedRecords) {

    return loanAndRelatedRecords
      .map(LoanAndRelatedRecords::getLoan)
      .next(Loan::openLoanHasUserId)
      .next(v -> loanAndRelatedRecords);
  }

  private CompletableFuture<Result<LoanAndRelatedRecords>> getServicePointsForLoanAndRelated(
    Result<LoanAndRelatedRecords> larrResult,
    ServicePointRepository servicePointRepository) {

    return larrResult.combineAfter(loanAndRelatedRecords ->
        getServicePointsForLoan(loanAndRelatedRecords.getLoan(), servicePointRepository),
      LoanAndRelatedRecords::withLoan);
  }

  private CompletableFuture<Result<Loan>> getServicePointsForLoan(
    Loan loan,
    ServicePointRepository servicePointRepository) {

    return servicePointRepository.findServicePointsForLoan(of(() -> loan));
  }

  private ItemNotFoundValidator createItemNotFoundValidator(Loan loan) {
    return new ItemNotFoundValidator(
      () -> singleValidationError(
        String.format("No item with ID %s could be found", loan.getItemId()),
        ITEM_ID, loan.getItemId()));
  }

  private static ValidationErrorFailure errorWhenInIncorrectStatus(Item item) {
    String message =
      String.format("%s (%s) (Barcode: %s) has the item status %s, loan cannot be created",
        item.getTitle(),
        item.getMaterialTypeName(),
        item.getBarcode(),
        item.getStatusName());

    return singleValidationError(message, ITEM_ID, item.getItemId());
  }

  CompletableFuture<Result<Loan>> getExistingLoan(LoanRepository loanRepository, Loan loan) {
    return loanRepository.getById(loan.getId())
      .thenApplyAsync(r -> r.map(exitingLoan -> {
        exitingLoan.setPreviousDueDate(exitingLoan.getDueDate());
        loan.setPreviousDueDate(exitingLoan.getDueDate());
        return exitingLoan;
      }));
  }

  private LoanAndRelatedRecords unsetDueDateChangedByRecallIfNoOpenRecallsInQueue(
    LoanAndRelatedRecords loanAndRelatedRecords) {

    if (dueDateHasNotChanged(loanAndRelatedRecords.getExistingLoan(),
      loanAndRelatedRecords.getLoan())) {

      return loanAndRelatedRecords;
    }

    RequestQueue queue = loanAndRelatedRecords.getRequestQueue();
    Loan loan = loanAndRelatedRecords.getLoan();
    log.info("Loan {} prior to flag check: {}", loan.getId(), loan.asJson());
    if (loan.wasDueDateChangedByRecall() && !queue.hasOpenRecalls()) {
      log.info("Loan {} registers as having due date change flag set to true and no open recalls in queue.", loan.getId());
      return loanAndRelatedRecords.withLoan(loan.unsetDueDateChangedByRecall());
    } else {
      log.info("Loan {} registers as either not having due date change flag set to true or as having open recalls in queue.", loan.getId());
      return loanAndRelatedRecords;
    }
  }

  private boolean dueDateHasNotChanged(Loan existingLoan, Loan changedLoan) {
    return existingLoan == null || isSameMillis(existingLoan.getDueDate(), changedLoan.getDueDate());
  }
}<|MERGE_RESOLUTION|>--- conflicted
+++ resolved
@@ -181,12 +181,8 @@
       .thenCompose(changeDueDateValidator::refuseChangeDueDateForItemInDisallowedStatus)
       .thenCombineAsync(userRepository.getUser(loan.getUserId()), this::addUser)
       .thenComposeAsync(r -> r.after(proxyRelationshipValidator::refuseWhenInvalid))
-<<<<<<< HEAD
       .thenCombineAsync(requestQueueRepository.getByItemId(loan.getItemId()), this::addRequestQueue)
-=======
-      .thenCombineAsync(requestQueueRepository.get(loan.getItemId()), this::addRequestQueue)
       .thenApply(r -> r.map(this::unsetDueDateChangedByRecallIfNoOpenRecallsInQueue))
->>>>>>> 159baaf0
       .thenComposeAsync(result -> result.after(requestQueueUpdate::onCheckIn))
       .thenComposeAsync(result -> result.after(updateItem::onLoanUpdate))
       // Loan must be updated after item
