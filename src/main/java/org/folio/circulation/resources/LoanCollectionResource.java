--- conflicted
+++ resolved
@@ -84,11 +84,8 @@
       instancesStorageClient = createInstanceStorageClient(client, context);
       locationsStorageClient = createLocationsStorageClient(client, context);
       usersStorageClient = createUsersStorageClient(client, context);
-<<<<<<< HEAD
       usersProxyStorageClient = createProxyUsersStorageClient(client, context);
-=======
       materialTypesStorageClient = createMaterialTypesStorageClient(client, context);
->>>>>>> 23712acd
       loanRulesClient = new LoanRulesClient(client, context);
     }
     catch (MalformedURLException e) {
@@ -99,11 +96,14 @@
 
     JsonObject loan = routingContext.getBodyAsJson();
 
+    defaultStatusAndAction(loan);
+
+    String itemId = loan.getString("itemId");
+
     String validProxyQuery = CqlHelper.buildisValidUserProxyQuery(loan);
 
     handleProxy(usersProxyStorageClient, validProxyQuery, proxyValidResponse -> {
-
-      if(proxyValidResponse != null){
+      if(proxyValidResponse != null) {
         if(proxyValidResponse.getStatusCode() != 200){
           ForwardResponse.forward(routingContext.response(), proxyValidResponse);
           return;
@@ -112,70 +112,43 @@
           proxyValidResponse.getBody(), "proxiesFor");
         if(wrappedLoans.isEmpty()) { //if empty then we dont have a valid proxy id in the loan
           CommonFailures.reportProxyRelatedValidationError(routingContext, loan.getString("proxyUserId"),
-              "proxyUserId is not valid");
+            "proxyUserId is not valid");
           return;
         }
       }
 
-      defaultStatusAndAction(loan);
-
-      String itemId = loan.getString("itemId");
-
       updateItemStatus(itemId, itemStatusFrom(loan),
         itemsStorageClient, routingContext.response(), item -> {
 
-          loan.put("itemStatus", item.getJsonObject("status").getString("name"));
-
-          String holdingId = item.getString("holdingsRecordId");
-
-<<<<<<< HEAD
-          holdingsStorageClient.get(holdingId, holdingResponse -> {
-            final String instanceId = holdingResponse.getStatusCode() == 200
-              ? holdingResponse.getJson().getString("instanceId")
+        loan.put("itemStatus", item.getJsonObject("status").getString("name"));
+
+        String holdingId = item.getString("holdingsRecordId");
+
+        holdingsStorageClient.get(holdingId, holdingResponse -> {
+          final String instanceId = holdingResponse.getStatusCode() == 200
+            ? holdingResponse.getJson().getString("instanceId")
+            : null;
+
+          instancesStorageClient.get(instanceId, instanceResponse -> {
+            final JsonObject instance = instanceResponse.getStatusCode() == 200
+              ? instanceResponse.getJson()
               : null;
 
-            instancesStorageClient.get(instanceId, instanceResponse -> {
-              final JsonObject instance = instanceResponse.getStatusCode() == 200
-                ? instanceResponse.getJson()
-                : null;
-
-              final JsonObject holding = holdingResponse.getStatusCode() == 200
-                ? holdingResponse.getJson()
-                : null;
-
-              lookupLoanPolicyId(loan, item, holding, usersStorageClient,
-                loanRulesClient, routingContext.response(), loanPolicyIdJson -> {
-
-                loan.put("loanPolicyId", loanPolicyIdJson.getString("loanPolicyId"));
-
-                loansStorageClient.post(loan, response -> {
-                  if(response.getStatusCode() == 201) {
-                    JsonObject createdLoan = response.getJson();
-
-                    final String locationId = determineLocationIdForItem(item, holding);
-
-                    locationsStorageClient.get(locationId, locationResponse -> {
-                      if(locationResponse.getStatusCode() == 200) {
-                        JsonResponse.created(routingContext.response(),
-                          extendedLoan(createdLoan, item, holding, instance,
-                            locationResponse.getJson()));
-                      }
-                      else {
-                        log.warn(
-                          String.format("Could not get location %s for item %s",
-                            locationId, itemId ));
-
-                        JsonResponse.created(routingContext.response(),
-                          extendedLoan(createdLoan, item, holding, instance, null));
-                      }
-                    });
-                  }
-                  else {
-                    ForwardResponse.forward(routingContext.response(), response);
-                  }
-                });
-            });
-=======
+            final JsonObject holding = holdingResponse.getStatusCode() == 200
+              ? holdingResponse.getJson()
+              : null;
+
+            lookupLoanPolicyId(loan, item, holding, usersStorageClient,
+              loanRulesClient, routingContext.response(), loanPolicyIdJson -> {
+
+              loan.put("loanPolicyId", loanPolicyIdJson.getString("loanPolicyId"));
+
+              loansStorageClient.post(loan, response -> {
+                if(response.getStatusCode() == 201) {
+                  JsonObject createdLoan = response.getJson();
+
+                  final String locationId = determineLocationIdForItem(item, holding);
+
                   locationsStorageClient.get(locationId, locationResponse -> {
                     JsonObject locationObject;
                     if(locationResponse.getStatusCode() == 200) {
@@ -186,15 +159,15 @@
                         String.format("Could not get location %s for item %s",
                           locationId, itemId ));
                       locationObject = null;
-
-
                     }
+
                     String materialTypeId;
                     if(item != null) {
                       materialTypeId = item.getString(MT_ID_PROPERTY);
                     } else {
                       materialTypeId = null;
                     }
+
                     materialTypesStorageClient.get(materialTypeId, mtResponse -> {
                       JsonObject materialTypeObject;
                       if(mtResponse.getStatusCode() != 200) {
@@ -206,7 +179,7 @@
                       }
                       JsonResponse.created(routingContext.response(),
                         extendedLoan(createdLoan, item, holding, instance,
-                        locationObject, materialTypeObject));
+                          locationObject, materialTypeObject));
                     });
                   });
                 }
@@ -214,7 +187,7 @@
                   ForwardResponse.forward(routingContext.response(), response);
                 }
               });
->>>>>>> 23712acd
+            });
           });
         });
       });
@@ -671,7 +644,6 @@
     return usersStorageClient;
   }
 
-<<<<<<< HEAD
   private CollectionResourceClient createProxyUsersStorageClient(
       OkapiHttpClient client,
       WebContext context)
@@ -684,7 +656,7 @@
 
       return proxyUsersStorageClient;
     }
-=======
+
   private CollectionResourceClient createMaterialTypesStorageClient(
     OkapiHttpClient client,
     WebContext context)
@@ -692,7 +664,6 @@
     return new CollectionResourceClient(client,
       context.getOkapiBasedUrl("/material-types"));
   }
->>>>>>> 23712acd
 
   private String itemStatusFrom(JsonObject loan) {
     switch(loan.getJsonObject("status").getString("name")) {
