--- conflicted
+++ resolved
@@ -1,11 +1,7 @@
 package org.folio.circulation.resources;
 
-<<<<<<< HEAD
 import io.vertx.core.http.HttpClient;
-=======
-import io.vertx.core.http.HttpServerResponse;
 import io.vertx.core.json.JsonArray;
->>>>>>> 5de65c42
 import io.vertx.core.json.JsonObject;
 import io.vertx.ext.web.Router;
 import io.vertx.ext.web.RoutingContext;
@@ -27,15 +23,8 @@
 import java.util.function.Function;
 import java.util.stream.Collectors;
 
-<<<<<<< HEAD
 import static java.util.concurrent.CompletableFuture.completedFuture;
 import static org.folio.circulation.domain.RequestStatus.OPEN_AWAITING_PICKUP;
-=======
-import static org.folio.circulation.domain.ItemStatus.AVAILABLE;
-import static org.folio.circulation.domain.ItemStatus.CHECKED_OUT;
-import static org.folio.circulation.domain.ItemStatusAssistant.updateItemStatus;
-import static org.folio.circulation.support.CommonFailures.reportFailureToFetchInventoryRecords;
->>>>>>> 5de65c42
 
 public class LoanCollectionResource extends CollectionResource {
   private static final Logger log = LoggerFactory.getLogger(MethodHandles.lookup().lookupClass());
@@ -62,7 +51,6 @@
 
   //TODO: Add exceptional completion of futures to create failed results
   private void create(RoutingContext routingContext) {
-<<<<<<< HEAD
     final WebContext context = new WebContext(routingContext);
     final Clients clients = Clients.create(context, client);
 
@@ -73,16 +61,11 @@
     final UpdateRequestQueue requestQueueUpdate = new UpdateRequestQueue(clients);
     final UpdateItem updateItem = new UpdateItem(clients);
     final LoanRepository loanRepository = new LoanRepository(clients);
-=======
-    WebContext context = new WebContext(routingContext);
-    Clients clients = Clients.create(context);
->>>>>>> 5de65c42
 
     JsonObject loan = routingContext.getBodyAsJson();
 
     defaultStatusAndAction(loan);
 
-<<<<<<< HEAD
     final String itemId = loan.getString("itemId");
     final String requestingUserId = loan.getString("userId");
 
@@ -92,10 +75,12 @@
       .thenApply(this::refuseWhenItemDoesNotExist)
       .thenApply(this::refuseWhenHoldingDoesNotExist)
       .thenApply(this::refuseWhenItemIsAlreadyCheckedOut)
+      .thenComposeAsync(r -> r.after(records -> refuseWhenProxyRelationshipIsInvalid(records, clients)))
       .thenCombineAsync(requestQueueFetcher.get(itemId), this::addRequestQueue)
       .thenCombineAsync(userFetcher.getUser(requestingUserId), this::addUser)
       .thenApply(this::refuseWhenUserIsNotAwaitingPickup)
       .thenComposeAsync(r -> r.after(records -> getLocation(records, clients)))
+      .thenComposeAsync(r -> r.after(records -> getMaterialType(records, clients)))
       .thenComposeAsync(r -> r.after(records -> lookupLoanPolicyId(
         records, clients.loanRules())))
       .thenComposeAsync(r -> r.after(requestQueueUpdate::onCheckOut))
@@ -111,118 +96,6 @@
     final Clients clients = Clients.create(context, client);
     final RequestQueueFetcher requestQueueFetcher = new RequestQueueFetcher(clients);
     final InventoryFetcher inventoryFetcher = new InventoryFetcher(clients);
-=======
-    String itemId = loan.getString("itemId");
-
-    String validProxyQuery = CqlHelper.buildisValidUserProxyQuery(loan);
-
-    handleProxy(clients.userProxies(), validProxyQuery, proxyValidResponse -> {
-      if(proxyValidResponse != null) {
-        if(proxyValidResponse.getStatusCode() != 200){
-          ForwardResponse.forward(routingContext.response(), proxyValidResponse);
-          return;
-        }
-        final MultipleRecordsWrapper wrappedLoans = MultipleRecordsWrapper.fromRequestBody(
-          proxyValidResponse.getBody(), "proxiesFor");
-        if(wrappedLoans.isEmpty()) { //if empty then we dont have a valid proxy id in the loan
-          CommonFailures.reportProxyRelatedValidationError(routingContext, loan.getString("proxyUserId"),
-            "proxyUserId is not valid");
-          return;
-        }
-      }
-
-      updateItemStatus(itemId, itemStatusFrom(loan),
-        clients.itemsStorage(), routingContext.response(), item -> {
-
-        loan.put("itemStatus", item.getJsonObject("status").getString("name"));
-
-        String holdingId = item.getString("holdingsRecordId");
-
-        clients.holdingsStorage().get(holdingId, holdingResponse -> {
-          final String instanceId = holdingResponse.getStatusCode() == 200
-            ? holdingResponse.getJson().getString("instanceId")
-            : null;
-
-          clients.instancesStorage().get(instanceId, instanceResponse -> {
-            final JsonObject instance = instanceResponse.getStatusCode() == 200
-              ? instanceResponse.getJson()
-              : null;
-
-            final JsonObject holding = holdingResponse.getStatusCode() == 200
-              ? holdingResponse.getJson()
-              : null;
-
-            lookupLoanPolicyId(loan, item, holding, clients.usersStorage(),
-              clients.loanRules(), routingContext.response(), loanPolicyIdJson -> {
-
-              loan.put("loanPolicyId", loanPolicyIdJson.getString("loanPolicyId"));
-
-              clients.loansStorage().post(loan, response -> {
-                if(response.getStatusCode() == 201) {
-                  JsonObject createdLoan = response.getJson();
-
-                  final String locationId = determineLocationIdForItem(item, holding);
-
-                  clients.locationsStorage().get(locationId, locationResponse -> {
-                    JsonObject locationObject;
-                    if(locationResponse.getStatusCode() == 200) {
-                      locationObject = locationResponse.getJson();
-                    }
-                    else {
-                      log.warn(
-                        String.format("Could not get location %s for item %s",
-                          locationId, itemId ));
-                      locationObject = null;
-                    }
-
-                    String materialTypeId;
-                    if(item != null) {
-                      materialTypeId = item.getString(MT_ID_PROPERTY);
-                    } else {
-                      materialTypeId = null;
-                    }
-
-                    clients.materialTypesStorage().get(materialTypeId, mtResponse -> {
-                      JsonObject materialTypeObject;
-                      if(mtResponse.getStatusCode() != 200) {
-                        log.warn(String.format("Could not get material type for material type id %s",
-                          materialTypeId));
-                        materialTypeObject = null;
-                      } else {
-                        materialTypeObject = mtResponse.getJson();
-                      }
-                      JsonResponse.created(routingContext.response(),
-                        extendedLoan(createdLoan, item, holding, instance,
-                          locationObject, materialTypeObject));
-                    });
-                  });
-                }
-                else {
-                  ForwardResponse.forward(routingContext.response(), response);
-                }
-              });
-            });
-          });
-        });
-      });
-    });
-  }
-
-  private void handleProxy(CollectionResourceClient client,
-      String query, Consumer<Response> responseHandler){
-
-    if(query != null){
-      client.getMany(query, 1, 0, responseHandler);
-    }
-    else{
-      responseHandler.accept(null);
-    }
-  }
-
-  private void replace(RoutingContext routingContext) {
-    WebContext context = new WebContext(routingContext);
-    Clients clients = Clients.create(context);
->>>>>>> 5de65c42
 
     final UpdateRequestQueue requestQueueUpdate = new UpdateRequestQueue(clients);
     final UpdateItem updateItem = new UpdateItem(clients);
@@ -230,21 +103,17 @@
 
     JsonObject loan = routingContext.getBodyAsJson();
 
-<<<<<<< HEAD
     loan.put("id", routingContext.request().getParam("id"));
 
     defaultStatusAndAction(loan);
-=======
-    String validProxyQuery = CqlHelper.buildisValidUserProxyQuery(loan);
->>>>>>> 5de65c42
-
-    handleProxy(clients.userProxies(), validProxyQuery, proxyValidResponse -> {
-
-<<<<<<< HEAD
+
+    String itemId = loan.getString("itemId");
+
     completedFuture(HttpResult.success(new LoanAndRelatedRecords(loan)))
       .thenApply(this::refuseWhenNotOpenOrClosed)
       .thenCombineAsync(inventoryFetcher.fetch(loan), this::addInventoryRecords)
       .thenApply(this::refuseWhenItemDoesNotExist)
+      .thenComposeAsync(r -> r.after(records -> refuseWhenProxyRelationshipIsInvalid(records, clients)))
       .thenCombineAsync(requestQueueFetcher.get(itemId), this::addRequestQueue)
       .thenComposeAsync(result -> result.after(requestQueueUpdate::onCheckIn))
       .thenComposeAsync(result -> result.after(updateItem::onLoanUpdate))
@@ -264,131 +133,15 @@
     loanRepository.getById(id)
       .thenComposeAsync(result -> result.after(inventoryFetcher::getInventoryRecords))
       .thenComposeAsync(r -> r.after(records -> getLocation(records, clients)))
+      .thenComposeAsync(r -> r.after(records -> getMaterialType(records, clients)))
       .thenApply(r -> r.map(this::extendedLoan))
       .thenApply(OkJsonHttpResult::from)
       .thenAccept(result -> result.writeTo(routingContext.response()));
-=======
-      if(proxyValidResponse != null){
-        if(proxyValidResponse.getStatusCode() != 200){
-          ForwardResponse.forward(routingContext.response(), proxyValidResponse);
-          return;
-        }
-        final MultipleRecordsWrapper wrappedLoans = MultipleRecordsWrapper.fromRequestBody(
-          proxyValidResponse.getBody(), "proxiesFor");
-        if(wrappedLoans.isEmpty()) { //if empty then we dont have a valid proxy id in the loan
-          CommonFailures.reportProxyRelatedValidationError(routingContext, loan.getString("proxyUserId"),
-              "proxyUserId is not valid");
-          return;
-        }
-      }
-
-      defaultStatusAndAction(loan);
-
-      String itemId = loan.getString("itemId");
-
-      //TODO: Either converge the schema (based upon conversations about sharing
-      // schema and including referenced resources or switch to include properties
-      // rather than exclude properties
-      JsonObject storageLoan = loan.copy();
-      storageLoan.remove("item");
-      storageLoan.remove("itemStatus");
-
-      updateItemStatus(itemId, itemStatusFrom(loan),
-        clients.itemsStorage(), routingContext.response(), item -> {
-          storageLoan.put("itemStatus", item.getJsonObject("status").getString("name"));
-          clients.loansStorage().put(id, storageLoan, response -> {
-            if(response.getStatusCode() == 204) {
-              SuccessResponse.noContent(routingContext.response());
-            }
-            else {
-              ForwardResponse.forward(routingContext.response(), response);
-            }
-          });
-        });
-    });
-  }
-
-  private void get(RoutingContext routingContext) {
-    WebContext context = new WebContext(routingContext);
-    Clients clients = Clients.create(context);
-
-    String id = routingContext.request().getParam("id");
-
-    clients.loansStorage().get(id, loanResponse -> {
-      if(loanResponse.getStatusCode() == 200) {
-        JsonObject loan = new JsonObject(loanResponse.getBody());
-        String itemId = loan.getString("itemId");
-
-        InventoryFetcher fetcher = new InventoryFetcher(clients.itemsStorage(),
-          clients.holdingsStorage(), clients.instancesStorage());
-
-        CompletableFuture<InventoryRecords> inventoryRecordsCompleted =
-          fetcher.fetch(itemId, t ->
-            reportFailureToFetchInventoryRecords(routingContext, t));
-
-        inventoryRecordsCompleted.thenAccept(r -> {
-          JsonObject item = r.getItem();
-          JsonObject holding = r.getHolding();
-          JsonObject instance = r.getInstance();
-
-          final String locationId = determineLocationIdForItem(item, holding);
-
-          clients.locationsStorage().get(locationId,
-            locationResponse -> {
-            JsonObject locationObject;
-            if (locationResponse.getStatusCode() != 200) {
-              log.warn(
-                String.format("Could not get location %s for item %s",
-                  locationId, itemId));
-              locationObject = null;
-            } else {
-              locationObject = locationResponse.getJson();
-            }
-            String materialTypeId;
-            if(item != null && item.containsKey(MT_ID_PROPERTY)) {
-              materialTypeId = item.getString(MT_ID_PROPERTY);
-              if(materialTypeId == null) {
-                log.warn("Retrieved materialTypeId is null");
-              }
-            } else {
-              log.warn(String.format("No materialTypeId found in item %s", itemId));
-              materialTypeId = null;
-            }
-            clients.materialTypesStorage().get(materialTypeId,
-              mtResponse -> {
-              JsonObject materialTypeObject;
-              if(mtResponse.getStatusCode() != 200) {
-                log.warn(String.format("Could not get material type %s for item '%s'",
-                  materialTypeId, itemId));
-                materialTypeObject = null;
-              } else {
-                materialTypeObject = mtResponse.getJson();
-                if(materialTypeObject == null) {
-                  log.warn(String.format("Null result returned from material types client for id %s",
-                  materialTypeId));
-                }
-              }
-              JsonResponse.success(routingContext.response(),
-                extendedLoan(loan, item, holding, instance,
-                locationObject, materialTypeObject));
-            });
-          });
-        });
-      }
-      else {
-        ForwardResponse.forward(routingContext.response(), loanResponse);
-      }
-    });
->>>>>>> 5de65c42
   }
 
   private void delete(RoutingContext routingContext) {
     WebContext context = new WebContext(routingContext);
-<<<<<<< HEAD
     Clients clients = Clients.create(context, client);
-=======
-    Clients clients = Clients.create(context);
->>>>>>> 5de65c42
 
     String id = routingContext.request().getParam("id");
 
@@ -404,11 +157,7 @@
 
   private void getMany(RoutingContext routingContext) {
     WebContext context = new WebContext(routingContext);
-<<<<<<< HEAD
     Clients clients = Clients.create(context, client);
-=======
-    Clients clients = Clients.create(context);
->>>>>>> 5de65c42
 
     clients.loansStorage().getMany(routingContext.request().query(), loansResponse -> {
       if(loansResponse.getStatusCode() == 200) {
@@ -429,12 +178,7 @@
           .filter(Objects::nonNull)
           .collect(Collectors.toList());
 
-<<<<<<< HEAD
         InventoryFetcher inventoryFetcher = new InventoryFetcher(clients);
-=======
-        InventoryFetcher inventoryFetcher = new InventoryFetcher(
-          clients.itemsStorage(), clients.holdingsStorage(), clients.instancesStorage());
->>>>>>> 5de65c42
 
         CompletableFuture<MultipleInventoryRecords> inventoryRecordsFetched =
           inventoryFetcher.fetch(itemIds, e ->
@@ -551,11 +295,7 @@
 
   private void empty(RoutingContext routingContext) {
     WebContext context = new WebContext(routingContext);
-<<<<<<< HEAD
     Clients clients = Clients.create(context, client);
-=======
-    Clients clients = Clients.create(context);
->>>>>>> 5de65c42
 
     clients.loansStorage().delete(response -> {
       if(response.getStatusCode() == 204) {
@@ -567,23 +307,6 @@
     });
   }
 
-<<<<<<< HEAD
-=======
-  private String itemStatusFrom(JsonObject loan) {
-    switch(loan.getJsonObject("status").getString("name")) {
-      case "Open":
-        return CHECKED_OUT;
-
-      case "Closed":
-        return AVAILABLE;
-
-      default:
-        //TODO: Need to add validation to stop this situation
-        return "";
-    }
-  }
-
->>>>>>> 5de65c42
   private void defaultStatusAndAction(JsonObject loan) {
     if(!loan.containsKey("status")) {
       loan.put("status", new JsonObject().put("name", "Open"));
@@ -675,7 +398,8 @@
       relatedRecords.inventoryRecords.item,
       relatedRecords.inventoryRecords.holding,
       relatedRecords.inventoryRecords.instance,
-      relatedRecords.location);
+      relatedRecords.location,
+      relatedRecords.materialType);
   }
 
   private JsonObject extendedLoan(
@@ -855,6 +579,52 @@
       .exceptionally(e -> HttpResult.failure(new ServerErrorFailure(e)));
   }
 
+  private CompletableFuture<HttpResult<LoanAndRelatedRecords>> getMaterialType(
+    LoanAndRelatedRecords relatedRecords,
+    Clients clients) {
+
+    JsonObject item = relatedRecords.inventoryRecords.item;
+
+    //Cannot find material type for unknown item
+    if(item == null) {
+      return CompletableFuture.completedFuture(HttpResult.success(relatedRecords));
+    }
+
+    String materialTypeId = item.getString(MT_ID_PROPERTY);
+
+    return getMaterialType(materialTypeId,
+      item.getString("id"), clients)
+      .thenApply(result -> result.map(relatedRecords::withMaterialType));
+  }
+
+  private CompletableFuture<HttpResult<JsonObject>> getMaterialType(
+    String materialTypeId,
+    String itemId,
+    Clients clients) {
+
+    CompletableFuture<Response> getLocationCompleted = new CompletableFuture<>();
+
+    clients.materialTypesStorage().get(materialTypeId, getLocationCompleted::complete);
+
+    //TODO: Add functions to explicitly distinguish between fatal not found
+    // and allowable not found
+    final Function<Response, HttpResult<JsonObject>> mapResponse = response -> {
+      if(response != null && response.getStatusCode() == 200) {
+        return HttpResult.success(response.getJson());
+      }
+      else {
+        log.warn("Could not get material type {} for item {}",
+          materialTypeId, itemId);
+
+        return HttpResult.success(null);
+      }
+    };
+
+    return getLocationCompleted
+      .thenApply(mapResponse)
+      .exceptionally(e -> HttpResult.failure(new ServerErrorFailure(e)));
+  }
+
   private HttpResult<LoanAndRelatedRecords> refuseWhenItemDoesNotExist(
     HttpResult<LoanAndRelatedRecords> result) {
 
@@ -929,10 +699,59 @@
     });
   }
 
+  private void handleProxy(CollectionResourceClient client,
+                           String query, Consumer<Response> responseHandler){
+
+    if(query != null){
+      client.getMany(query, 1, 0, responseHandler);
+    }
+    else{
+      responseHandler.accept(null);
+    }
+  }
+
+  private CompletableFuture<HttpResult<LoanAndRelatedRecords>> refuseWhenProxyRelationshipIsInvalid(
+    LoanAndRelatedRecords loanAndRelatedRecords,
+    Clients clients) {
+
+    String validProxyQuery = CqlHelper.buildisValidUserProxyQuery(loanAndRelatedRecords.loan);
+
+    if(validProxyQuery == null) {
+      return CompletableFuture.completedFuture(HttpResult.success(loanAndRelatedRecords));
+    }
+
+    CompletableFuture<HttpResult<LoanAndRelatedRecords>> future = new CompletableFuture<>();
+
+    handleProxy(clients.userProxies(), validProxyQuery, proxyValidResponse -> {
+      if (proxyValidResponse != null) {
+        if (proxyValidResponse.getStatusCode() != 200) {
+          future.complete(HttpResult.failure(new ForwardOnFailure(proxyValidResponse)));
+          return;
+        }
+        final MultipleRecordsWrapper wrappedLoans = MultipleRecordsWrapper.fromRequestBody(
+          proxyValidResponse.getBody(), "proxiesFor");
+        if (wrappedLoans.isEmpty()) { //if empty then we dont have a valid proxy id in the loan
+          future.complete(HttpResult.failure(new ValidationErrorFailure(
+            "proxyUserId is not valid", "proxyUserId",
+            loanAndRelatedRecords.loan.getString("proxyUserId"))));
+        }
+        else {
+          future.complete(HttpResult.success(loanAndRelatedRecords));
+        }
+      }
+      else {
+        future.complete(HttpResult.failure(
+          new ServerErrorFailure("No response when requesting proxies")));
+      }
+    });
+
+    return future;
+  }
+
   private HttpResult<LoanAndRelatedRecords> refuseWhenUserIsNotAwaitingPickup(
-    HttpResult<LoanAndRelatedRecords> result) {
-
-    return result.next(loan -> {
+    HttpResult<LoanAndRelatedRecords> loanAndRelatedRecords) {
+
+    return loanAndRelatedRecords.next(loan -> {
       final RequestQueue requestQueue = loan.requestQueue;
       final JsonObject requestingUser = loan.requestingUser;
 
@@ -942,7 +761,7 @@
           "userId", loan.loan.getString("userId")));
       }
       else {
-        return result;
+        return loanAndRelatedRecords;
       }
     });
   }
