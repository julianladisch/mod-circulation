--- conflicted
+++ resolved
@@ -59,46 +59,26 @@
       .thenApply(r -> r.map(checkInRecords::withLostItemFeesRefundedOrCancelled));
   }
 
-<<<<<<< HEAD
-  private CompletableFuture<Result<Boolean>> refundLostItemFees(ReferenceDataContext context) {
-    if (context.itemStatus != ItemStatus.DECLARED_LOST) {
+  private CompletableFuture<Result<Boolean>> refundLostItemFees(ReferenceDataContext referenceData) {
+    if (!isItemLost(referenceData)) {
       return completedFuture(succeeded(false));
     }
 
-    return fetchLostItemPolicy(succeeded(context))
-      .thenCompose(contextResult -> contextResult.after(refData -> {
-        if (!refData.lostItemPolicy.shouldRefundFees(refData.loan.getDeclareLostDateTime())) {
-          log.debug("Refund interval has exceeded for loan [{}]", refData.loan.getId());
+    return lookupLoan(succeeded(referenceData))
+      .thenCompose(this::fetchLostItemPolicy)
+      .thenCompose(contextResult -> contextResult.after(context -> {
+        final DateTime declaredLostDate = context.loan.getDeclareLostDateTime();
+        final LostItemPolicy lostItemPolicy = context.lostItemPolicy;
+
+        if (!lostItemPolicy.shouldRefundFees(declaredLostDate)) {
+          log.debug("Refund interval has exceeded for loan [{}]", context.loan.getId());
           return completedFuture(succeeded(false));
-=======
-  private CompletableFuture<Result<Void>> refundLostItemFees(ReferenceDataContext context) {
-    if (!isItemLost(context)) {
-      return completedFuture(succeeded(null));
-    }
-
-    return lookupLoan(succeeded(context))
-      .thenCompose(this::fetchLostItemPolicy)
-      .thenCompose(contextResult -> contextResult.after(referenceData -> {
-        final DateTime declaredLostDate = referenceData.loan.getDeclareLostDateTime();
-        final LostItemPolicy lostItemPolicy = referenceData.lostItemPolicy;
-
-        if (!lostItemPolicy.shouldRefundFees(declaredLostDate)) {
-          log.debug("Refund interval has exceeded for loan [{}]", referenceData.loan.getId());
-          return completedFuture(succeeded(null));
->>>>>>> dacff03f
         }
 
         return fetchAccountsAndActionsForLoan(contextResult)
           .thenCompose(r -> r.after(notUsed -> feeFineFacade
-<<<<<<< HEAD
             .refundAndCloseAccounts(context.accountRefundCommands())))
           .thenApply(r -> r.map(notUsed -> context.anyAccountNeedsRefund()));
-      }));
-  }
-
-=======
-            .refundAndCloseAccounts(getAccountsToRefund(referenceData))))
-          .thenApply(r -> r.map(notUsed -> null));
       }));
   }
 
@@ -129,21 +109,6 @@
     });
   }
 
-  private List<RefundAccountCommand> getAccountsToRefund(ReferenceDataContext context) {
-    Collection<Account> allAccounts = context.accounts;
-
-    if (!context.lostItemPolicy.isRefundProcessingFeeWhenReturned()) {
-      allAccounts = context.accounts.stream()
-        .filter(account -> !account.getFeeFineType().equals(LOST_ITEM_PROCESSING_FEE_TYPE))
-        .collect(Collectors.toList());
-    }
-
-    return allAccounts.stream()
-      .map(account -> new RefundAccountCommand(account, context.staffUserId, context.servicePointId))
-      .collect(Collectors.toList());
-  }
-
->>>>>>> dacff03f
   private CompletableFuture<Result<ReferenceDataContext>> fetchAccountsAndActionsForLoan(
     Result<ReferenceDataContext> contextResult) {
 
@@ -212,7 +177,12 @@
       return this;
     }
 
-<<<<<<< HEAD
+    private ReferenceDataContext withLoan(Loan loan) {
+      return new ReferenceDataContext(itemStatus, itemId, loan, staffUserId, servicePointId)
+        .withAccounts(accounts)
+        .withLostItemPolicy(lostItemPolicy);
+    }
+
     private Collection<Account> accountsNeedingRefunds() {
       if (!lostItemPolicy.isRefundProcessingFeeWhenReturned()) {
         return accounts.stream()
@@ -231,10 +201,6 @@
 
     private boolean anyAccountNeedsRefund() {
       return accountsNeedingRefunds().size() > 0;
-=======
-    private ReferenceDataContext withLoan(Loan loan) {
-      return new ReferenceDataContext(itemStatus, itemId, loan, staffUserId, servicePointId);
->>>>>>> dacff03f
     }
   }
 }