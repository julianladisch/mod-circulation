--- conflicted
+++ resolved
@@ -31,11 +31,8 @@
 import org.folio.circulation.domain.User;
 import org.folio.circulation.domain.UserRepository;
 import org.folio.circulation.domain.policy.LostItemPolicyRepository;
-<<<<<<< HEAD
+import org.folio.circulation.domain.policy.lostitem.ChargeAmount;
 import org.folio.circulation.domain.policy.lostitem.ItemFee;
-=======
-import org.folio.circulation.domain.policy.lostitem.ChargeAmount;
->>>>>>> 5859385a
 import org.folio.circulation.domain.policy.lostitem.LostItemPolicy;
 import org.folio.circulation.domain.representations.DeclareItemLostRequest;
 import org.folio.circulation.support.Clients;
@@ -151,11 +148,7 @@
 
         final Result<FeeFineAccountAndAction> lostItemFeeResult =
           getFeeFineOfType(feeFines, LOST_ITEM_FEE_TYPE)
-<<<<<<< HEAD
-            .map(createAccountAndAction(context, policy.getSetCostFee()));
-=======
             .map(createAccountAndAction(context, feeAmount));
->>>>>>> 5859385a
 
         accountsToCreate.add(lostItemFeeResult);
       }
@@ -202,14 +195,8 @@
 
   private boolean shouldChargeItemFee(LostItemPolicy policy) {
     // Set cost fee is only supported now
-<<<<<<< HEAD
     return policy.getSetCostFee()
       .filter(ItemFee::isChargeable)
-=======
-    return policy.getChargeAmountItem()
-      .filter(chargeAmount -> chargeAmount.getChargeType() == SET_COST)
-      .filter(chargeAmount -> isGreaterThanZero(chargeAmount.getAmount()))
->>>>>>> 5859385a
       .isPresent();
   }
 
@@ -217,13 +204,8 @@
     return policy.getItemProcessingFee().filter(ItemFee::isChargeable).isPresent();
   }
 
-<<<<<<< HEAD
   private boolean shouldChargeAnyFee(LostItemPolicy policy) {
     return shouldChargeItemFee(policy) || shouldChargeProcessingFee(policy);
-=======
-  private boolean isGreaterThanZero(BigDecimal numberToCompare) {
-    return numberToCompare != null && numberToCompare.compareTo(BigDecimal.ZERO) > 0;
->>>>>>> 5859385a
   }
 
   private CompletableFuture<Result<ReferenceDataContext>> fetchFeeFineOwner(ReferenceDataContext referenceData) {
