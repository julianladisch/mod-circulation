--- conflicted
+++ resolved
@@ -135,14 +135,8 @@
 
   //TODO: May need to fetch updated representation of request
   public CompletableFuture<Result<Request>> update(Request request) {
-<<<<<<< HEAD
-    final JsonObject representation = new RequestRepresentation()
-      .storedRequest(request);
-=======
     final JsonObject representation
       = new StoredRequestRepresentation().storedRequest(request);
-
->>>>>>> b268905b
     return requestsStorageClient.put(request.getId(), representation)
       .thenApply(response -> {
         if(response.getStatusCode() == 204) {
@@ -250,14 +244,11 @@
   private CompletableFuture<Result<ServicePoint>> getServicePoint(String servicePointId) {
     return servicePointRepository.getServicePointById(servicePointId);
   }
-<<<<<<< HEAD
   
   public CompletableFuture<Result<Item>> getItem(String requestId) {
     return getById(requestId)
       .thenApply(r -> r.map(Request::getItemId))
       .thenComposeAsync(r -> r.after(itemRepository::fetchById));
   }
-  
-=======
->>>>>>> b268905b
+
 }