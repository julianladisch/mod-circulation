package org.folio.circulation.domain;

import static java.util.Objects.isNull;
import static java.util.concurrent.CompletableFuture.completedFuture;
import static org.folio.circulation.support.Result.ofAsync;
import static org.folio.circulation.support.Result.succeeded;
import static org.folio.circulation.support.fetching.MultipleCqlIndexValuesCriteria.byIndex;
import static org.folio.circulation.support.fetching.RecordFetching.findWithCqlQuery;
import static org.folio.circulation.support.fetching.RecordFetching.findWithMultipleCqlIndexValues;
import static org.folio.circulation.support.http.ResponseMapping.forwardOnFailure;
import static org.folio.circulation.support.http.ResponseMapping.mapUsingJson;
import static org.folio.circulation.support.http.client.CqlQuery.exactMatch;

import java.util.ArrayList;
import java.util.Collection;
import java.util.List;
import java.util.Map;
import java.util.Objects;
import java.util.Set;
import java.util.concurrent.CompletableFuture;
import java.util.stream.Collectors;

import org.folio.circulation.domain.representations.StoredAccount;
import org.folio.circulation.support.Clients;
import org.folio.circulation.support.CollectionResourceClient;
import org.folio.circulation.support.FetchSingleRecord;
import org.folio.circulation.support.FindWithMultipleCqlIndexValues;
import org.folio.circulation.support.GetManyRecordsClient;
import org.folio.circulation.support.Result;
import org.folio.circulation.support.http.client.CqlQuery;
import org.folio.circulation.support.http.client.ResponseInterpreter;

public class AccountRepository {
  private static final String LOAN_ID_FIELD_NAME = "loanId";
  private static final String ACCOUNT_ID_FIELD_NAME = "accountId";
  private static final String ACCOUNTS_COLLECTION_PROPERTY_NAME = "accounts";

  private final CollectionResourceClient accountsStorageClient;
  private final GetManyRecordsClient feefineActionsStorageClient;

  public AccountRepository(Clients clients) {
    accountsStorageClient = clients.accountsStorageClient();
    feefineActionsStorageClient = clients.feeFineActionsStorageClient();
  }

  public CompletableFuture<Result<Loan>> findAccountsAndActionsForLoan(Result<Loan> loanResult) {
    return loanResult.after(loan -> {
      if (loan == null) {
        return completedFuture(loanResult);
      }
      return loanResult.combineAfter(r -> fetchAccountsAndActionsForLoan(loan.getId()),
        Loan::withAccounts);
    });
  }

<<<<<<< HEAD
  public CompletableFuture<Result<Loan>> findAccountsForLoan(Loan loan) {
    return fetchAccountsForLoan(loan.getId())
      .thenApply(r -> r.map(MultipleRecords::getRecords))
      .thenApply(r -> r.map(loan::withAccounts));
  }

  private CompletableFuture<Result<MultipleRecords<Account>>> fetchAccountsForLoan(String loanId) {
    return findWithCqlQuery(accountsStorageClient, ACCOUNTS_COLLECTION_PROPERTY_NAME, Account::from)
      .findByQuery(exactMatch(LOAN_ID_FIELD_NAME, loanId));
  }

  private CompletableFuture<Result<Collection<Account>>> fetchAccountsAndActionsForLoan(String loanId) {
    return fetchAccountsForLoan(loanId)
=======
  public CompletableFuture<Result<Collection<Account>>> findAccountsAndActions(
    Result<CqlQuery> queryResult) {

    return findWithCqlQuery(accountsStorageClient, ACCOUNTS_COLLECTION_PROPERTY_NAME, Account::from)
      .findByQuery(queryResult)
>>>>>>> b99f1135
      .thenCompose(r -> r.after(this::findFeeFineActionsForAccounts))
      .thenApply(r -> r.map(MultipleRecords::getRecords));
  }

  private CompletableFuture<Result<Collection<Account>>> fetchAccountsForLoan(String loanId) {
    return findAccountsAndActions(exactMatch(LOAN_ID_FIELD_NAME, loanId));
  }

  public CompletableFuture<Result<MultipleRecords<Loan>>> findAccountsForLoans(
    MultipleRecords<Loan> multipleLoans) {

    if (multipleLoans.getRecords().isEmpty()) {
      return completedFuture(succeeded(multipleLoans));
    }

    return getAccountsForLoans(multipleLoans.getRecords())
      .thenApply(r -> r.map(accountMap -> multipleLoans.mapRecords(
        loan -> loan.withAccounts(accountMap.getOrDefault(loan.getId(),
          new ArrayList<>())))));
  }

  private CompletableFuture<Result<Map<String, List<Account>>>> getAccountsForLoans(Collection<Loan> loans) {

    final Set<String> loanIds =
      loans.stream()
        .filter(Objects::nonNull)
        .map(Loan::getId)
        .filter(Objects::nonNull)
        .collect(Collectors.toSet());

    return findWithMultipleCqlIndexValues(accountsStorageClient,
        ACCOUNTS_COLLECTION_PROPERTY_NAME, Account::from)
      .find(byIndex(LOAN_ID_FIELD_NAME, loanIds))
      .thenCompose(r -> r.after(this::findFeeFineActionsForAccounts))
      .thenComposeAsync(r -> r.after(multipleRecords -> completedFuture(succeeded(multipleRecords.getRecords()
        .stream()
        .collect(Collectors.groupingBy(Account::getLoanId))))));
  }

  public CompletableFuture<Result<MultipleRecords<Account>>> findFeeFineActionsForAccounts(
      MultipleRecords<Account> multipleLoans) {

    if (multipleLoans.getRecords().isEmpty()) {
      return completedFuture(succeeded(multipleLoans));
    }

    return getFeeFineActionsForAccounts(multipleLoans.getRecords())
        .thenApply(r -> r.map(accountMap -> multipleLoans.mapRecords(
            loan -> loan.withFeeFineActions(accountMap.getOrDefault(loan.getId(),
                new ArrayList<>())))));
  }

  private CompletableFuture<Result<Map<String, List<FeeFineAction>>>> getFeeFineActionsForAccounts(
    Collection<Account> accounts) {

    final Set<String> loanIds =
    accounts.stream()
      .filter(Objects::nonNull)
      .map(Account::getId)
      .filter(Objects::nonNull)
      .collect(Collectors.toSet());

    return createFeeFineActionFetcher().find(byIndex(ACCOUNT_ID_FIELD_NAME, loanIds))
        .thenComposeAsync(r -> r.after(multipleRecords -> completedFuture(succeeded(
            multipleRecords.getRecords().stream().collect(
                Collectors.groupingBy(FeeFineAction::getAccountId))))));
  }

  private FindWithMultipleCqlIndexValues<FeeFineAction> createFeeFineActionFetcher() {
    return findWithMultipleCqlIndexValues(feefineActionsStorageClient,
      "feefineactions", FeeFineAction::from);
  }

  public CompletableFuture<Result<Account>> findById(String id) {
    if(isNull(id)) {
      return ofAsync(() -> null);
    }

    return FetchSingleRecord.<Account>forRecord("account")
      .using(accountsStorageClient)
      .mapTo(Account::from)
      .whenNotFound(succeeded(null))
      .fetch(id);
  }

  public CompletableFuture<Result<Account>> create(StoredAccount account) {
    final ResponseInterpreter<Account> interpreter = new ResponseInterpreter<Account>()
      .flatMapOn(201, mapUsingJson(Account::from))
      .otherwise(forwardOnFailure());

    return accountsStorageClient.post(account)
      .thenApply(interpreter::flatMap);
  }

  public CompletableFuture<Result<Void>> update(StoredAccount account) {
    final ResponseInterpreter<Void> interpreter = new ResponseInterpreter<Void>()
      .on(204, succeeded(null))
      .otherwise(forwardOnFailure());

    return accountsStorageClient.put(account.getId(), account)
      .thenApply(interpreter::flatMap);
  }
}<|MERGE_RESOLUTION|>--- conflicted
+++ resolved
@@ -53,27 +53,11 @@
     });
   }
 
-<<<<<<< HEAD
-  public CompletableFuture<Result<Loan>> findAccountsForLoan(Loan loan) {
-    return fetchAccountsForLoan(loan.getId())
-      .thenApply(r -> r.map(MultipleRecords::getRecords))
-      .thenApply(r -> r.map(loan::withAccounts));
-  }
-
-  private CompletableFuture<Result<MultipleRecords<Account>>> fetchAccountsForLoan(String loanId) {
-    return findWithCqlQuery(accountsStorageClient, ACCOUNTS_COLLECTION_PROPERTY_NAME, Account::from)
-      .findByQuery(exactMatch(LOAN_ID_FIELD_NAME, loanId));
-  }
-
-  private CompletableFuture<Result<Collection<Account>>> fetchAccountsAndActionsForLoan(String loanId) {
-    return fetchAccountsForLoan(loanId)
-=======
   public CompletableFuture<Result<Collection<Account>>> findAccountsAndActions(
     Result<CqlQuery> queryResult) {
 
     return findWithCqlQuery(accountsStorageClient, ACCOUNTS_COLLECTION_PROPERTY_NAME, Account::from)
       .findByQuery(queryResult)
->>>>>>> b99f1135
       .thenCompose(r -> r.after(this::findFeeFineActionsForAccounts))
       .thenApply(r -> r.map(MultipleRecords::getRecords));
   }
