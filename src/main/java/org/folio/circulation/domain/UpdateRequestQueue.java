package org.folio.circulation.domain;

import static java.util.Comparator.comparingInt;
import static java.util.concurrent.CompletableFuture.completedFuture;
import static org.folio.circulation.support.results.Result.*;
import static org.folio.circulation.support.utils.ClockUtil.getZonedDateTime;
import static org.folio.circulation.support.utils.DateTimeUtil.atEndOfDay;

import java.lang.invoke.MethodHandles;
import java.time.ZoneId;
import java.time.ZonedDateTime;
import java.util.List;
import java.util.concurrent.CompletableFuture;
import java.util.stream.Collectors;

import org.apache.logging.log4j.LogManager;
import org.apache.logging.log4j.Logger;
import org.folio.circulation.domain.policy.ExpirationDateManagement;
import org.folio.circulation.domain.policy.library.ClosedLibraryStrategyService;
import org.folio.circulation.infrastructure.storage.CalendarRepository;
import org.folio.circulation.infrastructure.storage.ConfigurationRepository;
import org.folio.circulation.infrastructure.storage.ServicePointRepository;
import org.folio.circulation.infrastructure.storage.requests.RequestQueueRepository;
import org.folio.circulation.infrastructure.storage.requests.RequestRepository;
import org.folio.circulation.resources.context.ReorderRequestContext;
import org.folio.circulation.support.Clients;
import org.folio.circulation.support.results.Result;

public class UpdateRequestQueue {
  private final Logger log = LogManager.getLogger(MethodHandles.lookup().lookupClass());

  private final RequestQueueRepository requestQueueRepository;
  private final RequestRepository requestRepository;
  private final ServicePointRepository servicePointRepository;
  private final ConfigurationRepository configurationRepository;

  private CalendarRepository calendarRepository;

  private ClosedLibraryStrategyService closedLibraryStrategyService;

  public UpdateRequestQueue(
    RequestQueueRepository requestQueueRepository,
    RequestRepository requestRepository,
    ServicePointRepository servicePointRepository,
    ConfigurationRepository configurationRepository) {
    this.requestQueueRepository = requestQueueRepository;
    this.requestRepository = requestRepository;
    this.servicePointRepository = servicePointRepository;
    this.configurationRepository = configurationRepository;
  }

  public UpdateRequestQueue(
    RequestQueueRepository requestQueueRepository,
    RequestRepository requestRepository,
    ServicePointRepository servicePointRepository,
    ConfigurationRepository configurationRepository,
    CalendarRepository calendarRepository,
    ClosedLibraryStrategyService closedLibraryStrategyService) {

    this.requestQueueRepository = requestQueueRepository;
    this.requestRepository = requestRepository;
    this.servicePointRepository = servicePointRepository;
    this.configurationRepository = configurationRepository;
    this.calendarRepository = calendarRepository;
    this.closedLibraryStrategyService = closedLibraryStrategyService;
  }

  public static UpdateRequestQueue using(Clients clients,
                                         RequestRepository requestRepository,
                                         RequestQueueRepository requestQueueRepository) {

    return new UpdateRequestQueue(requestQueueRepository,
      requestRepository, new ServicePointRepository(clients), new ConfigurationRepository(clients),
      new CalendarRepository(clients), new ClosedLibraryStrategyService(new CalendarRepository(clients), getZonedDateTime(), false));
  }

  public CompletableFuture<Result<LoanAndRelatedRecords>> onCheckIn(
    LoanAndRelatedRecords relatedRecords) {

    //Do not attempt check in for open loan
    if(relatedRecords.getLoan().isOpen()) {
      return ofAsync(() -> relatedRecords);
    }

    final RequestQueue requestQueue = relatedRecords.getRequestQueue();
    final Item item = relatedRecords.getLoan().getItem();
    final String checkInServicePointId = relatedRecords.getLoan().getCheckInServicePointId();

    return onCheckIn(requestQueue, item, checkInServicePointId)
      .thenApply(result -> result.map(relatedRecords::withRequestQueue));
  }

  public CompletableFuture<Result<RequestQueue>> onCheckIn(
    RequestQueue requestQueue, Item item, String checkInServicePointId) {

    if (requestQueue.hasOutstandingRequestsFulfillableByItem(item)) {
      return updateOutstandingRequestOnCheckIn(requestQueue, item, checkInServicePointId);
    } else {
      return completedFuture(succeeded(requestQueue));
    }
  }

  private CompletableFuture<Result<RequestQueue>> updateOutstandingRequestOnCheckIn(
    RequestQueue requestQueue, Item item, String checkInServicePointId) {

    Request requestBeingFulfilled = requestQueue.getHighestPriorityRequestFulfillableByItem(item);
    if (requestBeingFulfilled.getItemId() == null || !requestBeingFulfilled.isFor(item)) {
      requestBeingFulfilled = requestBeingFulfilled.withItem(item);
    }

    requestQueue.updateRequestPositionOnCheckIn(requestBeingFulfilled.getId());

    Request originalRequest = Request.from(requestBeingFulfilled.asJson());

    CompletableFuture<Result<Request>> updatedReq;

    switch (requestBeingFulfilled.getFulfilmentPreference()) {
      case HOLD_SHELF:
        if (checkInServicePointId.equalsIgnoreCase(requestBeingFulfilled.getPickupServicePointId())) {
          updatedReq = awaitPickup(requestBeingFulfilled);
        } else {
          updatedReq = putInTransit(requestBeingFulfilled);
        }

        break;
      case DELIVERY:
        updatedReq = awaitDelivery(requestBeingFulfilled);
        break;
      default:
        throw new IllegalStateException("Unexpected value: " +
          requestBeingFulfilled.getFulfilmentPreference());
    }

    Request updatedRequest = Request.from(requestBeingFulfilled.asJson());
    requestQueue.update(originalRequest, updatedRequest);

    return updatedReq
      .thenComposeAsync(r -> r.after(requestRepository::update))
      .thenComposeAsync(result -> result.after(v -> requestQueueRepository.updateRequestsWithChangedPositions(requestQueue)));
  }

  private CompletableFuture<Result<Request>> awaitPickup(Request request) {
    request.changeStatus(RequestStatus.OPEN_AWAITING_PICKUP);

    if (request.getHoldShelfExpirationDate() == null) {
      String pickupServicePointId = request.getPickupServicePointId();

      return servicePointRepository.getServicePointById(pickupServicePointId)
        .thenCombineAsync(configurationRepository.findTimeZoneConfiguration(),
          Result.combined((servicePoint, tenantTimeZone) ->
<<<<<<< HEAD
          {
            try {
              return populateHoldShelfExpirationDate(
                request.withPickupServicePoint(servicePoint),
                tenantTimeZone
              )
              .map(calculatedRequest-> modifyHoldShelfExpirationDateBasedOnExpirationDateManagement(tenantTimeZone, calculatedRequest));
            } catch (ExecutionException | InterruptedException e) {
              throw new RuntimeException(e);
            }
          })
=======
            populateHoldShelfExpirationDate(
              request.withPickupServicePoint(servicePoint),
              tenantTimeZone
            )
              .map(calculatedRequest-> modifyHoldShelfExpirationDateBasedOnExpirationDateManagement(tenantTimeZone, calculatedRequest)))
>>>>>>> 0d072d48
        );
    } else {
      return completedFuture(succeeded(request));
    }
  }

  private Request modifyHoldShelfExpirationDateBasedOnExpirationDateManagement(ZoneId tenantTimeZone, Request calculatedRequest) {
    ExpirationDateManagement expirationDateManagement = calculatedRequest.getPickupServicePoint().getHoldShelfClosedLibraryDateManagement();
    calendarRepository.lookupOpeningDays(calculatedRequest.getHoldShelfExpirationDate().toLocalDate(),
        calculatedRequest.getPickupServicePoint().getId())
<<<<<<< HEAD
      .thenApply(adjacentOpeningDaysResult -> {
        try {
          return closedLibraryStrategyService.applyClosedLibraryStrategyForHoldShelfExpirationDate(
            expirationDateManagement, calculatedRequest.getHoldShelfExpirationDate(),
            tenantTimeZone, adjacentOpeningDaysResult.value(), calculatedRequest.getPickupServicePoint().getHoldShelfExpiryPeriod()
          );
        } catch (ExecutionException | InterruptedException e) {
          throw new RuntimeException(e);
        }
      }).thenApply(calculatedDate -> {
=======
      .thenApply(adjacentOpeningDaysResult -> closedLibraryStrategyService.applyClosedLibraryStrategyForHoldShelfExpirationDate(
        expirationDateManagement, calculatedRequest.getHoldShelfExpirationDate(),
        tenantTimeZone, adjacentOpeningDaysResult.value(), calculatedRequest.getPickupServicePoint().getHoldShelfExpiryPeriod()
      )).thenApply(calculatedDate -> {
>>>>>>> 0d072d48
        calculatedRequest.changeHoldShelfExpirationDate(calculatedDate.value());
        return calculatedRequest;
      });
    return calculatedRequest;
  }

  private CompletableFuture<Result<Request>> putInTransit(Request request) {
    request.changeStatus(RequestStatus.OPEN_IN_TRANSIT);
    request.removeHoldShelfExpirationDate();

    return completedFuture(succeeded(request));
  }

  private CompletableFuture<Result<Request>> awaitDelivery(Request request) {
    request.changeStatus(RequestStatus.OPEN_AWAITING_DELIVERY);
    request.removeHoldShelfExpirationDate();

    return completedFuture(succeeded(request));
  }

  private Result<Request> populateHoldShelfExpirationDate(Request request, ZoneId tenantTimeZone) {
    ServicePoint pickupServicePoint = request.getPickupServicePoint();
    TimePeriod holdShelfExpiryPeriod = pickupServicePoint.getHoldShelfExpiryPeriod();

    log.debug("Using time zone {} and period {}",
      tenantTimeZone,
      holdShelfExpiryPeriod.getInterval()
    );

    ZonedDateTime holdShelfExpirationDate =
      calculateHoldShelfExpirationDate(holdShelfExpiryPeriod, tenantTimeZone);

    request.changeHoldShelfExpirationDate(holdShelfExpirationDate);

    return succeeded(request);
  }

  public CompletableFuture<Result<LoanAndRelatedRecords>> onCheckOut(LoanAndRelatedRecords relatedRecords) {
    Item item = relatedRecords.getItem();
    RequestQueue requestQueue = relatedRecords.getRequestQueue();

    Request firstRequest = relatedRecords.getRequestQueue().getHighestPriorityRequestFulfillableByItem(item);
    if (firstRequest == null) {
      return completedFuture(succeeded(relatedRecords));
    }

    Request originalRequest = Request.from(firstRequest.asJson());

    log.info("Closing request '{}'", firstRequest.getId());
    firstRequest.changeStatus(RequestStatus.CLOSED_FILLED);

    log.info("Removing request '{}' from queue", firstRequest.getId());
    requestQueue.remove(firstRequest);

    Request updatedRequest = Request.from(firstRequest.asJson());

    requestQueue.update(originalRequest, updatedRequest);

    return requestRepository.update(firstRequest)
      .thenComposeAsync(r -> r.after(v ->
        requestQueueRepository.updateRequestsWithChangedPositions(requestQueue)))
      .thenApply(r -> r.map(relatedRecords::withRequestQueue))
      .thenApply(r -> r.map(v -> v.withClosedFilledRequest(firstRequest)));
  }

  CompletableFuture<Result<RequestAndRelatedRecords>> onCreate(
    RequestAndRelatedRecords requestAndRelatedRecords) {
    final Request request = requestAndRelatedRecords.getRequest();
    final RequestQueue requestQueue = requestAndRelatedRecords.getRequestQueue();
    requestQueue.add(request);
    return requestQueueRepository.updateRequestsWithChangedPositions(requestQueue)
        .thenApply(r -> r.map(requestAndRelatedRecords::withRequestQueue));
  }

  CompletableFuture<Result<RequestAndRelatedRecords>> onCancellation(
    RequestAndRelatedRecords requestAndRelatedRecords) {
    if(requestAndRelatedRecords.getRequest().isCancelled()) {
      return requestQueueRepository.updateRequestsWithChangedPositions(
        requestAndRelatedRecords.getRequestQueue())
        .thenApply(r -> r.map(requestAndRelatedRecords::withRequestQueue));
    }
    else {
      return completedFuture(succeeded(requestAndRelatedRecords));
    }
  }

  CompletableFuture<Result<RequestAndRelatedRecords>> onMovedFrom(
    RequestAndRelatedRecords requestAndRelatedRecords) {

    final Request request = requestAndRelatedRecords.getRequest();
    if (requestAndRelatedRecords.getSourceItemId().equals(request.getItemId()) &&
      !requestAndRelatedRecords.isTlrFeatureEnabled()) {

      final RequestQueue requestQueue = requestAndRelatedRecords.getRequestQueue();
      requestQueue.remove(request);
      return requestQueueRepository.updateRequestsWithChangedPositions(requestQueue)
        .thenApply(r -> r.map(requestAndRelatedRecords::withRequestQueue));
    }
    else {
      return completedFuture(succeeded(requestAndRelatedRecords));
    }
  }

  CompletableFuture<Result<RequestAndRelatedRecords>> onMovedTo(
    RequestAndRelatedRecords requestAndRelatedRecords) {
    final Request request = requestAndRelatedRecords.getRequest();
    if (requestAndRelatedRecords.getDestinationItemId().equals(request.getItemId())) {
      final RequestQueue requestQueue = requestAndRelatedRecords.getRequestQueue();
      // NOTE: it is important to remove position when moving request from one queue to another
      if (requestAndRelatedRecords.isTlrFeatureEnabled()) {
        requestQueue.remove(request);
      }
      request.removePosition();
      requestQueue.add(request);
      return requestQueueRepository.updateRequestsWithChangedPositions(requestQueue)
            .thenApply(r -> r.map(requestAndRelatedRecords::withRequestQueue));
    }
    else {
      return completedFuture(succeeded(requestAndRelatedRecords));
    }
  }

  public CompletableFuture<Result<Request>> onDeletion(Request request) {
    return requestQueueRepository.getByItemId(request.getItemId())
      .thenApply(r -> r.map(requestQueue -> {
        requestQueue.remove(request);
        return requestQueue;
      }))
      .thenComposeAsync(r -> r.after(
        requestQueueRepository::updateRequestsWithChangedPositions))
      .thenApply(r -> r.map(requestQueue -> request));
  }

  public CompletableFuture<Result<ReorderRequestContext>> onReorder(
    Result<ReorderRequestContext> result) {

    // 1st: set new positions for the requests in the queue
    return result.after(context -> {
      context.getReorderRequestToRequestMap().forEach(
        (reorderRequest, request) -> request.changePosition(reorderRequest.getNewPosition())
      );

      // 2nd: Call storage module to reorder requests.
      return completedFuture(succeeded(context))
        .thenApply(r -> r.map(ReorderRequestContext::getRequestQueue))
        .thenCompose(r -> r.after(requestQueueRepository::updateRequestsWithChangedPositions))
        .thenApply(r -> r.map(this::orderQueueByRequestPosition))
        .thenApply(r -> r.map(context::withRequestQueue));
    });
  }

  private RequestQueue orderQueueByRequestPosition(RequestQueue queue) {
    List<Request> requests = queue.getRequests()
      .stream()
      .sorted(comparingInt(Request::getPosition))
      .collect(Collectors.toList());

    return new RequestQueue(requests);
  }

  private ZonedDateTime calculateHoldShelfExpirationDate(
    TimePeriod holdShelfExpiryPeriod, ZoneId tenantTimeZone) {

    ZonedDateTime now = getZonedDateTime().withZoneSameInstant(tenantTimeZone);

    ZonedDateTime holdShelfExpirationDate = holdShelfExpiryPeriod.getInterval()
      .addTo(now, holdShelfExpiryPeriod.getDuration());

    if (holdShelfExpiryPeriod.isLongTermPeriod()) {
      holdShelfExpirationDate = atEndOfDay(holdShelfExpirationDate);
    }

    return holdShelfExpirationDate;
  }
}<|MERGE_RESOLUTION|>--- conflicted
+++ resolved
@@ -148,25 +148,11 @@
       return servicePointRepository.getServicePointById(pickupServicePointId)
         .thenCombineAsync(configurationRepository.findTimeZoneConfiguration(),
           Result.combined((servicePoint, tenantTimeZone) ->
-<<<<<<< HEAD
-          {
-            try {
-              return populateHoldShelfExpirationDate(
-                request.withPickupServicePoint(servicePoint),
-                tenantTimeZone
-              )
-              .map(calculatedRequest-> modifyHoldShelfExpirationDateBasedOnExpirationDateManagement(tenantTimeZone, calculatedRequest));
-            } catch (ExecutionException | InterruptedException e) {
-              throw new RuntimeException(e);
-            }
-          })
-=======
             populateHoldShelfExpirationDate(
               request.withPickupServicePoint(servicePoint),
               tenantTimeZone
             )
               .map(calculatedRequest-> modifyHoldShelfExpirationDateBasedOnExpirationDateManagement(tenantTimeZone, calculatedRequest)))
->>>>>>> 0d072d48
         );
     } else {
       return completedFuture(succeeded(request));
@@ -177,23 +163,10 @@
     ExpirationDateManagement expirationDateManagement = calculatedRequest.getPickupServicePoint().getHoldShelfClosedLibraryDateManagement();
     calendarRepository.lookupOpeningDays(calculatedRequest.getHoldShelfExpirationDate().toLocalDate(),
         calculatedRequest.getPickupServicePoint().getId())
-<<<<<<< HEAD
-      .thenApply(adjacentOpeningDaysResult -> {
-        try {
-          return closedLibraryStrategyService.applyClosedLibraryStrategyForHoldShelfExpirationDate(
-            expirationDateManagement, calculatedRequest.getHoldShelfExpirationDate(),
-            tenantTimeZone, adjacentOpeningDaysResult.value(), calculatedRequest.getPickupServicePoint().getHoldShelfExpiryPeriod()
-          );
-        } catch (ExecutionException | InterruptedException e) {
-          throw new RuntimeException(e);
-        }
-      }).thenApply(calculatedDate -> {
-=======
       .thenApply(adjacentOpeningDaysResult -> closedLibraryStrategyService.applyClosedLibraryStrategyForHoldShelfExpirationDate(
         expirationDateManagement, calculatedRequest.getHoldShelfExpirationDate(),
         tenantTimeZone, adjacentOpeningDaysResult.value(), calculatedRequest.getPickupServicePoint().getHoldShelfExpiryPeriod()
       )).thenApply(calculatedDate -> {
->>>>>>> 0d072d48
         calculatedRequest.changeHoldShelfExpirationDate(calculatedDate.value());
         return calculatedRequest;
       });
