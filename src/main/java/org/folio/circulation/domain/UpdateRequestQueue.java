package org.folio.circulation.domain;

import static java.util.Comparator.comparingInt;
import static java.util.concurrent.CompletableFuture.completedFuture;
import static org.folio.circulation.support.Result.ofAsync;
import static org.folio.circulation.support.Result.succeeded;

import java.lang.invoke.MethodHandles;
import java.time.Instant;
import java.time.ZonedDateTime;
import java.util.List;
import java.util.concurrent.CompletableFuture;
import java.util.stream.Collectors;

import org.folio.circulation.resources.context.ReorderRequestContext;
import org.folio.circulation.support.Clients;
import org.folio.circulation.support.ClockManager;
import org.folio.circulation.support.Result;
import org.folio.circulation.support.utils.DateTimeUtil;
import org.joda.time.DateTime;
import org.joda.time.DateTimeZone;
import org.slf4j.Logger;
import org.slf4j.LoggerFactory;

public class UpdateRequestQueue {
  private final Logger log = LoggerFactory.getLogger(MethodHandles.lookup().lookupClass());

  private final RequestQueueRepository requestQueueRepository;
  private final RequestRepository requestRepository;
  private final ServicePointRepository servicePointRepository;
  private final ConfigurationRepository configurationRepository;

  public UpdateRequestQueue(
    RequestQueueRepository requestQueueRepository,
    RequestRepository requestRepository,
    ServicePointRepository servicePointRepository,
    ConfigurationRepository configurationRepository) {

    this.requestQueueRepository = requestQueueRepository;
    this.requestRepository = requestRepository;
    this.servicePointRepository = servicePointRepository;
    this.configurationRepository = configurationRepository;
  }

  public static UpdateRequestQueue using(Clients clients) {
    return new UpdateRequestQueue(
      RequestQueueRepository.using(clients),
      RequestRepository.using(clients),
      new ServicePointRepository(clients),
      new ConfigurationRepository(clients));
  }

  public CompletableFuture<Result<LoanAndRelatedRecords>> onCheckIn(
    LoanAndRelatedRecords relatedRecords) {

    //Do not attempt check in for open loan
    if(relatedRecords.getLoan().isOpen()) {
      return ofAsync(() -> relatedRecords);
    }

    final RequestQueue requestQueue = relatedRecords.getRequestQueue();

    return onCheckIn(requestQueue, relatedRecords.getLoan().getCheckInServicePointId())
      .thenApply(result -> result.map(relatedRecords::withRequestQueue));
  }

  public CompletableFuture<Result<RequestQueue>> onCheckIn(
    RequestQueue requestQueue, String checkInServicePointId) {

    if (requestQueue.hasOutstandingFulfillableRequests()) {
      return updateOutstandingRequestOnCheckIn(requestQueue, checkInServicePointId);
    } else {
      return completedFuture(succeeded(requestQueue));
    }
  }

  private CompletableFuture<Result<RequestQueue>> updateOutstandingRequestOnCheckIn(
    RequestQueue requestQueue, String checkInServicePointId) {

<<<<<<< HEAD
      String requestPickupServicePointId = firstRequest.getPickupServicePointId();

      if (checkInServicePointId.equalsIgnoreCase(requestPickupServicePointId)) {
        firstRequest.changeStatus(RequestStatus.OPEN_AWAITING_PICKUP);

        if (firstRequest.getHoldShelfExpirationDate() == null) {
          return servicePointRepository.getServicePointById(requestPickupServicePointId)
            .thenCombineAsync(configurationRepository.findTimeZoneConfiguration(),
              Result.combined((pickupServicePoint, tenantTimeZone) -> {

                TimePeriod holdShelfExpiryPeriod = pickupServicePoint.getHoldShelfExpiryPeriod();

                log.debug("Using time zone {} and period {}",
                  tenantTimeZone,
                  holdShelfExpiryPeriod.getInterval()
                );

                ZonedDateTime holdShelfExpirationDate =
                  calculateHoldShelfExpirationDate(holdShelfExpiryPeriod, tenantTimeZone);

                // Need to use Joda time here since formatting/parsing using
                // java.time has issues with the ISO-8601 format FOLIO uses,
                // specifically: 2019-02-18T00:00:00.000+0000 cannot be parsed
                // due to a missing ':' in the offset. Parsing is possible if
                // the format is: 2019-02-18T00:00:00.000+00:00
                firstRequest.changeHoldShelfExpirationDate(
                  new DateTime(holdShelfExpirationDate.toInstant().toEpochMilli(), DateTimeZone.UTC));

                return succeeded(firstRequest);
              }))
            .thenComposeAsync(r -> r.after(requestRepository::update))
            .thenApply(r -> r.map(v -> requestQueue));
=======
    Request requestBeingFulfilled = requestQueue.getHighestPriorityFulfillableRequest();

    CompletableFuture<Result<Request>> updatedReq;

    switch (requestBeingFulfilled.getFulfilmentPreference()) {
      case HOLD_SHELF:
        if (checkInServicePointId.equalsIgnoreCase(requestBeingFulfilled.getPickupServicePointId())) {
          updatedReq = awaitPickup(requestBeingFulfilled);
        } else {
          updatedReq = putInTransit(requestBeingFulfilled);
>>>>>>> a30a35b1
        }

        break;
      case DELIVERY:
        updatedReq = awaitDelivery(requestBeingFulfilled);
        break;
      default:
        throw new IllegalStateException("Unexpected value: " +
          requestBeingFulfilled.getFulfilmentPreference());
    }

    return updatedReq
      .thenComposeAsync(r -> r.after(requestRepository::update))
      .thenApply(result -> result.map(v -> requestQueue));
  }

  private CompletableFuture<Result<Request>> awaitPickup(Request request) {
    request.changeStatus(RequestStatus.OPEN_AWAITING_PICKUP);

    if (request.getHoldShelfExpirationDate() == null) {
      String pickupServicePointId = request.getPickupServicePointId();

      return servicePointRepository.getServicePointById(pickupServicePointId)
        .thenApply(servicePointResult -> servicePointResult.map(request::withPickupServicePoint))
        .thenApply(requestResult -> requestResult.map(this::populateHoldShelfExpirationDate));
    } else {
      return completedFuture(succeeded(request));
    }
  }

  private CompletableFuture<Result<Request>> putInTransit(Request request) {
    request.changeStatus(RequestStatus.OPEN_IN_TRANSIT);
    request.removeHoldShelfExpirationDate();

    return completedFuture(succeeded(request));
  }

  private CompletableFuture<Result<Request>> awaitDelivery(Request request) {
    request.changeStatus(RequestStatus.OPEN_AWAITING_DELIVERY);
    request.removeHoldShelfExpirationDate();

    return completedFuture(succeeded(request));
  }

  private Request populateHoldShelfExpirationDate(Request request) {
    ServicePoint pickupServicePoint = request.getPickupServicePoint();

    TimePeriod holdShelfExpiryPeriod = pickupServicePoint.getHoldShelfExpiryPeriod();

    ZonedDateTime now = ZonedDateTime.now(ClockManager.getClockManager().getClock());
    ZonedDateTime holdShelfExpirationDate = holdShelfExpiryPeriod.getInterval().addTo(now, holdShelfExpiryPeriod.getDuration());
    // Need to use Joda time here since formatting/parsing using
    // java.time has issues with the ISO-8601 format FOLIO uses,
    // specifically: 2019-02-18T00:00:00.000+0000 cannot be parsed
    // due to a missing ':' in the offset. Parsing is possible if
    // the format is: 2019-02-18T00:00:00.000+00:00
    request.changeHoldShelfExpirationDate(new DateTime(holdShelfExpirationDate.toInstant().toEpochMilli(), DateTimeZone.UTC));

    return request;
  }

  public CompletableFuture<Result<LoanAndRelatedRecords>> onCheckOut(
    LoanAndRelatedRecords relatedRecords) {

    return onCheckOut(relatedRecords.getRequestQueue())
      .thenApply(result -> result.map(relatedRecords::withRequestQueue));
  }

  private CompletableFuture<Result<RequestQueue>> onCheckOut(RequestQueue requestQueue) {
    if (requestQueue.hasOutstandingFulfillableRequests()) {
      Request firstRequest = requestQueue.getHighestPriorityFulfillableRequest();

      log.info("Closing request '{}'", firstRequest.getId());
      firstRequest.changeStatus(RequestStatus.CLOSED_FILLED);

      log.info("Removing request '{}' from queue", firstRequest.getId());
      requestQueue.remove(firstRequest);

      return requestRepository.update(firstRequest)
        .thenComposeAsync(r -> r.after(v ->
          requestQueueRepository.updateRequestsWithChangedPositions(requestQueue)));

    } else {
      return completedFuture(succeeded(requestQueue));
    }
  }

  CompletableFuture<Result<RequestAndRelatedRecords>> onCreate(
    RequestAndRelatedRecords requestAndRelatedRecords) {
    final Request request = requestAndRelatedRecords.getRequest();
    final RequestQueue requestQueue = requestAndRelatedRecords.getRequestQueue();
    requestQueue.add(request);
    return requestQueueRepository.updateRequestsWithChangedPositions(requestQueue)
        .thenApply(r -> r.map(requestAndRelatedRecords::withRequestQueue));
  }

  CompletableFuture<Result<RequestAndRelatedRecords>> onCancellation(
    RequestAndRelatedRecords requestAndRelatedRecords) {
    if(requestAndRelatedRecords.getRequest().isCancelled()) {
      return requestQueueRepository.updateRequestsWithChangedPositions(
        requestAndRelatedRecords.getRequestQueue())
        .thenApply(r -> r.map(requestAndRelatedRecords::withRequestQueue));
    }
    else {
      return completedFuture(succeeded(requestAndRelatedRecords));
    }
  }

  CompletableFuture<Result<RequestAndRelatedRecords>> onMovedFrom(
    RequestAndRelatedRecords requestAndRelatedRecords) {
    final Request request = requestAndRelatedRecords.getRequest();
    if (requestAndRelatedRecords.getSourceItemId().equals(request.getItemId())) {
      final RequestQueue requestQueue = requestAndRelatedRecords.getRequestQueue();
      requestQueue.remove(request);
      return requestQueueRepository.updateRequestsWithChangedPositions(requestQueue)
            .thenApply(r -> r.map(requestAndRelatedRecords::withRequestQueue));
    }
    else {
      return completedFuture(succeeded(requestAndRelatedRecords));
    }
  }

  CompletableFuture<Result<RequestAndRelatedRecords>> onMovedTo(
    RequestAndRelatedRecords requestAndRelatedRecords) {
    final Request request = requestAndRelatedRecords.getRequest();
    if (requestAndRelatedRecords.getDestinationItemId().equals(request.getItemId())) {
      final RequestQueue requestQueue = requestAndRelatedRecords.getRequestQueue();
      // NOTE: it is important to remove position when moving request from one queue to another
      request.removePosition();
      requestQueue.add(request);
      return requestQueueRepository.updateRequestsWithChangedPositions(requestQueue)
            .thenApply(r -> r.map(requestAndRelatedRecords::withRequestQueue));
    }
    else {
      return completedFuture(succeeded(requestAndRelatedRecords));
    }
  }

  public CompletableFuture<Result<Request>> onDeletion(Request request) {
    return requestQueueRepository.get(request.getItemId())
      .thenApply(r -> r.map(requestQueue -> {
        requestQueue.remove(request);
        return requestQueue;
      }))
      .thenComposeAsync(r -> r.after(
        requestQueueRepository::updateRequestsWithChangedPositions))
      .thenApply(r -> r.map(requestQueue -> request));
  }

  public CompletableFuture<Result<ReorderRequestContext>> onReorder(
    Result<ReorderRequestContext> result) {

    // 1st: set new positions for the requests in the queue
    return result.after(context -> {
      context.getReorderRequestToRequestMap().forEach(
        (reorderRequest, request) -> request.changePosition(reorderRequest.getNewPosition())
      );

      // 2nd: Call storage module to reorder requests.
      return completedFuture(succeeded(context))
        .thenApply(r -> r.map(ReorderRequestContext::getRequestQueue))
        .thenCompose(r -> r.after(requestQueueRepository::updateRequestsWithChangedPositions))
        .thenApply(r -> r.map(this::orderQueueByRequestPosition))
        .thenApply(r -> r.map(context::withRequestQueue));
    });
  }

  private RequestQueue orderQueueByRequestPosition(RequestQueue queue) {
    List<Request> requests = queue.getRequests()
      .stream()
      .sorted(comparingInt(Request::getPosition))
      .collect(Collectors.toList());

    return new RequestQueue(requests);
  }

  private ZonedDateTime calculateHoldShelfExpirationDate(
    TimePeriod holdShelfExpiryPeriod, DateTimeZone tenantTimeZone) {

    ZonedDateTime now = Instant.now(ClockManager.getClockManager().getClock())
      .atZone(tenantTimeZone.toTimeZone().toZoneId());

    ZonedDateTime holdShelfExpirationDate = holdShelfExpiryPeriod.getInterval()
      .addTo(now, holdShelfExpiryPeriod.getDuration());

    if (holdShelfExpiryPeriod.isLongTermPeriod()) {
      holdShelfExpirationDate = DateTimeUtil.atEndOfTheDay(holdShelfExpirationDate);
    }

    return holdShelfExpirationDate;
  }
}<|MERGE_RESOLUTION|>--- conflicted
+++ resolved
@@ -77,40 +77,6 @@
   private CompletableFuture<Result<RequestQueue>> updateOutstandingRequestOnCheckIn(
     RequestQueue requestQueue, String checkInServicePointId) {
 
-<<<<<<< HEAD
-      String requestPickupServicePointId = firstRequest.getPickupServicePointId();
-
-      if (checkInServicePointId.equalsIgnoreCase(requestPickupServicePointId)) {
-        firstRequest.changeStatus(RequestStatus.OPEN_AWAITING_PICKUP);
-
-        if (firstRequest.getHoldShelfExpirationDate() == null) {
-          return servicePointRepository.getServicePointById(requestPickupServicePointId)
-            .thenCombineAsync(configurationRepository.findTimeZoneConfiguration(),
-              Result.combined((pickupServicePoint, tenantTimeZone) -> {
-
-                TimePeriod holdShelfExpiryPeriod = pickupServicePoint.getHoldShelfExpiryPeriod();
-
-                log.debug("Using time zone {} and period {}",
-                  tenantTimeZone,
-                  holdShelfExpiryPeriod.getInterval()
-                );
-
-                ZonedDateTime holdShelfExpirationDate =
-                  calculateHoldShelfExpirationDate(holdShelfExpiryPeriod, tenantTimeZone);
-
-                // Need to use Joda time here since formatting/parsing using
-                // java.time has issues with the ISO-8601 format FOLIO uses,
-                // specifically: 2019-02-18T00:00:00.000+0000 cannot be parsed
-                // due to a missing ':' in the offset. Parsing is possible if
-                // the format is: 2019-02-18T00:00:00.000+00:00
-                firstRequest.changeHoldShelfExpirationDate(
-                  new DateTime(holdShelfExpirationDate.toInstant().toEpochMilli(), DateTimeZone.UTC));
-
-                return succeeded(firstRequest);
-              }))
-            .thenComposeAsync(r -> r.after(requestRepository::update))
-            .thenApply(r -> r.map(v -> requestQueue));
-=======
     Request requestBeingFulfilled = requestQueue.getHighestPriorityFulfillableRequest();
 
     CompletableFuture<Result<Request>> updatedReq;
@@ -121,7 +87,6 @@
           updatedReq = awaitPickup(requestBeingFulfilled);
         } else {
           updatedReq = putInTransit(requestBeingFulfilled);
->>>>>>> a30a35b1
         }
 
         break;
@@ -145,8 +110,13 @@
       String pickupServicePointId = request.getPickupServicePointId();
 
       return servicePointRepository.getServicePointById(pickupServicePointId)
-        .thenApply(servicePointResult -> servicePointResult.map(request::withPickupServicePoint))
-        .thenApply(requestResult -> requestResult.map(this::populateHoldShelfExpirationDate));
+        .thenCombineAsync(configurationRepository.findTimeZoneConfiguration(),
+          Result.combined((servicePoint, tenantTimeZone) ->
+            populateHoldShelfExpirationDate(
+              request.withPickupServicePoint(servicePoint),
+              tenantTimeZone
+            ))
+        );
     } else {
       return completedFuture(succeeded(request));
     }
@@ -166,21 +136,28 @@
     return completedFuture(succeeded(request));
   }
 
-  private Request populateHoldShelfExpirationDate(Request request) {
+  private Result<Request> populateHoldShelfExpirationDate(Request request, DateTimeZone tenantTimeZone) {
     ServicePoint pickupServicePoint = request.getPickupServicePoint();
-
     TimePeriod holdShelfExpiryPeriod = pickupServicePoint.getHoldShelfExpiryPeriod();
 
-    ZonedDateTime now = ZonedDateTime.now(ClockManager.getClockManager().getClock());
-    ZonedDateTime holdShelfExpirationDate = holdShelfExpiryPeriod.getInterval().addTo(now, holdShelfExpiryPeriod.getDuration());
+    log.debug("Using time zone {} and period {}",
+      tenantTimeZone,
+      holdShelfExpiryPeriod.getInterval()
+    );
+
+    ZonedDateTime holdShelfExpirationDate =
+      calculateHoldShelfExpirationDate(holdShelfExpiryPeriod, tenantTimeZone);
+
     // Need to use Joda time here since formatting/parsing using
     // java.time has issues with the ISO-8601 format FOLIO uses,
     // specifically: 2019-02-18T00:00:00.000+0000 cannot be parsed
     // due to a missing ':' in the offset. Parsing is possible if
     // the format is: 2019-02-18T00:00:00.000+00:00
-    request.changeHoldShelfExpirationDate(new DateTime(holdShelfExpirationDate.toInstant().toEpochMilli(), DateTimeZone.UTC));
-
-    return request;
+    request.changeHoldShelfExpirationDate(new DateTime(
+      holdShelfExpirationDate.toInstant().toEpochMilli(), DateTimeZone.UTC
+    ));
+
+    return succeeded(request);
   }
 
   public CompletableFuture<Result<LoanAndRelatedRecords>> onCheckOut(
