--- conflicted
+++ resolved
@@ -224,30 +224,7 @@
   }
 
   public String getLocationId() {
-<<<<<<< HEAD
-    return getLocationId(getItem(), holdingRepresentation);
-  }
-
-  // calculate the effectiveLocation
-  private static String getLocationId(JsonObject item, JsonObject holding) {
-    if(item != null && item.containsKey(TEMPORARY_LOCATION_ID)) {
-      return item.getString(TEMPORARY_LOCATION_ID);
-    }
-    if(item != null && item.containsKey(PERMANENT_LOCATION_ID)) {
-      return item.getString(PERMANENT_LOCATION_ID);
-    }
-    else if(holding != null && holding.containsKey(TEMPORARY_LOCATION_ID)) {
-      return holding.getString(TEMPORARY_LOCATION_ID);
-    }
-    else if(holding != null && holding.containsKey(PERMANENT_LOCATION_ID)) {
-      return holding.getString(PERMANENT_LOCATION_ID);
-    }
-    else {
-      return null;
-    }
-=======
     return getProperty(getItem(), EFFECTIVE_LOCATION_ID);
->>>>>>> b370531b
   }
 
   public String getEnumeration() {
