package org.folio.circulation.domain.policy;

<<<<<<< HEAD
import static org.folio.circulation.domain.policy.LoanPolicy.unknown;
=======
import static java.util.Objects.isNull;
import static org.folio.circulation.support.Result.ofAsync;
>>>>>>> ad045642
import static org.folio.circulation.support.Result.succeeded;
import static org.folio.circulation.support.ResultBinding.mapResult;

import java.util.ArrayList;
import java.util.Collection;
import java.util.List;
import java.util.Map;
import java.util.Objects;
import java.util.concurrent.CompletableFuture;
import java.util.stream.Collectors;

import org.folio.circulation.domain.Loan;
import org.folio.circulation.domain.LoanAndRelatedRecords;
import org.folio.circulation.domain.MultipleRecords;
import org.folio.circulation.support.Clients;
import org.folio.circulation.support.CollectionResourceClient;
import org.folio.circulation.support.FetchSingleRecord;
import org.folio.circulation.support.MultipleRecordFetcher;
import org.folio.circulation.support.Result;

import io.vertx.core.json.JsonObject;

public class LoanPolicyRepository extends CirculationPolicyRepository<LoanPolicy> {

  private final CollectionResourceClient fixedDueDateSchedulesStorageClient;

  public LoanPolicyRepository(Clients clients) {
    super(clients.circulationLoanRules(), clients.loanPoliciesStorage());
    this.fixedDueDateSchedulesStorageClient = clients.fixedDueDateSchedules();
  }

  public CompletableFuture<Result<LoanAndRelatedRecords>> lookupLoanPolicy(
    LoanAndRelatedRecords relatedRecords) {

    return Result.of(relatedRecords::getLoan)
      .combineAfter(this::lookupPolicy, Loan::withLoanPolicy)
      .thenApply(mapResult(relatedRecords::withLoan));
  }

  public CompletableFuture<Result<Loan>> findPolicyForLoan(Result<Loan> loanResult) {
    return loanResult.after(loan ->
      getLoanPolicyById(loan.getLoanPolicyId())
      .thenApply(result -> result.map(loan::withLoanPolicy)));
  }

  private CompletableFuture<Result<LoanPolicy>> getLoanPolicyById(String loanPolicyId) {
    if(isNull(loanPolicyId)) {
      return ofAsync(() -> null);
    }

    return FetchSingleRecord.<LoanPolicy>forRecord("loan policy")
<<<<<<< HEAD
            .using(policyStorageClient)
            .mapTo(LoanPolicy::from)
            .whenNotFound(succeeded(unknown(loanPolicyId)))
            .fetch(loanPolicyId);
=======
      .using(policyStorageClient)
      .mapTo(LoanPolicy::from)
      .whenNotFound(succeeded(null))
      .fetch(loanPolicyId);
>>>>>>> ad045642
  }

  public CompletableFuture<Result<MultipleRecords<Loan>>> findLoanPoliciesForLoans(MultipleRecords<Loan> multipleLoans) {
    Collection<Loan> loans = multipleLoans.getRecords();

    return getLoanPolicies(loans)
      .thenApply(r -> r.map(loanPolicies -> multipleLoans.mapRecords(
        loan -> loan.withLoanPolicy(loanPolicies.getOrDefault(
          loan.getLoanPolicyId(), unknown(loan.getLoanPolicyId())))))
    );
  }

  private CompletableFuture<Result<Map<String, LoanPolicy>>> getLoanPolicies(Collection<Loan> loans) {
    final Collection<String> loansToFetch = loans.stream()
            .map(Loan::getLoanPolicyId)
            .filter(Objects::nonNull)
            .collect(Collectors.toSet());

    final MultipleRecordFetcher<LoanPolicy> fetcher = createLoanPoliciesFetcher();

    return fetcher.findByIds(loansToFetch)
      .thenApply(mapResult(r -> r.toMap(LoanPolicy::getId)));
  }

  private MultipleRecordFetcher<LoanPolicy> createLoanPoliciesFetcher() {
    return new MultipleRecordFetcher<>(policyStorageClient, "loanPolicies", LoanPolicy::from);
  }

  @Override
  public CompletableFuture<Result<LoanPolicy>> lookupPolicy(Loan loan) {
    return super.lookupPolicy(loan)
      .thenComposeAsync(r -> r.after(this::lookupSchedules));
  }

  private CompletableFuture<Result<LoanPolicy>> lookupSchedules(LoanPolicy loanPolicy) {
    List<String> scheduleIds = new ArrayList<>();

    final String loanScheduleId = loanPolicy.getLoansFixedDueDateScheduleId();
    final String alternateRenewalsSchedulesId = loanPolicy.getAlternateRenewalsFixedDueDateScheduleId();

    if (loanScheduleId != null) {
      scheduleIds.add(loanScheduleId);
    }

    if (alternateRenewalsSchedulesId != null) {
      scheduleIds.add(alternateRenewalsSchedulesId);
    }

    if (scheduleIds.isEmpty()) {
      return CompletableFuture.completedFuture(succeeded(loanPolicy));
    }

    return getSchedules(scheduleIds)
      .thenApply(r -> r.next(schedules -> {
        final FixedDueDateSchedules loanSchedule = schedules.getOrDefault(
          loanScheduleId, new NoFixedDueDateSchedules());

        final FixedDueDateSchedules renewalSchedule = schedules.getOrDefault(
          alternateRenewalsSchedulesId, new NoFixedDueDateSchedules());

        return succeeded(loanPolicy
          .withDueDateSchedules(loanSchedule)
          .withAlternateRenewalSchedules(renewalSchedule));
      }));
  }

  private CompletableFuture<Result<Map<String, FixedDueDateSchedules>>> getSchedules(
    Collection<String> schedulesIds) {

    final MultipleRecordFetcher<FixedDueDateSchedules> fetcher
      = new MultipleRecordFetcher<>(fixedDueDateSchedulesStorageClient,
        "fixedDueDateSchedules", FixedDueDateSchedules::from);

    return fetcher.findByIds(schedulesIds)
      .thenApply(mapResult(schedules -> schedules.toMap(FixedDueDateSchedules::getId)));
  }

  @Override
  protected String getPolicyNotFoundErrorMessage(String policyId) {
    return String.format("Loan policy %s could not be found, please check circulation rules", policyId);
  }

  @Override
  protected Result<LoanPolicy> toPolicy(JsonObject representation) {
    return succeeded(new LoanPolicy(representation,
      new NoFixedDueDateSchedules(), new NoFixedDueDateSchedules()));
  }

  @Override
  protected String fetchPolicyId(JsonObject jsonObject) {
    return jsonObject.getString("loanPolicyId");
  }
}<|MERGE_RESOLUTION|>--- conflicted
+++ resolved
@@ -1,11 +1,8 @@
 package org.folio.circulation.domain.policy;
 
-<<<<<<< HEAD
+import static java.util.Objects.isNull;
 import static org.folio.circulation.domain.policy.LoanPolicy.unknown;
-=======
-import static java.util.Objects.isNull;
 import static org.folio.circulation.support.Result.ofAsync;
->>>>>>> ad045642
 import static org.folio.circulation.support.Result.succeeded;
 import static org.folio.circulation.support.ResultBinding.mapResult;
 
@@ -52,22 +49,15 @@
   }
 
   private CompletableFuture<Result<LoanPolicy>> getLoanPolicyById(String loanPolicyId) {
-    if(isNull(loanPolicyId)) {
-      return ofAsync(() -> null);
+    if (isNull(loanPolicyId)) {
+      return ofAsync(() -> unknown(null));
     }
 
     return FetchSingleRecord.<LoanPolicy>forRecord("loan policy")
-<<<<<<< HEAD
-            .using(policyStorageClient)
-            .mapTo(LoanPolicy::from)
-            .whenNotFound(succeeded(unknown(loanPolicyId)))
-            .fetch(loanPolicyId);
-=======
       .using(policyStorageClient)
       .mapTo(LoanPolicy::from)
-      .whenNotFound(succeeded(null))
+      .whenNotFound(succeeded(unknown(loanPolicyId)))
       .fetch(loanPolicyId);
->>>>>>> ad045642
   }
 
   public CompletableFuture<Result<MultipleRecords<Loan>>> findLoanPoliciesForLoans(MultipleRecords<Loan> multipleLoans) {
