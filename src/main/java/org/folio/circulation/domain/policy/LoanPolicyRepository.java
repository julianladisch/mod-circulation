--- conflicted
+++ resolved
@@ -1,12 +1,8 @@
 package org.folio.circulation.domain.policy;
 
-<<<<<<< HEAD
-import static org.folio.circulation.domain.policy.LoanPolicy.unknown;
-=======
 import static java.util.Objects.isNull;
 import static org.folio.circulation.domain.policy.LoanPolicy.unknown;
 import static org.folio.circulation.support.Result.ofAsync;
->>>>>>> 18f2db9b
 import static org.folio.circulation.support.Result.succeeded;
 import static org.folio.circulation.support.ResultBinding.mapResult;
 
@@ -58,17 +54,10 @@
     }
 
     return FetchSingleRecord.<LoanPolicy>forRecord("loan policy")
-<<<<<<< HEAD
-            .using(policyStorageClient)
-            .mapTo(LoanPolicy::from)
-            .whenNotFound(succeeded(unknown(loanPolicyId)))
-            .fetch(loanPolicyId);
-=======
       .using(policyStorageClient)
       .mapTo(LoanPolicy::from)
       .whenNotFound(succeeded(unknown(loanPolicyId)))
       .fetch(loanPolicyId);
->>>>>>> 18f2db9b
   }
 
   public CompletableFuture<Result<MultipleRecords<Loan>>> findLoanPoliciesForLoans(MultipleRecords<Loan> multipleLoans) {
