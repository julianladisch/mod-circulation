--- conflicted
+++ resolved
@@ -14,10 +14,7 @@
 import java.util.List;
 import java.util.Objects;
 
-<<<<<<< HEAD
-=======
 import static org.folio.circulation.domain.policy.LoansPolicyProfile.getProfileByName;
->>>>>>> d6250cd3
 import static org.folio.circulation.support.HttpResult.failed;
 import static org.folio.circulation.support.JsonPropertyFetcher.getBooleanProperty;
 import static org.folio.circulation.support.JsonPropertyFetcher.getIntegerProperty;
@@ -64,11 +61,7 @@
     //TODO: Create HttpResult wrapper that traps exceptions
     try {
       if(isNotRenewable()) {
-<<<<<<< HEAD
-        return failedResult(errorForPolicy("Loan is not renewable"));
-=======
         return failedResult(errorForPolicy("loan is not renewable"));
->>>>>>> d6250cd3
       }
 
       final HttpResult<DateTime> proposedDueDateResult =
@@ -192,11 +185,7 @@
 
     if(isSameOrBefore(loan, proposedDueDate)) {
       errors.add(errorForPolicy(
-<<<<<<< HEAD
-        "Renewal would not change the due date"));
-=======
         "renewal would not change the due date"));
->>>>>>> d6250cd3
     }
   }
 
