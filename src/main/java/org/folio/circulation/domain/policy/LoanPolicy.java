package org.folio.circulation.domain.policy;

import static java.lang.String.format;
import static org.folio.circulation.domain.RequestType.HOLD;
import static org.folio.circulation.domain.RequestType.RECALL;
import static org.folio.circulation.support.JsonPropertyFetcher.getBooleanProperty;
import static org.folio.circulation.support.JsonPropertyFetcher.getIntegerProperty;
import static org.folio.circulation.support.JsonPropertyFetcher.getNestedIntegerProperty;
import static org.folio.circulation.support.JsonPropertyFetcher.getNestedObjectProperty;
import static org.folio.circulation.support.JsonPropertyFetcher.getNestedStringProperty;
import static org.folio.circulation.support.JsonPropertyFetcher.getProperty;
import static org.folio.circulation.support.Result.succeeded;
import static org.folio.circulation.support.ValidationErrorFailure.failedValidation;
import static org.folio.circulation.support.results.CommonFailures.failedDueToServerError;

import java.util.ArrayList;
import java.util.Collections;
import java.util.HashMap;
import java.util.List;
import java.util.Objects;
import java.util.Optional;

import org.apache.commons.lang3.StringUtils;
import org.folio.circulation.domain.Loan;
import org.folio.circulation.domain.Request;
import org.folio.circulation.domain.RequestQueue;
import org.folio.circulation.support.ClockManager;
import org.folio.circulation.support.Result;
import org.folio.circulation.support.ValidationErrorFailure;
import org.folio.circulation.support.http.server.ValidationError;
import org.joda.time.DateTime;

import io.vertx.core.json.JsonObject;

public class LoanPolicy {
  private static final String LOANS_POLICY_KEY = "loansPolicy";
  private static final String PERIOD_KEY = "period";
  private static final String RENEWAL_WOULD_NOT_CHANGE_THE_DUE_DATE = "renewal would not change the due date";
<<<<<<< HEAD
  private static final String REQUEST_MANAGEMENT_KEY = "requestManagement";
  private static final String HOLDS_KEY = "holds";
  private static final String ALTERNATE_RENEWAL_LOAN_PERIOD_KEY = "alternateRenewalLoanPeriod";
=======
  public static final String REQUEST_MANAGEMENT_KEY = "requestManagement";
  public static final String HOLDS_KEY = "holds";
>>>>>>> 271f41c6

  private final JsonObject representation;
  private final FixedDueDateSchedules fixedDueDateSchedules;
  private final FixedDueDateSchedules alternateRenewalFixedDueDateSchedules;

  private LoanPolicy(JsonObject representation) {
    this(representation,
      new NoFixedDueDateSchedules(),
      new NoFixedDueDateSchedules());
  }

  LoanPolicy(
    JsonObject representation,
    FixedDueDateSchedules fixedDueDateSchedules,
    FixedDueDateSchedules alternateRenewalFixedDueDateSchedules) {

    this.representation = representation;
    this.fixedDueDateSchedules = fixedDueDateSchedules;
    this.alternateRenewalFixedDueDateSchedules = alternateRenewalFixedDueDateSchedules;
  }

  public static LoanPolicy from(JsonObject representation) {
    return new LoanPolicy(representation);
  }

  public static LoanPolicy unknown(String id) {
    return new UnknownLoanPolicy(id);
  }

  //TODO: make this have similar signature to renew
  public Result<DateTime> calculateInitialDueDate(Loan loan) {
    return determineStrategy(false, false, null).calculateDueDate(loan);
  }

  public Result<Loan> renew(Loan loan, DateTime systemDate, RequestQueue requestQueue) {
    //TODO: Create HttpResult wrapper that traps exceptions
    try {
      List<ValidationError> errors = new ArrayList<>();

      Request firstRequest = requestQueue.getRequests().stream()
        .findFirst().orElse(null);

      if (hasRecallRequest(firstRequest)) {
        String reason = "items cannot be renewed when there is an active recall request";
        errors.add(errorForRecallRequest(reason, firstRequest.getId()));
      }

      if (isNotLoanable()) {
        errors.add(errorForPolicy("item is not loanable"));
        return failedValidation(errors);
      }
      if (isNotRenewable()) {
        errors.add(errorForPolicy("loan is not renewable"));
        return failedValidation(errors);
      }
      boolean isRenewalWithHoldRequest = false;
      //Here can be either Hold request or null only
      if (isHold(firstRequest)) {
        if (!isHoldRequestRenewable()) {
          String reason = "Items with this loan policy cannot be renewed when there is an active, pending hold request";
          errors.add(errorForPolicy(reason));
          return failedValidation(errors);
        }
        isRenewalWithHoldRequest = true;
      }

      final Result<DateTime> proposedDueDateResult =
        determineStrategy(true, isRenewalWithHoldRequest, systemDate)
          .calculateDueDate(loan);

      //TODO: Need a more elegent way of combining validation errors
      if(proposedDueDateResult.failed()) {
        if (proposedDueDateResult.cause() instanceof ValidationErrorFailure) {
          ValidationErrorFailure failureCause =
            (ValidationErrorFailure) proposedDueDateResult.cause();

          errors.addAll(failureCause.getErrors());
        }
      }
      else {
        errorWhenEarlierOrSameDueDate(loan, proposedDueDateResult.value(), errors);
      }

      errorWhenReachedRenewalLimit(loan, errors);

      if(errors.isEmpty()) {
        return proposedDueDateResult.map(dueDate -> loan.renew(dueDate, getId()));
      }
      else {
        return failedValidation(errors);
      }
    }
    catch(Exception e) {
      return failedDueToServerError(e);
    }
  }

  private boolean isHoldRequestRenewable() {
    boolean renewItemsWithRequest = false;
    if (representation != null && representation.containsKey(REQUEST_MANAGEMENT_KEY)) {
      JsonObject requestManagement = representation.getJsonObject(REQUEST_MANAGEMENT_KEY);
      JsonObject holds = requestManagement.getJsonObject(HOLDS_KEY);
      renewItemsWithRequest = getBooleanProperty(holds, "renewItemsWithRequest");
    }
    return renewItemsWithRequest;
  }

  private boolean isHold(Request request) {
    return request != null && request.getRequestType() == HOLD;
  }

  public Result<Loan> overrideRenewal(Loan loan, DateTime systemDate,
                                      DateTime overrideDueDate, String comment,
                                      boolean hasRecallRequest) {
    try {
      if (isNotLoanable() || isNotRenewable()) {
        return overrideRenewalForDueDate(loan, overrideDueDate, comment);
      }
      final Result<DateTime> proposedDueDateResult =
        determineStrategy(true, false, systemDate).calculateDueDate(loan);

      if (proposedDueDateResult.failed()) {
        return overrideRenewalForDueDate(loan, overrideDueDate, comment);
      }

      if (hasReachedRenewalLimit(loan)) {
        return processRenewal(proposedDueDateResult, loan, comment);
      }

      if (hasRecallRequest) {
        return processRenewal(proposedDueDateResult, loan, comment);
      }

      return failedValidation(errorForNotMatchingOverrideCases());

    } catch (Exception e) {
      return failedDueToServerError(e);
    }
  }

  private Result<Loan> processRenewal(Result<DateTime> calculatedDueDate, Loan loan, String comment) {
    return calculatedDueDate
      .next(dueDate -> errorWhenEarlierOrSameDueDate(loan, dueDate))
      .map(dueDate -> loan.overrideRenewal(dueDate, getId(), comment));
  }

  private Result<DateTime> errorWhenEarlierOrSameDueDate(Loan loan, DateTime proposedDueDate) {
    if (isSameOrBefore(loan, proposedDueDate)) {
      return failedValidation(errorForPolicy(
        RENEWAL_WOULD_NOT_CHANGE_THE_DUE_DATE));
    }
    return Result.succeeded(proposedDueDate);
  }

  private Result<Loan> overrideRenewalForDueDate(Loan loan, DateTime overrideDueDate, String comment) {
    if (overrideDueDate == null) {
      return failedValidation(errorForDueDate());
    }
    return succeeded(loan.overrideRenewal(overrideDueDate, getId(), comment));
  }

  private ValidationError errorForDueDate() {
    return new ValidationError(
      "New due date must be specified when due date calculation fails",
      "dueDate", "null");
  }

  private ValidationError errorForNotMatchingOverrideCases() {
    String reason = "Override renewal does not match any of expected cases: " +
      "item is not loanable, " +
      "item is not renewable, " +
      "reached number of renewals limit," +
      "renewal date falls outside of the date ranges in the loan policy, " +
      "items cannot be renewed when there is an active recall request";

    return errorForPolicy(reason);
  }

  private ValidationError errorForPolicy(String reason) {
    HashMap<String, String> parameters = new HashMap<>();
    parameters.put("loanPolicyId", getId());
    parameters.put("loanPolicyName", getName());

    return new ValidationError(reason, parameters);
  }

  private boolean isNotRenewable() {
    return !getBooleanProperty(representation, "renewable");
  }

  private void errorWhenReachedRenewalLimit(Loan loan, List<ValidationError> errors) {
    if (hasReachedRenewalLimit(loan)) {
      errors.add(errorForPolicy("loan at maximum renewal number"));
    }
  }

  private void errorWhenEarlierOrSameDueDate(
    Loan loan,
    DateTime proposedDueDate,
    List<ValidationError> errors) {

    if(isSameOrBefore(loan, proposedDueDate)) {
      errors.add(errorForPolicy(RENEWAL_WOULD_NOT_CHANGE_THE_DUE_DATE));
    }
  }

  private boolean isSameOrBefore(Loan loan, DateTime proposedDueDate) {
    return proposedDueDate.isEqual(loan.getDueDate())
      || proposedDueDate.isBefore(loan.getDueDate());
  }

  private boolean hasReachedRenewalLimit(Loan loan) {
    return reachedNumberOfRenewalsLimit(loan) && !unlimitedRenewals();
  }

  private boolean reachedNumberOfRenewalsLimit(Loan loan) {
    return loan.getRenewalCount() >= getRenewalLimit();
  }

  public boolean unlimitedRenewals() {
    return getBooleanProperty(getRenewalsPolicy(), "unlimited");
  }

  public Integer getRenewalLimit() {
    return getIntegerProperty(getRenewalsPolicy(), "numberAllowed", 0);
  }

  private DueDateStrategy determineStrategy(
    boolean isRenewal,
    boolean isRenewalWithHoldRequest,
    DateTime systemDate) {

    final JsonObject loansPolicy = getLoansPolicy();
    final JsonObject renewalsPolicy = getRenewalsPolicy();

    //TODO: Temporary until have better logic for missing loans policy
    if(loansPolicy == null) {
      return new UnknownDueDateStrategy(getId(), getName(), "", isRenewal,
        this::errorForPolicy);
    }

    if(isRolling(loansPolicy)) {
      if(isRenewal) {
        return new RollingRenewalDueDateStrategy(
          getId(),
          getName(),
          systemDate,
          getRenewFrom(),
          getRenewalPeriod(loansPolicy, renewalsPolicy, isRenewalWithHoldRequest),
          getRenewalDueDateLimitSchedules(),
          this::errorForPolicy
        );
      }
      else {
        return new RollingCheckOutDueDateStrategy(getId(), getName(),
          getPeriod(loansPolicy), fixedDueDateSchedules, this::errorForPolicy);
      }
    }
    else if(isFixed(loansPolicy)) {
      if(isRenewal) {
        if (isRenewalWithHoldRequest) {
          return new RollingRenewalDueDateStrategy(getId(), getName(), systemDate,
            "SYSTEM_DATE", getAlternateRenewalLoanPeriodForHolds(),
            new NoFixedDueDateSchedules(), this::errorForPolicy);
        } else {
          return new FixedScheduleRenewalDueDateStrategy(getId(), getName(),
            getRenewalFixedDueDateSchedules(), systemDate, this::errorForPolicy);
        }
      }
      else {
        return new FixedScheduleCheckOutDueDateStrategy(getId(), getName(),
          fixedDueDateSchedules, this::errorForPolicy);
      }
    }
    else {
      return new UnknownDueDateStrategy(getId(), getName(),
        getProfileId(loansPolicy), isRenewal, this::errorForPolicy);
    }
  }

  private JsonObject getLoansPolicy() {
    return representation.getJsonObject(LOANS_POLICY_KEY);
  }

  private JsonObject getRenewalsPolicy() {
    return representation.getJsonObject("renewalsPolicy");
  }

  private FixedDueDateSchedules getRenewalDueDateLimitSchedules() {
    if(useDifferentPeriod()) {
      if(Objects.isNull(alternateRenewalFixedDueDateSchedules)
        || alternateRenewalFixedDueDateSchedules instanceof NoFixedDueDateSchedules)
        return fixedDueDateSchedules;
      else {
        return alternateRenewalFixedDueDateSchedules;
      }
    }
    else {
      return fixedDueDateSchedules;
    }
  }

  private Period getRenewalPeriod(
    JsonObject loansPolicy,
    JsonObject renewalsPolicy,
    boolean isRenewalWithHoldRequest) {
<<<<<<< HEAD
=======

    if (isRenewalWithHoldRequest) {
      JsonObject holds = representation.getJsonObject(REQUEST_MANAGEMENT_KEY).getJsonObject("holds");
      return getPeriod(holds, "alternateRenewalLoanPeriod");
    }
>>>>>>> 271f41c6

    Period result;
    if (isRenewalWithHoldRequest) {
      result = getAlternateRenewalLoanPeriodForHolds();
    } else {
      result = useDifferentPeriod() ? getPeriod(renewalsPolicy) : getPeriod(loansPolicy);
    }
    return result;
  }

  private Period getAlternateRenewalLoanPeriodForHolds() {
    JsonObject holds = representation
      .getJsonObject(REQUEST_MANAGEMENT_KEY)
      .getJsonObject(HOLDS_KEY);

    return getPeriod(holds, ALTERNATE_RENEWAL_LOAN_PERIOD_KEY);
  }

  private Period getPeriod(JsonObject policy) {
    return getPeriod(policy, PERIOD_KEY);
  }

  private Period getPeriod(JsonObject policy, String periodKey) {
    String interval = getNestedStringProperty(policy, periodKey, "intervalId");
    Integer duration = getNestedIntegerProperty(policy, periodKey, "duration");
    return Period.from(duration, interval);
  }

  private boolean useDifferentPeriod() {
    return getBooleanProperty(getRenewalsPolicy(), "differentPeriod");
  }

  private String getRenewFrom() {
    return getProperty(getRenewalsPolicy(), "renewFromId");
  }

  private FixedDueDateSchedules getRenewalFixedDueDateSchedules() {
    return useDifferentPeriod()
      ? alternateRenewalFixedDueDateSchedules
      : fixedDueDateSchedules;
  }

  private String getProfileId(JsonObject loansPolicy) {
    return loansPolicy.getString("profileId");
  }

  public String getName() {
    return representation.getString("name");
  }

  private boolean isFixed(JsonObject loansPolicy) {
    return isProfile(loansPolicy, "Fixed");
  }

  private boolean isRolling(JsonObject loansPolicy) {
    return isProfile(loansPolicy, "Rolling");
  }

  private boolean isProfile(JsonObject loansPolicy, String profileId) {
    return StringUtils.equalsIgnoreCase(getProfileId(loansPolicy), profileId);
  }

  LoanPolicy withDueDateSchedules(FixedDueDateSchedules loanSchedules) {
    return new LoanPolicy(representation, loanSchedules,
      alternateRenewalFixedDueDateSchedules);
  }

  //TODO: potentially remove this, when builder can create class or JSON representation
  LoanPolicy withDueDateSchedules(JsonObject fixedDueDateSchedules) {
    return withDueDateSchedules(FixedDueDateSchedules.from(fixedDueDateSchedules));
  }

  LoanPolicy withAlternateRenewalSchedules(FixedDueDateSchedules renewalSchedules) {
    return new LoanPolicy(representation, fixedDueDateSchedules, renewalSchedules);
  }

  //TODO: potentially remove this, when builder can create class or JSON representation
  LoanPolicy withAlternateRenewalSchedules(JsonObject renewalSchedules) {
    return withAlternateRenewalSchedules(FixedDueDateSchedules.from(renewalSchedules));
  }

  public boolean isLoanable() {
    return getBooleanProperty(representation, "loanable");
  }

  public boolean isNotLoanable() {
    return !isLoanable();
  }

  private boolean hasRecallRequest(Request firstRequest) {
    return firstRequest != null && firstRequest.getRequestType() == RECALL;
  }

  private ValidationError errorForRecallRequest(String reason, String requestId) {
    return new ValidationError(reason, "request id", requestId);
  }

  public DueDateManagement getDueDateManagement() {
    JsonObject loansPolicyObj = representation.getJsonObject(LOANS_POLICY_KEY);
    if (Objects.isNull(loansPolicyObj)) {
      return DueDateManagement.KEEP_THE_CURRENT_DUE_DATE_TIME;
    }

    String dateManagementId = loansPolicyObj.getString("closedLibraryDueDateManagementId");
    return DueDateManagement.getDueDateManagement(dateManagementId);
  }

  public LoanPolicyPeriod getPeriodInterval() {
    return getPeriod(PERIOD_KEY);
  }

  public int getOffsetPeriodDuration() {
    return getDuration("openingTimeOffset");
  }

  public LoanPolicyPeriod getOffsetPeriodInterval() {
    return getPeriod("openingTimeOffset");
  }

  private LoanPolicyPeriod getPeriod(String val) {
    JsonObject loansPolicyObj = representation.getJsonObject(LOANS_POLICY_KEY);
    if (Objects.isNull(loansPolicyObj)) {
      return LoanPolicyPeriod.INCORRECT;
    }

    JsonObject period = loansPolicyObj.getJsonObject(val);
    if (Objects.isNull(period)) {
      return LoanPolicyPeriod.INCORRECT;
    }

    String intervalId = period.getString("intervalId");
    return LoanPolicyPeriod.getProfileByName(intervalId);
  }

  private int getDuration(String propertyName) {
    JsonObject period = getNestedObjectProperty(representation, LOANS_POLICY_KEY, propertyName);

    if (Objects.isNull(period)) {
      return 0;
    }

    return period.getInteger("duration");
  }

  public String getId() {
    return representation.getString("id");
  }

  String getLoansFixedDueDateScheduleId() {
    return getProperty(getLoansPolicy(), "fixedDueDateScheduleId");
  }

  String getAlternateRenewalsFixedDueDateScheduleId() {
    return getProperty(getRenewalsPolicy(), "alternateFixedDueDateScheduleId");
  }

  public Optional<DateTime> getScheduleLimit(DateTime loanDate, boolean isRenewal, DateTime systemDate) {
    final JsonObject loansPolicy = getLoansPolicy();

    if(loansPolicy == null) {
      return Optional.empty();
    }

    if(isRolling(loansPolicy)) {
      if(isRenewal) {
        return getRenewalDueDateLimitSchedules().findDueDateFor(loanDate);
      }
      else {
        return fixedDueDateSchedules.findDueDateFor(loanDate);
      }
    }
    else if(isFixed(loansPolicy)) {
      if(isRenewal) {
        return getRenewalFixedDueDateSchedules().findDueDateFor(systemDate);
      }
      else {
        return fixedDueDateSchedules.findDueDateFor(loanDate);
      }
    }
    else {
      return Optional.empty();
    }
  }

  public Result<Loan> recall(Loan loan) {
    final JsonObject recalls = representation
        .getJsonObject("requestManagement", new JsonObject())
        .getJsonObject("recalls", new JsonObject());

    final Result<DateTime> minimumDueDateResult =
        getDueDate("minimumGuaranteedLoanPeriod", recalls,
            loan.getLoanDate(), null);

    final DateTime systemDate = ClockManager.getClockManager().getDateTime();

    final Result<DateTime> recallDueDateResult =
        getDueDate("recallReturnInterval", recalls, systemDate, systemDate);

    final List<ValidationError> errors = new ArrayList<>();

    errors.addAll(combineValidationErrors(recallDueDateResult));
    errors.addAll(combineValidationErrors(minimumDueDateResult));

    if (errors.isEmpty()) {
      return minimumDueDateResult
          .combine(recallDueDateResult, this::determineDueDate)
          .map(dueDate -> changeDueDate(dueDate, loan));
    } else {
      return failedValidation(errors);
    }
  }

  private DateTime determineDueDate(DateTime minimumGuaranteedDueDate,
      DateTime recallDueDate) {
    if (minimumGuaranteedDueDate == null ||
        recallDueDate.isAfter(minimumGuaranteedDueDate)) {
      return recallDueDate;
    } else {
      return minimumGuaranteedDueDate;
    }
  }

  private Loan changeDueDate(DateTime dueDate, Loan loan) {
    loan.changeDueDate(dueDate);
    return loan;
  }

  private Result<DateTime> getDueDate(
    String key,
    JsonObject representation,
    DateTime initialDateTime,
    DateTime defaultDateTime) {

    final Result<DateTime> result;

    if (representation.containsKey(key)) {
      result = getPeriod(representation, key).addTo(initialDateTime,
          () -> errorForPolicy(format("the \"%s\" in the loan policy is not recognized", key)),
          interval -> errorForPolicy(format("the interval \"%s\" in \"%s\" is not recognized", interval, key)),
          duration -> errorForPolicy(format("the duration \"%s\" in \"%s\" is invalid", duration, key)));
    } else {
      result = succeeded(defaultDateTime);
    }

    return result;
  }

  private List<ValidationError> combineValidationErrors(Result<?> result) {
    if(result.failed() && result.cause() instanceof ValidationErrorFailure) {
      final ValidationErrorFailure failureCause =
          (ValidationErrorFailure) result.cause();

      return new ArrayList<>(failureCause.getErrors());
    }

    return Collections.emptyList();
  }

  //TODO: Improve this to be a proper null object
  // requires significant rework of the loan policy interface
  private static class UnknownLoanPolicy extends LoanPolicy {
    UnknownLoanPolicy(String id) {
      super(new JsonObject().put("id", id));
    }
  }
}<|MERGE_RESOLUTION|>--- conflicted
+++ resolved
@@ -36,14 +36,9 @@
   private static final String LOANS_POLICY_KEY = "loansPolicy";
   private static final String PERIOD_KEY = "period";
   private static final String RENEWAL_WOULD_NOT_CHANGE_THE_DUE_DATE = "renewal would not change the due date";
-<<<<<<< HEAD
-  private static final String REQUEST_MANAGEMENT_KEY = "requestManagement";
-  private static final String HOLDS_KEY = "holds";
-  private static final String ALTERNATE_RENEWAL_LOAN_PERIOD_KEY = "alternateRenewalLoanPeriod";
-=======
   public static final String REQUEST_MANAGEMENT_KEY = "requestManagement";
   public static final String HOLDS_KEY = "holds";
->>>>>>> 271f41c6
+  private static final String ALTERNATE_RENEWAL_LOAN_PERIOD_KEY = "alternateRenewalLoanPeriod";
 
   private final JsonObject representation;
   private final FixedDueDateSchedules fixedDueDateSchedules;
@@ -350,14 +345,6 @@
     JsonObject loansPolicy,
     JsonObject renewalsPolicy,
     boolean isRenewalWithHoldRequest) {
-<<<<<<< HEAD
-=======
-
-    if (isRenewalWithHoldRequest) {
-      JsonObject holds = representation.getJsonObject(REQUEST_MANAGEMENT_KEY).getJsonObject("holds");
-      return getPeriod(holds, "alternateRenewalLoanPeriod");
-    }
->>>>>>> 271f41c6
 
     Period result;
     if (isRenewalWithHoldRequest) {
