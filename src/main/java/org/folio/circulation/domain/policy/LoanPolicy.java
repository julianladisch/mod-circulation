package org.folio.circulation.domain.policy;

import static java.lang.String.format;
import static org.folio.circulation.domain.RequestType.RECALL;
import static org.folio.circulation.support.JsonPropertyFetcher.getBooleanProperty;
import static org.folio.circulation.support.JsonPropertyFetcher.getIntegerProperty;
import static org.folio.circulation.support.JsonPropertyFetcher.getNestedIntegerProperty;
import static org.folio.circulation.support.JsonPropertyFetcher.getNestedObjectProperty;
import static org.folio.circulation.support.JsonPropertyFetcher.getNestedStringProperty;
import static org.folio.circulation.support.JsonPropertyFetcher.getProperty;
import static org.folio.circulation.support.Result.succeeded;
import static org.folio.circulation.support.ValidationErrorFailure.failedValidation;
import static org.folio.circulation.support.results.CommonFailures.failedDueToServerError;

import java.util.ArrayList;
import java.util.Collections;
import java.util.HashMap;
import java.util.List;
import java.util.Map;
import java.util.Objects;
import java.util.Optional;

import org.apache.commons.lang3.StringUtils;
import org.folio.circulation.domain.Loan;
import org.folio.circulation.domain.Request;
import org.folio.circulation.domain.RequestQueue;
<<<<<<< HEAD
import org.folio.circulation.domain.RequestStatus;
import org.folio.circulation.domain.RequestType;
=======
>>>>>>> eb686caa
import org.folio.circulation.support.ClockManager;
import org.folio.circulation.support.Result;
import org.folio.circulation.support.ValidationErrorFailure;
import org.folio.circulation.support.http.server.ValidationError;
import org.joda.time.DateTime;

import io.vertx.core.json.JsonObject;

public class LoanPolicy {
  private static final String LOANS_POLICY_KEY = "loansPolicy";
  private static final String PERIOD_KEY = "period";
  private static final String RENEWAL_WOULD_NOT_CHANGE_THE_DUE_DATE = "renewal would not change the due date";
  private static final String INTERVAL_ID = "intervalId";
  private static final String DURATION = "duration";
  private static final String ALTERNATE_CHECKOUT_LOAN_PERIOD_KEY = "alternateCheckoutLoanPeriod";

  private static final String KEY_ERROR_TEXT = "the \"%s\" in the holds is not recognized";
  private static final String INTERVAL_ERROR_TEXT = "the interval \"%s\" in \"%s\" is not recognized";
  private static final String DURATION_ERROR_TEXT = "the duration \"%s\" in \"%s\" is invalid";

  private final JsonObject representation;
  private final FixedDueDateSchedules fixedDueDateSchedules;
  private final FixedDueDateSchedules alternateRenewalFixedDueDateSchedules;

  private LoanPolicy(JsonObject representation) {
    this(representation,
      new NoFixedDueDateSchedules(),
      new NoFixedDueDateSchedules());
  }

  LoanPolicy(
    JsonObject representation,
    FixedDueDateSchedules fixedDueDateSchedules,
    FixedDueDateSchedules alternateRenewalFixedDueDateSchedules) {

    this.representation = representation;
    this.fixedDueDateSchedules = fixedDueDateSchedules;
    this.alternateRenewalFixedDueDateSchedules = alternateRenewalFixedDueDateSchedules;
  }

  public static LoanPolicy from(JsonObject representation) {
    return new LoanPolicy(representation);
  }

  public static LoanPolicy unknown(String id) {
    return new UnknownLoanPolicy(id);
  }

  //TODO: make this have similar signature to renew
  public Result<DateTime> calculateInitialDueDate(Loan loan, RequestQueue requestQueue) {
    final DateTime systemTime = ClockManager.getClockManager().getDateTime();
    return determineStrategy(requestQueue, false, systemTime).calculateDueDate(loan);
  }

  public Result<Loan> renew(Loan loan, DateTime systemDate, RequestQueue requestQueue) {
    //TODO: Create HttpResult wrapper that traps exceptions
    try {
      List<ValidationError> errors = new ArrayList<>();

      Request firstRequest = requestQueue.getRequests().stream()
        .findFirst().orElse(null);

      if (hasRecallRequest(firstRequest)) {
        String reason = "items cannot be renewed when there is an active recall request";
        errors.add(errorForRecallRequest(reason, firstRequest.getId()));
      }

      if (isNotLoanable()) {
        errors.add(loanPolicyValidationError("item is not loanable"));
        return failedValidation(errors);
      }
      if (isNotRenewable()) {
        errors.add(loanPolicyValidationError("loan is not renewable"));
        return failedValidation(errors);
      }

      final Result<DateTime> proposedDueDateResult =
        determineStrategy(null, true, systemDate).calculateDueDate(loan);

      //TODO: Need a more elegent way of combining validation errors
      if(proposedDueDateResult.failed()) {
        if (proposedDueDateResult.cause() instanceof ValidationErrorFailure) {
          ValidationErrorFailure failureCause =
            (ValidationErrorFailure) proposedDueDateResult.cause();

          errors.addAll(failureCause.getErrors());
        }
      }
      else {
        errorWhenEarlierOrSameDueDate(loan, proposedDueDateResult.value(), errors);
      }

      errorWhenReachedRenewalLimit(loan, errors);

      if(errors.isEmpty()) {
        return proposedDueDateResult.map(dueDate -> loan.renew(dueDate, getId()));
      }
      else {
        return failedValidation(errors);
      }
    }
    catch(Exception e) {
      return failedDueToServerError(e);
    }
  }

  public Result<Loan> overrideRenewal(Loan loan, DateTime systemDate,
                                      DateTime overrideDueDate, String comment,
                                      boolean hasRecallRequest) {
    try {
      if (isNotLoanable() || isNotRenewable()) {
        return overrideRenewalForDueDate(loan, overrideDueDate, comment);
      }
      final Result<DateTime> proposedDueDateResult =
        determineStrategy(null, true, systemDate).calculateDueDate(loan);

      if (proposedDueDateResult.failed()) {
        return overrideRenewalForDueDate(loan, overrideDueDate, comment);
      }

      if (hasReachedRenewalLimit(loan)) {
        return processRenewal(proposedDueDateResult, loan, comment);
      }

      if (hasRecallRequest) {
        return processRenewal(proposedDueDateResult, loan, comment);
      }

      return failedValidation(errorForNotMatchingOverrideCases());

    } catch (Exception e) {
      return failedDueToServerError(e);
    }
  }

  private Result<Loan> processRenewal(Result<DateTime> calculatedDueDate, Loan loan, String comment) {
    return calculatedDueDate
      .next(dueDate -> errorWhenEarlierOrSameDueDate(loan, dueDate))
      .map(dueDate -> loan.overrideRenewal(dueDate, getId(), comment));
  }

  private Result<DateTime> errorWhenEarlierOrSameDueDate(Loan loan, DateTime proposedDueDate) {
    if (isSameOrBefore(loan, proposedDueDate)) {
      return failedValidation(loanPolicyValidationError(
        RENEWAL_WOULD_NOT_CHANGE_THE_DUE_DATE));
    }
    return Result.succeeded(proposedDueDate);
  }

  private Result<Loan> overrideRenewalForDueDate(Loan loan, DateTime overrideDueDate, String comment) {
    if (overrideDueDate == null) {
      return failedValidation(errorForDueDate());
    }
    return succeeded(loan.overrideRenewal(overrideDueDate, getId(), comment));
  }

  private ValidationError errorForDueDate() {
    return new ValidationError(
      "New due date must be specified when due date calculation fails",
      "dueDate", "null");
  }

  private ValidationError errorForNotMatchingOverrideCases() {
    String reason = "Override renewal does not match any of expected cases: " +
      "item is not loanable, " +
      "item is not renewable, " +
      "reached number of renewals limit," +
      "renewal date falls outside of the date ranges in the loan policy, " +
      "items cannot be renewed when there is an active recall request";

    return loanPolicyValidationError(reason);
  }

  private ValidationError loanPolicyValidationError(String message) {
    return loanPolicyValidationError(message, Collections.emptyMap());
  }

  public ValidationError loanPolicyValidationError(
    String message, Map<String, String> additionalParameters) {

    Map<String, String> parameters = new HashMap<>(additionalParameters);
    parameters.put("loanPolicyId", getId());
    parameters.put("loanPolicyName", getName());
    return new ValidationError(message, parameters);
  }

  private boolean isNotRenewable() {
    return !getBooleanProperty(representation, "renewable");
  }

  private void errorWhenReachedRenewalLimit(Loan loan, List<ValidationError> errors) {
    if (hasReachedRenewalLimit(loan)) {
      errors.add(loanPolicyValidationError("loan at maximum renewal number"));
    }
  }

  private void errorWhenEarlierOrSameDueDate(
    Loan loan,
    DateTime proposedDueDate,
    List<ValidationError> errors) {

    if(isSameOrBefore(loan, proposedDueDate)) {
      errors.add(loanPolicyValidationError(RENEWAL_WOULD_NOT_CHANGE_THE_DUE_DATE));
    }
  }

  private boolean isSameOrBefore(Loan loan, DateTime proposedDueDate) {
    return proposedDueDate.isEqual(loan.getDueDate())
      || proposedDueDate.isBefore(loan.getDueDate());
  }

  private boolean hasReachedRenewalLimit(Loan loan) {
    return reachedNumberOfRenewalsLimit(loan) && !unlimitedRenewals();
  }

  private boolean reachedNumberOfRenewalsLimit(Loan loan) {
    return loan.getRenewalCount() >= getRenewalLimit();
  }

  public boolean unlimitedRenewals() {
    return getBooleanProperty(getRenewalsPolicy(), "unlimited");
  }

  public Integer getRenewalLimit() {
    return getIntegerProperty(getRenewalsPolicy(), "numberAllowed", 0);
  }

  private DueDateStrategy determineStrategy(RequestQueue requestQueue, boolean isRenewal, DateTime systemDate) {
    final JsonObject loansPolicy = getLoansPolicy();
    final JsonObject renewalsPolicy = getRenewalsPolicy();
    final JsonObject holds = getHolds();

    //TODO: Temporary until have better logic for missing loans policy
    if(loansPolicy == null) {
      return new UnknownDueDateStrategy(getId(), getName(), "", isRenewal,
        this::loanPolicyValidationError);
    }

    if(isRolling(loansPolicy)) {
      if(isRenewal) {
        return new RollingRenewalDueDateStrategy(getId(), getName(),
          systemDate, getRenewFrom(), getRenewalPeriod(loansPolicy, renewalsPolicy),
          getRenewalDueDateLimitSchedules(), this::loanPolicyValidationError);
      }
      else {
        Period rollingPeriod = getPeriod(loansPolicy);
        if(isAlternateDueDateSchedule(requestQueue)) {
          rollingPeriod = getPeriod(holds, ALTERNATE_CHECKOUT_LOAN_PERIOD_KEY);
        }
        return new RollingCheckOutDueDateStrategy(getId(), getName(),
<<<<<<< HEAD
          rollingPeriod, fixedDueDateSchedules, this::errorForPolicy);
=======
          getPeriod(loansPolicy), fixedDueDateSchedules, this::loanPolicyValidationError);
>>>>>>> eb686caa
      }
    }
    else if(isFixed(loansPolicy)) {
      if(isRenewal) {
        return new FixedScheduleRenewalDueDateStrategy(getId(), getName(),
          getRenewalFixedDueDateSchedules(), systemDate, this::loanPolicyValidationError);
      }
      else {
<<<<<<< HEAD
        if(isAlternateDueDateSchedule(requestQueue)) {
          return new AlternateFixedScheduleCheckOutDueDateStrategy(getId(), getName(),
            buildAlternateDueDateSchedules(systemDate, holds), this::errorForPolicy);
        }
        else {
          return new DefaultFixedScheduleCheckOutDueDateStrategy(getId(), getName(),
            fixedDueDateSchedules, this::errorForPolicy);
        }
=======
        return new FixedScheduleCheckOutDueDateStrategy(getId(), getName(),
          fixedDueDateSchedules, this::loanPolicyValidationError);
>>>>>>> eb686caa
      }
    }
    else {
      return new UnknownDueDateStrategy(getId(), getName(),
        getProfileId(loansPolicy), isRenewal, this::loanPolicyValidationError);
    }
  }
  
  private FixedDueDateSchedules buildAlternateDueDateSchedules(DateTime systemDate, JsonObject holds) {
    List<JsonObject> schedules =
      new ArrayList<>(fixedDueDateSchedules.getSchedules());
    schedules.add(0, buildSchedule(systemDate, holds));
    return new FixedDueDateSchedules("alternateDueDateSchedule", schedules);
  }

  private boolean isAlternateDueDateSchedule(RequestQueue requestQueue) {
    final JsonObject holds = getHolds();
    if(Objects.isNull(requestQueue)
      || !holds.containsKey(ALTERNATE_CHECKOUT_LOAN_PERIOD_KEY)) {
      return false;
    }
    Optional<Request> potentialRequest = requestQueue.getRequests().stream().skip(1).findFirst();
    boolean isAlternateDueDateSchedule = false;
    if(potentialRequest.isPresent()) {
      Request request = potentialRequest.get();
      boolean isHold = request.getRequestType() == RequestType.HOLD;
      boolean isOpenNotYetFilled = request.getStatus() == RequestStatus.OPEN_NOT_YET_FILLED;
      if(isHold && isOpenNotYetFilled) {
        isAlternateDueDateSchedule = true;
      }
    }
    return isAlternateDueDateSchedule;
  }

  private JsonObject buildSchedule(DateTime systemDate, JsonObject request) {
    String key = ALTERNATE_CHECKOUT_LOAN_PERIOD_KEY;
    Period duration = getPeriod(request, key);
    DateTime dueDate = duration.addTo(
        systemDate,
        () -> errorForPolicy(format(KEY_ERROR_TEXT, key)),
        interval -> errorForPolicy(format(INTERVAL_ERROR_TEXT, interval, key)),
        dur -> errorForPolicy(format(DURATION_ERROR_TEXT, dur, key)))
          .value();

    Map<String, Object> scheduleProperties = new HashMap<>();
    // Ensure the schedule contains the system date
    scheduleProperties.put("from", systemDate.minusDays(1).toString());
    scheduleProperties.put("due", dueDate.toString());
    scheduleProperties.put("to", duration.addTo(
        dueDate,
        () -> errorForPolicy(format(KEY_ERROR_TEXT, key)),
        interval -> errorForPolicy(format(INTERVAL_ERROR_TEXT, interval, key)),
        dur -> errorForPolicy(format(DURATION_ERROR_TEXT, dur, key)))
        .value().toString());
    return new JsonObject(scheduleProperties);
    
  }

  private JsonObject getLoansPolicy() {
    return representation.getJsonObject(LOANS_POLICY_KEY);
  }

  private JsonObject getRenewalsPolicy() {
    return representation.getJsonObject("renewalsPolicy");
  }

  private JsonObject getHolds() {
    return representation
      .getJsonObject("requestManagement", new JsonObject())
      .getJsonObject("holds", new JsonObject());
  }

  private FixedDueDateSchedules getRenewalDueDateLimitSchedules() {
    if(useDifferentPeriod()) {
      if(Objects.isNull(alternateRenewalFixedDueDateSchedules)
        || alternateRenewalFixedDueDateSchedules instanceof NoFixedDueDateSchedules)
        return fixedDueDateSchedules;
      else {
        return alternateRenewalFixedDueDateSchedules;
      }
    }
    else {
      return fixedDueDateSchedules;
    }
  }

  private Period getRenewalPeriod(
    JsonObject loansPolicy,
    JsonObject renewalsPolicy) {

    return useDifferentPeriod()
      ? getPeriod(renewalsPolicy)
      : getPeriod(loansPolicy);
  }

  private Period getPeriod(JsonObject policy) {
    return getPeriod(policy, PERIOD_KEY);
  }

  private Period getPeriod(JsonObject policy, String periodKey) {
    String interval = getNestedStringProperty(policy, periodKey, INTERVAL_ID);
    Integer duration = getNestedIntegerProperty(policy, periodKey, DURATION);
    return Period.from(duration, interval);
  }

  private boolean useDifferentPeriod() {
    return getBooleanProperty(getRenewalsPolicy(), "differentPeriod");
  }

  private String getRenewFrom() {
    return getProperty(getRenewalsPolicy(), "renewFromId");
  }

  private FixedDueDateSchedules getRenewalFixedDueDateSchedules() {
    return useDifferentPeriod()
      ? alternateRenewalFixedDueDateSchedules
      : fixedDueDateSchedules;
  }

  private String getProfileId(JsonObject loansPolicy) {
    return loansPolicy.getString("profileId");
  }

  public String getName() {
    return representation.getString("name");
  }

  private boolean isFixed(JsonObject loansPolicy) {
    return isProfile(loansPolicy, "Fixed");
  }

  private boolean isRolling(JsonObject loansPolicy) {
    return isProfile(loansPolicy, "Rolling");
  }

  private boolean isProfile(JsonObject loansPolicy, String profileId) {
    return StringUtils.equalsIgnoreCase(getProfileId(loansPolicy), profileId);
  }

  LoanPolicy withDueDateSchedules(FixedDueDateSchedules loanSchedules) {
    return new LoanPolicy(representation, loanSchedules,
      alternateRenewalFixedDueDateSchedules);
  }

  //TODO: potentially remove this, when builder can create class or JSON representation
  public LoanPolicy withDueDateSchedules(JsonObject fixedDueDateSchedules) {
    return withDueDateSchedules(FixedDueDateSchedules.from(fixedDueDateSchedules));
  }

  LoanPolicy withAlternateRenewalSchedules(FixedDueDateSchedules renewalSchedules) {
    return new LoanPolicy(representation, fixedDueDateSchedules, renewalSchedules);
  }

  //TODO: potentially remove this, when builder can create class or JSON representation
  public LoanPolicy withAlternateRenewalSchedules(JsonObject renewalSchedules) {
    return withAlternateRenewalSchedules(FixedDueDateSchedules.from(renewalSchedules));
  }

  public boolean isLoanable() {
    return getBooleanProperty(representation, "loanable");
  }

  public boolean isNotLoanable() {
    return !isLoanable();
  }

  private boolean hasRecallRequest(Request firstRequest) {
    return firstRequest != null && firstRequest.getRequestType() == RECALL;
  }

  private ValidationError errorForRecallRequest(String reason, String requestId) {
    return new ValidationError(reason, "request id", requestId);
  }

  public DueDateManagement getDueDateManagement() {
    JsonObject loansPolicyObj = representation.getJsonObject(LOANS_POLICY_KEY);
    if (Objects.isNull(loansPolicyObj)) {
      return DueDateManagement.KEEP_THE_CURRENT_DUE_DATE_TIME;
    }

    String dateManagementId = loansPolicyObj.getString("closedLibraryDueDateManagementId");
    return DueDateManagement.getDueDateManagement(dateManagementId);
  }

  public LoanPolicyPeriod getPeriodInterval() {
    return getPeriod(PERIOD_KEY);
  }

  public int getOffsetPeriodDuration() {
    return getDuration("openingTimeOffset");
  }

  public LoanPolicyPeriod getOffsetPeriodInterval() {
    return getPeriod("openingTimeOffset");
  }

  private LoanPolicyPeriod getPeriod(String val) {
    JsonObject loansPolicyObj = representation.getJsonObject(LOANS_POLICY_KEY);
    if (Objects.isNull(loansPolicyObj)) {
      return LoanPolicyPeriod.INCORRECT;
    }

    JsonObject period = loansPolicyObj.getJsonObject(val);
    if (Objects.isNull(period)) {
      return LoanPolicyPeriod.INCORRECT;
    }

    String intervalId = period.getString(INTERVAL_ID);
    return LoanPolicyPeriod.getProfileByName(intervalId);
  }

  private int getDuration(String propertyName) {
    JsonObject period = getNestedObjectProperty(representation, LOANS_POLICY_KEY, propertyName);

    if (Objects.isNull(period)) {
      return 0;
    }
<<<<<<< HEAD
    return period.getInteger(DURATION);
=======

    return period.getInteger("duration");
>>>>>>> eb686caa
  }

  public String getId() {
    return representation.getString("id");
  }

  String getLoansFixedDueDateScheduleId() {
    return getProperty(getLoansPolicy(), "fixedDueDateScheduleId");
  }

  String getAlternateRenewalsFixedDueDateScheduleId() {
    return getProperty(getRenewalsPolicy(), "alternateFixedDueDateScheduleId");
  }

  public Optional<DateTime> getScheduleLimit(DateTime loanDate, boolean isRenewal, DateTime systemDate) {
    final JsonObject loansPolicy = getLoansPolicy();

    if(loansPolicy == null) {
      return Optional.empty();
    }

    if(isRolling(loansPolicy)) {
      if(isRenewal) {
        return getRenewalDueDateLimitSchedules().findDueDateFor(loanDate);
      }
      else {
        return fixedDueDateSchedules.findDueDateFor(loanDate);
      }
    }
    else if(isFixed(loansPolicy)) {
      if(isRenewal) {
        return getRenewalFixedDueDateSchedules().findDueDateFor(systemDate);
      }
      else {
        return fixedDueDateSchedules.findDueDateFor(loanDate);
      }
    }
    else {
      return Optional.empty();
    }
  }

  public Result<Loan> recall(Loan loan) {
    final JsonObject recalls = representation
        .getJsonObject("requestManagement", new JsonObject())
        .getJsonObject("recalls", new JsonObject());

    final Result<DateTime> minimumDueDateResult =
        getDueDate("minimumGuaranteedLoanPeriod", recalls,
            loan.getLoanDate(), null);

    final DateTime systemDate = ClockManager.getClockManager().getDateTime();

    final Result<DateTime> recallDueDateResult =
        getDueDate("recallReturnInterval", recalls, systemDate, systemDate);

    final List<ValidationError> errors = new ArrayList<>();

    errors.addAll(combineValidationErrors(recallDueDateResult));
    errors.addAll(combineValidationErrors(minimumDueDateResult));

    if (errors.isEmpty()) {
      return minimumDueDateResult
          .combine(recallDueDateResult, this::determineDueDate)
          .map(dueDate -> changeDueDate(dueDate, loan));
    } else {
      return failedValidation(errors);
    }
  }

  private DateTime determineDueDate(DateTime minimumGuaranteedDueDate,
      DateTime recallDueDate) {
    if (minimumGuaranteedDueDate == null ||
        recallDueDate.isAfter(minimumGuaranteedDueDate)) {
      return recallDueDate;
    } else {
      return minimumGuaranteedDueDate;
    }
  }

  private Loan changeDueDate(DateTime dueDate, Loan loan) {
    loan.changeDueDate(dueDate);
    return loan;
  }

  private Result<DateTime> getDueDate(
    String key,
    JsonObject representation,
    DateTime initialDateTime,
    DateTime defaultDateTime) {

    final Result<DateTime> result;

    if (representation.containsKey(key)) {
      result = getPeriod(representation, key).addTo(initialDateTime,
<<<<<<< HEAD
          () -> errorForPolicy(format("the \"%s\" in the loan policy is not recognized", key)),
          interval -> errorForPolicy(format(INTERVAL_ERROR_TEXT, interval, key)),
          duration -> errorForPolicy(format(DURATION_ERROR_TEXT, duration, key)));
=======
          () -> loanPolicyValidationError(format("the \"%s\" in the loan policy is not recognized", key)),
          interval -> loanPolicyValidationError(format("the interval \"%s\" in \"%s\" is not recognized", interval, key)),
          duration -> loanPolicyValidationError(format("the duration \"%s\" in \"%s\" is invalid", duration, key)));
>>>>>>> eb686caa
    } else {
      result = succeeded(defaultDateTime);
    }

    return result;
  }

  private List<ValidationError> combineValidationErrors(Result<?> result) {
    if(result.failed() && result.cause() instanceof ValidationErrorFailure) {
      final ValidationErrorFailure failureCause =
          (ValidationErrorFailure) result.cause();

      return new ArrayList<>(failureCause.getErrors());
    }

    return Collections.emptyList();
  }

  //TODO: Improve this to be a proper null object
  // requires significant rework of the loan policy interface
  private static class UnknownLoanPolicy extends LoanPolicy {
    UnknownLoanPolicy(String id) {
      super(new JsonObject().put("id", id));
    }
  }
}<|MERGE_RESOLUTION|>--- conflicted
+++ resolved
@@ -24,11 +24,8 @@
 import org.folio.circulation.domain.Loan;
 import org.folio.circulation.domain.Request;
 import org.folio.circulation.domain.RequestQueue;
-<<<<<<< HEAD
 import org.folio.circulation.domain.RequestStatus;
 import org.folio.circulation.domain.RequestType;
-=======
->>>>>>> eb686caa
 import org.folio.circulation.support.ClockManager;
 import org.folio.circulation.support.Result;
 import org.folio.circulation.support.ValidationErrorFailure;
@@ -279,11 +276,7 @@
           rollingPeriod = getPeriod(holds, ALTERNATE_CHECKOUT_LOAN_PERIOD_KEY);
         }
         return new RollingCheckOutDueDateStrategy(getId(), getName(),
-<<<<<<< HEAD
-          rollingPeriod, fixedDueDateSchedules, this::errorForPolicy);
-=======
-          getPeriod(loansPolicy), fixedDueDateSchedules, this::loanPolicyValidationError);
->>>>>>> eb686caa
+          rollingPeriod, fixedDueDateSchedules, this::loanPolicyValidationError);
       }
     }
     else if(isFixed(loansPolicy)) {
@@ -292,19 +285,14 @@
           getRenewalFixedDueDateSchedules(), systemDate, this::loanPolicyValidationError);
       }
       else {
-<<<<<<< HEAD
         if(isAlternateDueDateSchedule(requestQueue)) {
           return new AlternateFixedScheduleCheckOutDueDateStrategy(getId(), getName(),
-            buildAlternateDueDateSchedules(systemDate, holds), this::errorForPolicy);
+            buildAlternateDueDateSchedules(systemDate, holds), this::loanPolicyValidationError);
         }
         else {
           return new DefaultFixedScheduleCheckOutDueDateStrategy(getId(), getName(),
-            fixedDueDateSchedules, this::errorForPolicy);
+            fixedDueDateSchedules, this::loanPolicyValidationError);
         }
-=======
-        return new FixedScheduleCheckOutDueDateStrategy(getId(), getName(),
-          fixedDueDateSchedules, this::loanPolicyValidationError);
->>>>>>> eb686caa
       }
     }
     else {
@@ -344,9 +332,9 @@
     Period duration = getPeriod(request, key);
     DateTime dueDate = duration.addTo(
         systemDate,
-        () -> errorForPolicy(format(KEY_ERROR_TEXT, key)),
-        interval -> errorForPolicy(format(INTERVAL_ERROR_TEXT, interval, key)),
-        dur -> errorForPolicy(format(DURATION_ERROR_TEXT, dur, key)))
+        () -> loanPolicyValidationError(format(KEY_ERROR_TEXT, key)),
+        interval -> loanPolicyValidationError(format(INTERVAL_ERROR_TEXT, interval, key)),
+        dur -> loanPolicyValidationError(format(DURATION_ERROR_TEXT, dur, key)))
           .value();
 
     Map<String, Object> scheduleProperties = new HashMap<>();
@@ -355,9 +343,9 @@
     scheduleProperties.put("due", dueDate.toString());
     scheduleProperties.put("to", duration.addTo(
         dueDate,
-        () -> errorForPolicy(format(KEY_ERROR_TEXT, key)),
-        interval -> errorForPolicy(format(INTERVAL_ERROR_TEXT, interval, key)),
-        dur -> errorForPolicy(format(DURATION_ERROR_TEXT, dur, key)))
+        () -> loanPolicyValidationError(format(KEY_ERROR_TEXT, key)),
+        interval -> loanPolicyValidationError(format(INTERVAL_ERROR_TEXT, interval, key)),
+        dur -> loanPolicyValidationError(format(DURATION_ERROR_TEXT, dur, key)))
         .value().toString());
     return new JsonObject(scheduleProperties);
     
@@ -522,12 +510,7 @@
     if (Objects.isNull(period)) {
       return 0;
     }
-<<<<<<< HEAD
     return period.getInteger(DURATION);
-=======
-
-    return period.getInteger("duration");
->>>>>>> eb686caa
   }
 
   public String getId() {
@@ -623,15 +606,9 @@
 
     if (representation.containsKey(key)) {
       result = getPeriod(representation, key).addTo(initialDateTime,
-<<<<<<< HEAD
-          () -> errorForPolicy(format("the \"%s\" in the loan policy is not recognized", key)),
-          interval -> errorForPolicy(format(INTERVAL_ERROR_TEXT, interval, key)),
-          duration -> errorForPolicy(format(DURATION_ERROR_TEXT, duration, key)));
-=======
           () -> loanPolicyValidationError(format("the \"%s\" in the loan policy is not recognized", key)),
-          interval -> loanPolicyValidationError(format("the interval \"%s\" in \"%s\" is not recognized", interval, key)),
-          duration -> loanPolicyValidationError(format("the duration \"%s\" in \"%s\" is invalid", duration, key)));
->>>>>>> eb686caa
+          interval -> loanPolicyValidationError(format(INTERVAL_ERROR_TEXT, interval, key)),
+          duration -> loanPolicyValidationError(format(DURATION_ERROR_TEXT, duration, key)));
     } else {
       result = succeeded(defaultDateTime);
     }
