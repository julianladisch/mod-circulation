package org.folio.circulation.domain.policy;

import static java.lang.String.format;
import static org.folio.circulation.domain.RequestType.HOLD;
import static org.folio.circulation.domain.RequestType.RECALL;
import static org.folio.circulation.support.JsonPropertyFetcher.getBooleanProperty;
import static org.folio.circulation.support.JsonPropertyFetcher.getIntegerProperty;
import static org.folio.circulation.support.JsonPropertyFetcher.getNestedIntegerProperty;
import static org.folio.circulation.support.JsonPropertyFetcher.getNestedObjectProperty;
import static org.folio.circulation.support.JsonPropertyFetcher.getNestedStringProperty;
import static org.folio.circulation.support.JsonPropertyFetcher.getProperty;
import static org.folio.circulation.support.Result.succeeded;
import static org.folio.circulation.support.ValidationErrorFailure.failedValidation;
import static org.folio.circulation.support.results.CommonFailures.failedDueToServerError;

import java.util.ArrayList;
import java.util.Collections;
import java.util.HashMap;
import java.util.List;
import java.util.Map;
import java.util.Objects;
import java.util.Optional;

import org.apache.commons.lang3.StringUtils;
import org.folio.circulation.domain.Loan;
import org.folio.circulation.domain.Request;
import org.folio.circulation.domain.RequestQueue;
import org.folio.circulation.support.ClockManager;
import org.folio.circulation.support.Result;
import org.folio.circulation.support.ValidationErrorFailure;
import org.folio.circulation.support.http.server.ValidationError;
import org.joda.time.DateTime;

import io.vertx.core.json.JsonObject;

public class LoanPolicy {
  private static final String LOANS_POLICY_KEY = "loansPolicy";
  private static final String PERIOD_KEY = "period";
  private static final String RENEWAL_WOULD_NOT_CHANGE_THE_DUE_DATE = "renewal would not change the due date";
  public static final String REQUEST_MANAGEMENT_KEY = "requestManagement";
  public static final String HOLDS_KEY = "holds";
  private static final String ALTERNATE_RENEWAL_LOAN_PERIOD_KEY = "alternateRenewalLoanPeriod";

  private final JsonObject representation;
  private final FixedDueDateSchedules fixedDueDateSchedules;
  private final FixedDueDateSchedules alternateRenewalFixedDueDateSchedules;

  private LoanPolicy(JsonObject representation) {
    this(representation,
      new NoFixedDueDateSchedules(),
      new NoFixedDueDateSchedules());
  }

  LoanPolicy(
    JsonObject representation,
    FixedDueDateSchedules fixedDueDateSchedules,
    FixedDueDateSchedules alternateRenewalFixedDueDateSchedules) {

    this.representation = representation;
    this.fixedDueDateSchedules = fixedDueDateSchedules;
    this.alternateRenewalFixedDueDateSchedules = alternateRenewalFixedDueDateSchedules;
  }

  public static LoanPolicy from(JsonObject representation) {
    return new LoanPolicy(representation);
  }

  public static LoanPolicy unknown(String id) {
    return new UnknownLoanPolicy(id);
  }

  //TODO: make this have similar signature to renew
  public Result<DateTime> calculateInitialDueDate(Loan loan) {
    return determineStrategy(false, false, null).calculateDueDate(loan);
  }

  public Result<Loan> renew(Loan loan, DateTime systemDate, RequestQueue requestQueue) {
    //TODO: Create HttpResult wrapper that traps exceptions
    try {
      List<ValidationError> errors = new ArrayList<>();

      Request firstRequest = requestQueue.getRequests().stream()
        .findFirst().orElse(null);

      if (hasRecallRequest(firstRequest)) {
        String reason = "items cannot be renewed when there is an active recall request";
        errors.add(errorForRecallRequest(reason, firstRequest.getId()));
      }

      if (isNotLoanable()) {
        errors.add(loanPolicyValidationError("item is not loanable"));
        return failedValidation(errors);
      }
      if (isNotRenewable()) {
        errors.add(loanPolicyValidationError("loan is not renewable"));
        return failedValidation(errors);
      }
      boolean isRenewalWithHoldRequest = false;
      //Here can be either Hold request or null only
      if (isHold(firstRequest)) {
        if (!isHoldRequestRenewable()) {
          String reason = "Items with this loan policy cannot be renewed when there is an active, pending hold request";
          errors.add(errorForPolicy(reason));
          return failedValidation(errors);
        }
        isRenewalWithHoldRequest = true;
      }

      final Result<DateTime> proposedDueDateResult =
        determineStrategy(true, isRenewalWithHoldRequest, systemDate)
          .calculateDueDate(loan);

      //TODO: Need a more elegent way of combining validation errors
      if(proposedDueDateResult.failed()) {
        if (proposedDueDateResult.cause() instanceof ValidationErrorFailure) {
          ValidationErrorFailure failureCause =
            (ValidationErrorFailure) proposedDueDateResult.cause();

          errors.addAll(failureCause.getErrors());
        }
      }
      else {
        errorWhenEarlierOrSameDueDate(loan, proposedDueDateResult.value(), errors);
      }

      errorWhenReachedRenewalLimit(loan, errors);

      if(errors.isEmpty()) {
        return proposedDueDateResult.map(dueDate -> loan.renew(dueDate, getId()));
      }
      else {
        return failedValidation(errors);
      }
    }
    catch(Exception e) {
      return failedDueToServerError(e);
    }
  }

  private boolean isHoldRequestRenewable() {
    boolean renewItemsWithRequest = false;
    if (representation != null && representation.containsKey(REQUEST_MANAGEMENT_KEY)) {
      JsonObject requestManagement = representation.getJsonObject(REQUEST_MANAGEMENT_KEY);
      JsonObject holds = requestManagement.getJsonObject(HOLDS_KEY);
      renewItemsWithRequest = getBooleanProperty(holds, "renewItemsWithRequest");
    }
    return renewItemsWithRequest;
  }

  private boolean isHold(Request request) {
    return request != null && request.getRequestType() == HOLD;
  }

  public Result<Loan> overrideRenewal(Loan loan, DateTime systemDate,
                                      DateTime overrideDueDate, String comment,
                                      boolean hasRecallRequest) {
    try {
      if (isNotLoanable() || isNotRenewable()) {
        return overrideRenewalForDueDate(loan, overrideDueDate, comment);
      }
      final Result<DateTime> proposedDueDateResult =
        determineStrategy(true, false, systemDate).calculateDueDate(loan);

      if (proposedDueDateResult.failed()) {
        return overrideRenewalForDueDate(loan, overrideDueDate, comment);
      }

      if (hasReachedRenewalLimit(loan)) {
        return processRenewal(proposedDueDateResult, loan, comment);
      }

      if (hasRecallRequest) {
        return processRenewal(proposedDueDateResult, loan, comment);
      }

      return failedValidation(errorForNotMatchingOverrideCases());

    } catch (Exception e) {
      return failedDueToServerError(e);
    }
  }

  private Result<Loan> processRenewal(Result<DateTime> calculatedDueDate, Loan loan, String comment) {
    return calculatedDueDate
      .next(dueDate -> errorWhenEarlierOrSameDueDate(loan, dueDate))
      .map(dueDate -> loan.overrideRenewal(dueDate, getId(), comment));
  }

  private Result<DateTime> errorWhenEarlierOrSameDueDate(Loan loan, DateTime proposedDueDate) {
    if (isSameOrBefore(loan, proposedDueDate)) {
      return failedValidation(loanPolicyValidationError(
        RENEWAL_WOULD_NOT_CHANGE_THE_DUE_DATE));
    }
    return Result.succeeded(proposedDueDate);
  }

  private Result<Loan> overrideRenewalForDueDate(Loan loan, DateTime overrideDueDate, String comment) {
    if (overrideDueDate == null) {
      return failedValidation(errorForDueDate());
    }
    return succeeded(loan.overrideRenewal(overrideDueDate, getId(), comment));
  }

  private ValidationError errorForDueDate() {
    return new ValidationError(
      "New due date must be specified when due date calculation fails",
      "dueDate", "null");
  }

  private ValidationError errorForNotMatchingOverrideCases() {
    String reason = "Override renewal does not match any of expected cases: " +
      "item is not loanable, " +
      "item is not renewable, " +
      "reached number of renewals limit," +
      "renewal date falls outside of the date ranges in the loan policy, " +
      "items cannot be renewed when there is an active recall request";

    return loanPolicyValidationError(reason);
  }

  private ValidationError loanPolicyValidationError(String message) {
    return loanPolicyValidationError(message, Collections.emptyMap());
  }

  public ValidationError loanPolicyValidationError(
    String message, Map<String, String> additionalParameters) {

    Map<String, String> parameters = new HashMap<>(additionalParameters);
    parameters.put("loanPolicyId", getId());
    parameters.put("loanPolicyName", getName());
    return new ValidationError(message, parameters);
  }

  private boolean isNotRenewable() {
    return !getBooleanProperty(representation, "renewable");
  }

  private void errorWhenReachedRenewalLimit(Loan loan, List<ValidationError> errors) {
    if (hasReachedRenewalLimit(loan)) {
      errors.add(loanPolicyValidationError("loan at maximum renewal number"));
    }
  }

  private void errorWhenEarlierOrSameDueDate(
    Loan loan,
    DateTime proposedDueDate,
    List<ValidationError> errors) {

    if(isSameOrBefore(loan, proposedDueDate)) {
      errors.add(loanPolicyValidationError(RENEWAL_WOULD_NOT_CHANGE_THE_DUE_DATE));
    }
  }

  private boolean isSameOrBefore(Loan loan, DateTime proposedDueDate) {
    return proposedDueDate.isEqual(loan.getDueDate())
      || proposedDueDate.isBefore(loan.getDueDate());
  }

  private boolean hasReachedRenewalLimit(Loan loan) {
    return reachedNumberOfRenewalsLimit(loan) && !unlimitedRenewals();
  }

  private boolean reachedNumberOfRenewalsLimit(Loan loan) {
    return loan.getRenewalCount() >= getRenewalLimit();
  }

  public boolean unlimitedRenewals() {
    return getBooleanProperty(getRenewalsPolicy(), "unlimited");
  }

  public Integer getRenewalLimit() {
    return getIntegerProperty(getRenewalsPolicy(), "numberAllowed", 0);
  }

  private DueDateStrategy determineStrategy(
    boolean isRenewal,
    boolean isRenewalWithHoldRequest,
    DateTime systemDate) {

    final JsonObject loansPolicy = getLoansPolicy();
    final JsonObject renewalsPolicy = getRenewalsPolicy();

    //TODO: Temporary until have better logic for missing loans policy
    if(loansPolicy == null) {
      return new UnknownDueDateStrategy(getId(), getName(), "", isRenewal,
        this::loanPolicyValidationError);
    }

    if(isRolling(loansPolicy)) {
      if(isRenewal) {
<<<<<<< HEAD
        return new RollingRenewalDueDateStrategy(
          getId(),
          getName(),
          systemDate,
          getRenewFrom(),
          getRenewalPeriod(loansPolicy, renewalsPolicy, isRenewalWithHoldRequest),
          getRenewalDueDateLimitSchedules(),
          this::errorForPolicy
        );
=======
        return new RollingRenewalDueDateStrategy(getId(), getName(),
          systemDate, getRenewFrom(), getRenewalPeriod(loansPolicy, renewalsPolicy),
          getRenewalDueDateLimitSchedules(), this::loanPolicyValidationError);
>>>>>>> 29037ccf
      }
      else {
        return new RollingCheckOutDueDateStrategy(getId(), getName(),
          getPeriod(loansPolicy), fixedDueDateSchedules, this::loanPolicyValidationError);
      }
    }
    else if(isFixed(loansPolicy)) {
      if(isRenewal) {
<<<<<<< HEAD
        if (isRenewalWithHoldRequest) {
          return new RollingRenewalDueDateStrategy(getId(), getName(), systemDate,
            "SYSTEM_DATE", getAlternateRenewalLoanPeriodForHolds(),
            new NoFixedDueDateSchedules(), this::errorForPolicy);
        } else {
          return new FixedScheduleRenewalDueDateStrategy(getId(), getName(),
            getRenewalFixedDueDateSchedules(), systemDate, this::errorForPolicy);
        }
=======
        return new FixedScheduleRenewalDueDateStrategy(getId(), getName(),
          getRenewalFixedDueDateSchedules(), systemDate, this::loanPolicyValidationError);
>>>>>>> 29037ccf
      }
      else {
        return new FixedScheduleCheckOutDueDateStrategy(getId(), getName(),
          fixedDueDateSchedules, this::loanPolicyValidationError);
      }
    }
    else {
      return new UnknownDueDateStrategy(getId(), getName(),
        getProfileId(loansPolicy), isRenewal, this::loanPolicyValidationError);
    }
  }

  private JsonObject getLoansPolicy() {
    return representation.getJsonObject(LOANS_POLICY_KEY);
  }

  private JsonObject getRenewalsPolicy() {
    return representation.getJsonObject("renewalsPolicy");
  }

  private FixedDueDateSchedules getRenewalDueDateLimitSchedules() {
    if(useDifferentPeriod()) {
      if(Objects.isNull(alternateRenewalFixedDueDateSchedules)
        || alternateRenewalFixedDueDateSchedules instanceof NoFixedDueDateSchedules)
        return fixedDueDateSchedules;
      else {
        return alternateRenewalFixedDueDateSchedules;
      }
    }
    else {
      return fixedDueDateSchedules;
    }
  }

  private Period getRenewalPeriod(
    JsonObject loansPolicy,
    JsonObject renewalsPolicy,
    boolean isRenewalWithHoldRequest) {

    Period result;
    if (isRenewalWithHoldRequest) {
      result = getAlternateRenewalLoanPeriodForHolds();
    } else {
      result = useDifferentPeriod() ? getPeriod(renewalsPolicy) : getPeriod(loansPolicy);
    }
    return result;
  }

  private Period getAlternateRenewalLoanPeriodForHolds() {
    JsonObject holds = representation
      .getJsonObject(REQUEST_MANAGEMENT_KEY)
      .getJsonObject(HOLDS_KEY);

    return getPeriod(holds, ALTERNATE_RENEWAL_LOAN_PERIOD_KEY);
  }

  private Period getPeriod(JsonObject policy) {
    return getPeriod(policy, PERIOD_KEY);
  }

  private Period getPeriod(JsonObject policy, String periodKey) {
    String interval = getNestedStringProperty(policy, periodKey, "intervalId");
    Integer duration = getNestedIntegerProperty(policy, periodKey, "duration");
    return Period.from(duration, interval);
  }

  private boolean useDifferentPeriod() {
    return getBooleanProperty(getRenewalsPolicy(), "differentPeriod");
  }

  private String getRenewFrom() {
    return getProperty(getRenewalsPolicy(), "renewFromId");
  }

  private FixedDueDateSchedules getRenewalFixedDueDateSchedules() {
    return useDifferentPeriod()
      ? alternateRenewalFixedDueDateSchedules
      : fixedDueDateSchedules;
  }

  private String getProfileId(JsonObject loansPolicy) {
    return loansPolicy.getString("profileId");
  }

  public String getName() {
    return representation.getString("name");
  }

  private boolean isFixed(JsonObject loansPolicy) {
    return isProfile(loansPolicy, "Fixed");
  }

  private boolean isRolling(JsonObject loansPolicy) {
    return isProfile(loansPolicy, "Rolling");
  }

  private boolean isProfile(JsonObject loansPolicy, String profileId) {
    return StringUtils.equalsIgnoreCase(getProfileId(loansPolicy), profileId);
  }

  LoanPolicy withDueDateSchedules(FixedDueDateSchedules loanSchedules) {
    return new LoanPolicy(representation, loanSchedules,
      alternateRenewalFixedDueDateSchedules);
  }

  //TODO: potentially remove this, when builder can create class or JSON representation
  LoanPolicy withDueDateSchedules(JsonObject fixedDueDateSchedules) {
    return withDueDateSchedules(FixedDueDateSchedules.from(fixedDueDateSchedules));
  }

  LoanPolicy withAlternateRenewalSchedules(FixedDueDateSchedules renewalSchedules) {
    return new LoanPolicy(representation, fixedDueDateSchedules, renewalSchedules);
  }

  //TODO: potentially remove this, when builder can create class or JSON representation
  LoanPolicy withAlternateRenewalSchedules(JsonObject renewalSchedules) {
    return withAlternateRenewalSchedules(FixedDueDateSchedules.from(renewalSchedules));
  }

  public boolean isLoanable() {
    return getBooleanProperty(representation, "loanable");
  }

  public boolean isNotLoanable() {
    return !isLoanable();
  }

  private boolean hasRecallRequest(Request firstRequest) {
    return firstRequest != null && firstRequest.getRequestType() == RECALL;
  }

  private ValidationError errorForRecallRequest(String reason, String requestId) {
    return new ValidationError(reason, "request id", requestId);
  }

  public DueDateManagement getDueDateManagement() {
    JsonObject loansPolicyObj = representation.getJsonObject(LOANS_POLICY_KEY);
    if (Objects.isNull(loansPolicyObj)) {
      return DueDateManagement.KEEP_THE_CURRENT_DUE_DATE_TIME;
    }

    String dateManagementId = loansPolicyObj.getString("closedLibraryDueDateManagementId");
    return DueDateManagement.getDueDateManagement(dateManagementId);
  }

  public LoanPolicyPeriod getPeriodInterval() {
    return getPeriod(PERIOD_KEY);
  }

  public int getOffsetPeriodDuration() {
    return getDuration("openingTimeOffset");
  }

  public LoanPolicyPeriod getOffsetPeriodInterval() {
    return getPeriod("openingTimeOffset");
  }

  private LoanPolicyPeriod getPeriod(String val) {
    JsonObject loansPolicyObj = representation.getJsonObject(LOANS_POLICY_KEY);
    if (Objects.isNull(loansPolicyObj)) {
      return LoanPolicyPeriod.INCORRECT;
    }

    JsonObject period = loansPolicyObj.getJsonObject(val);
    if (Objects.isNull(period)) {
      return LoanPolicyPeriod.INCORRECT;
    }

    String intervalId = period.getString("intervalId");
    return LoanPolicyPeriod.getProfileByName(intervalId);
  }

  private int getDuration(String propertyName) {
    JsonObject period = getNestedObjectProperty(representation, LOANS_POLICY_KEY, propertyName);

    if (Objects.isNull(period)) {
      return 0;
    }

    return period.getInteger("duration");
  }

  public String getId() {
    return representation.getString("id");
  }

  String getLoansFixedDueDateScheduleId() {
    return getProperty(getLoansPolicy(), "fixedDueDateScheduleId");
  }

  String getAlternateRenewalsFixedDueDateScheduleId() {
    return getProperty(getRenewalsPolicy(), "alternateFixedDueDateScheduleId");
  }

  public Optional<DateTime> getScheduleLimit(DateTime loanDate, boolean isRenewal, DateTime systemDate) {
    final JsonObject loansPolicy = getLoansPolicy();

    if(loansPolicy == null) {
      return Optional.empty();
    }

    if(isRolling(loansPolicy)) {
      if(isRenewal) {
        return getRenewalDueDateLimitSchedules().findDueDateFor(loanDate);
      }
      else {
        return fixedDueDateSchedules.findDueDateFor(loanDate);
      }
    }
    else if(isFixed(loansPolicy)) {
      if(isRenewal) {
        return getRenewalFixedDueDateSchedules().findDueDateFor(systemDate);
      }
      else {
        return fixedDueDateSchedules.findDueDateFor(loanDate);
      }
    }
    else {
      return Optional.empty();
    }
  }

  public Result<Loan> recall(Loan loan) {
    final JsonObject recalls = representation
        .getJsonObject("requestManagement", new JsonObject())
        .getJsonObject("recalls", new JsonObject());

    final Result<DateTime> minimumDueDateResult =
        getDueDate("minimumGuaranteedLoanPeriod", recalls,
            loan.getLoanDate(), null);

    final DateTime systemDate = ClockManager.getClockManager().getDateTime();

    final Result<DateTime> recallDueDateResult =
        getDueDate("recallReturnInterval", recalls, systemDate, systemDate);

    final List<ValidationError> errors = new ArrayList<>();

    errors.addAll(combineValidationErrors(recallDueDateResult));
    errors.addAll(combineValidationErrors(minimumDueDateResult));

    if (errors.isEmpty()) {
      return minimumDueDateResult
          .combine(recallDueDateResult, this::determineDueDate)
          .map(dueDate -> changeDueDate(dueDate, loan));
    } else {
      return failedValidation(errors);
    }
  }

  private DateTime determineDueDate(DateTime minimumGuaranteedDueDate,
      DateTime recallDueDate) {
    if (minimumGuaranteedDueDate == null ||
        recallDueDate.isAfter(minimumGuaranteedDueDate)) {
      return recallDueDate;
    } else {
      return minimumGuaranteedDueDate;
    }
  }

  private Loan changeDueDate(DateTime dueDate, Loan loan) {
    loan.changeDueDate(dueDate);
    return loan;
  }

  private Result<DateTime> getDueDate(
    String key,
    JsonObject representation,
    DateTime initialDateTime,
    DateTime defaultDateTime) {

    final Result<DateTime> result;

    if (representation.containsKey(key)) {
      result = getPeriod(representation, key).addTo(initialDateTime,
          () -> loanPolicyValidationError(format("the \"%s\" in the loan policy is not recognized", key)),
          interval -> loanPolicyValidationError(format("the interval \"%s\" in \"%s\" is not recognized", interval, key)),
          duration -> loanPolicyValidationError(format("the duration \"%s\" in \"%s\" is invalid", duration, key)));
    } else {
      result = succeeded(defaultDateTime);
    }

    return result;
  }

  private List<ValidationError> combineValidationErrors(Result<?> result) {
    if(result.failed() && result.cause() instanceof ValidationErrorFailure) {
      final ValidationErrorFailure failureCause =
          (ValidationErrorFailure) result.cause();

      return new ArrayList<>(failureCause.getErrors());
    }

    return Collections.emptyList();
  }

  //TODO: Improve this to be a proper null object
  // requires significant rework of the loan policy interface
  private static class UnknownLoanPolicy extends LoanPolicy {
    UnknownLoanPolicy(String id) {
      super(new JsonObject().put("id", id));
    }
  }
}<|MERGE_RESOLUTION|>--- conflicted
+++ resolved
@@ -100,7 +100,7 @@
       if (isHold(firstRequest)) {
         if (!isHoldRequestRenewable()) {
           String reason = "Items with this loan policy cannot be renewed when there is an active, pending hold request";
-          errors.add(errorForPolicy(reason));
+          errors.add(loanPolicyValidationError(reason));
           return failedValidation(errors);
         }
         isRenewalWithHoldRequest = true;
@@ -288,21 +288,9 @@
 
     if(isRolling(loansPolicy)) {
       if(isRenewal) {
-<<<<<<< HEAD
-        return new RollingRenewalDueDateStrategy(
-          getId(),
-          getName(),
-          systemDate,
-          getRenewFrom(),
-          getRenewalPeriod(loansPolicy, renewalsPolicy, isRenewalWithHoldRequest),
-          getRenewalDueDateLimitSchedules(),
-          this::errorForPolicy
-        );
-=======
         return new RollingRenewalDueDateStrategy(getId(), getName(),
-          systemDate, getRenewFrom(), getRenewalPeriod(loansPolicy, renewalsPolicy),
+          systemDate, getRenewFrom(), getRenewalPeriod(loansPolicy, renewalsPolicy,isRenewalWithHoldRequest),
           getRenewalDueDateLimitSchedules(), this::loanPolicyValidationError);
->>>>>>> 29037ccf
       }
       else {
         return new RollingCheckOutDueDateStrategy(getId(), getName(),
@@ -311,19 +299,14 @@
     }
     else if(isFixed(loansPolicy)) {
       if(isRenewal) {
-<<<<<<< HEAD
         if (isRenewalWithHoldRequest) {
           return new RollingRenewalDueDateStrategy(getId(), getName(), systemDate,
             "SYSTEM_DATE", getAlternateRenewalLoanPeriodForHolds(),
-            new NoFixedDueDateSchedules(), this::errorForPolicy);
+            new NoFixedDueDateSchedules(), this::loanPolicyValidationError);
         } else {
           return new FixedScheduleRenewalDueDateStrategy(getId(), getName(),
-            getRenewalFixedDueDateSchedules(), systemDate, this::errorForPolicy);
+            getRenewalFixedDueDateSchedules(), systemDate, this::loanPolicyValidationError);
         }
-=======
-        return new FixedScheduleRenewalDueDateStrategy(getId(), getName(),
-          getRenewalFixedDueDateSchedules(), systemDate, this::loanPolicyValidationError);
->>>>>>> 29037ccf
       }
       else {
         return new FixedScheduleCheckOutDueDateStrategy(getId(), getName(),
