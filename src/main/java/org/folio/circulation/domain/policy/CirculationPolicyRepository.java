--- conflicted
+++ resolved
@@ -56,11 +56,8 @@
   }
 
   private CompletableFuture<Result<JsonObject>> lookupPolicy(String policyId) {
-<<<<<<< HEAD
-=======
     log.info("Looking up policy with id {}", policyId);
 
->>>>>>> 18f2db9b
     return SingleRecordFetcher.json(policyStorageClient, "circulation policy",
       response -> failed(
         new ServerErrorFailure(getPolicyNotFoundErrorMessage(policyId))))
