--- conflicted
+++ resolved
@@ -56,11 +56,8 @@
   }
 
   private CompletableFuture<Result<JsonObject>> lookupPolicy(String policyId) {
-<<<<<<< HEAD
-=======
     log.info("Looking up policy with id {}", policyId);
 
->>>>>>> ad045642
     return SingleRecordFetcher.json(policyStorageClient, "circulation policy",
       response -> failed(
         new ServerErrorFailure(getPolicyNotFoundErrorMessage(policyId))))
