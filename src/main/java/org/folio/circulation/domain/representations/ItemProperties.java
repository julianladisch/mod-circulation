--- conflicted
+++ resolved
@@ -13,10 +13,7 @@
   public static final String ITEM_COPY_NUMBERS_ID = "copyNumbers";
   public static final String EFFECTIVE_LOCATION_ID = "effectiveLocationId";
   public static final String STATUS_PROPERTY = "status";
-<<<<<<< HEAD
+  public static final String LAST_CHECK_IN = "lastCheckIn";
   public static final String CALL_NUMBER_COMPONENTS = "callNumberComponents";
   public static final String HOLDINGS_RECORD_ID = "holdingsRecordId";
-=======
-  public static final String LAST_CHECK_IN = "lastCheckIn";
->>>>>>> c64f4746
 }