--- conflicted
+++ resolved
@@ -6,10 +6,7 @@
   public static final String STATUS = "status";
   public static final String INSTANCE_ID = "instanceId";
   public static final String ITEM_ID = "itemId";
-<<<<<<< HEAD
-=======
   public static final String HOLDINGS_RECORD_ID = "holdingsRecordId";
->>>>>>> 43bfb783
   public static final String REQUEST_LEVEL = "requestLevel";
   public static final String REQUEST_TYPE = "requestType";
   public static final String PROXY_USER_ID = "proxyUserId";
