--- conflicted
+++ resolved
@@ -14,14 +14,11 @@
     return new ServicePoint(id, null, null, false, null, null, null, null, null);
   }
 
-<<<<<<< HEAD
   public static ServicePoint unknown(String id, String name) {
     return new ServicePoint(id, name, null, false, null, null, null, null, null);
   }
 
-=======
   @ToString.Include
->>>>>>> 2783f04d
   String id;
   String name;
   String code;
