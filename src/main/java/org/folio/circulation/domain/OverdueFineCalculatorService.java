--- conflicted
+++ resolved
@@ -144,11 +144,6 @@
 
   private CompletableFuture<Result<CalculationParameters>> lookupFeeFineOwner(
     CalculationParameters params) {
-<<<<<<< HEAD
-    return feeFineOwnerRepository.getFeeFineOwner(
-      params.item.getLocation().getPrimaryServicePointId().toString())
-      .thenApply(mapResult(params::withOwner));
-=======
 
     return Optional.ofNullable(params.item)
       .map(Item::getLocation)
@@ -157,31 +152,13 @@
       .map(id -> feeFineOwnerRepository.getFeeFineOwner(id)
         .thenApply(mapResult(params::withOwner)))
       .orElse(completedFuture(succeeded(params)));
->>>>>>> 3711cb8b
   }
 
   private CompletableFuture<Result<CalculationParameters>> lookupFeeFine(
     CalculationParameters params) {
-<<<<<<< HEAD
-    if (params.feeFineOwner == null) {
-      return completedFuture(succeeded(params));
-    }
-    return feeFineRepository.getOverdueFine(params.feeFineOwner.getId())
-      .thenApply(mapResult(params::withFeeFine))
-      .thenCompose(r -> r.after(updatedParams -> {
-        if (updatedParams.feeFine == null) {
-          FeeFine feeFine = new FeeFine(UUID.randomUUID().toString(),
-            updatedParams.feeFineOwner.getId(), FeeFine.OVERDUE_FINE_TYPE);
-          return feeFineRepository.create(feeFine)
-            .thenApply(mapResult(params::withFeeFine));
-        }
-        return completedFuture(succeeded(updatedParams));
-      }));
-=======
 
     return feeFineRepository.getFeeFine(FeeFine.OVERDUE_FINE_TYPE, true)
       .thenApply(mapResult(params::withFeeFine));
->>>>>>> 3711cb8b
   }
 
   private CompletableFuture<Result<Void>> createFeeFineRecord(Loan loan, Double fineAmount) {
@@ -189,39 +166,26 @@
       return completedFuture(succeeded(null));
     }
 
-    return CompletableFuture.completedFuture(succeeded(
+    return completedFuture(succeeded(
       new CalculationParameters(loan)))
       .thenCompose(r -> r.after(this::lookupFeeFine))
       .thenCompose(r -> r.after(this::lookupItemRelatedRecords))
       .thenCompose(r -> r.after(this::lookupFeeFineOwner))
-<<<<<<< HEAD
-      .thenCompose(r -> r.after(this::lookupFeeFine))
-      .thenCompose(r -> r.after(params -> {
-        if (params.item == null || params.feeFineOwner == null || params.feeFine == null) {
-          return completedFuture(succeeded(null));
-        }
-
-        AccountStorageRepresentation account = new AccountStorageRepresentation(params.loan,
-          params.item, params.feeFineOwner, params.feeFine, fineAmount);
-        return accountRepository.create(account)
-            .thenApply(mapResult(a -> null));
-      }));
-=======
       .thenCompose(r -> r.after(params -> createAccount(fineAmount, params)));
   }
 
-  private CompletableFuture<Result<Account>> createAccount(Double fineAmount,
+  private CompletableFuture<Result<Void>> createAccount(Double fineAmount,
     CalculationParameters params) {
 
     if (params.isIncomplete()) {
-      return failure();
+      return completedFuture(succeeded(null));
     }
 
     AccountStorageRepresentation account = new AccountStorageRepresentation(params.loan,
       params.item, params.feeFineOwner, params.feeFine, fineAmount);
 
-    return accountRepository.create(account);
->>>>>>> 3711cb8b
+    return accountRepository.create(account)
+      .thenApply(mapResult(a -> null));
   }
 
   private static class CalculationParameters {
