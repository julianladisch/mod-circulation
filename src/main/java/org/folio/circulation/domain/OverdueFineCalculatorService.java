package org.folio.circulation.domain;

import static java.util.concurrent.CompletableFuture.completedFuture;
import static org.apache.commons.lang3.BooleanUtils.isFalse;
import static org.folio.circulation.domain.OverdueFineCalculatorService.Scenario.CHECKIN;
import static org.folio.circulation.support.Result.succeeded;
import static org.folio.circulation.support.ResultBinding.mapResult;

import java.util.Optional;
import java.util.UUID;
import java.util.concurrent.CompletableFuture;
import java.util.function.Predicate;

import org.apache.commons.lang3.ObjectUtils;
import org.folio.circulation.domain.policy.LoanPolicyRepository;
import org.folio.circulation.domain.policy.LostItemPolicyRepository;
import org.folio.circulation.domain.policy.OverdueFineCalculationParameters;
import org.folio.circulation.domain.policy.OverdueFineInterval;
import org.folio.circulation.domain.policy.OverdueFinePolicy;
import org.folio.circulation.domain.policy.OverdueFinePolicyRepository;
import org.folio.circulation.domain.representations.StoredAccount;
import org.folio.circulation.domain.representations.StoredFeeFineAction;
import org.folio.circulation.resources.context.RenewalContext;
import org.folio.circulation.support.Clients;
import org.folio.circulation.support.ItemRepository;
import org.folio.circulation.support.Result;
import org.folio.circulation.support.ResultBinding;
import org.joda.time.DateTime;
import org.joda.time.DateTimeZone;

public class OverdueFineCalculatorService {
  public static OverdueFineCalculatorService using(Clients clients) {
    return new OverdueFineCalculatorService(clients);
  }

  private final Repos repos;
  private final OverduePeriodCalculatorService overduePeriodCalculatorService;

  public OverdueFineCalculatorService(Repos repos,
    OverduePeriodCalculatorService overduePeriodCalculatorService) {
    this.repos = repos;
    this.overduePeriodCalculatorService = overduePeriodCalculatorService;
  }

  private OverdueFineCalculatorService(Clients clients) {
    this(
      new Repos(new OverdueFinePolicyRepository(clients),
        new AccountRepository(clients),
        new ItemRepository(clients, true, false, false),
        new FeeFineOwnerRepository(clients),
        new FeeFineRepository(clients),
        new UserRepository(clients),
        new FeeFineActionRepository(clients),
        new LostItemPolicyRepository(clients)),
      new OverduePeriodCalculatorService(new CalendarRepository(clients),
        new LoanPolicyRepository(clients))
    );
  }

<<<<<<< HEAD
  public CompletableFuture<Result<RenewalContext>> createOverdueFineIfNecessary(
    RenewalContext context) {

    final String loggedInUserId = context.getLoggedInUserId();
    final Loan loanBeforeRenewal = context.getLoanBeforeRenewal();

    return shouldChargeOverdueFineOnRenewal(context)
      .thenCompose(r -> r.afterWhen(ResultBinding.toFutureResult(),
        b -> createOverdueFineIfNecessary(loanBeforeRenewal, Scenario.RENEWAL, loggedInUserId),
        b -> completedFuture(succeeded(null))))
      .thenApply(mapResult(context::withOverdueFeeFineAction));
  }

  private CompletableFuture<Result<Boolean>> shouldChargeOverdueFineOnRenewal(
    RenewalContext renewalContext) {

    Loan loan = renewalContext.getLoanBeforeRenewal();
=======
  public CompletableFuture<Result<FeeFineAction>> createOverdueFineIfNecessary(
    RenewalContext context) {

    Loan loan = context.getLoanBeforeRenewal();
>>>>>>> 7d752a52
    if (loan == null || !loan.isOverdue()) {
      return completedFuture(succeeded(null));
    }

<<<<<<< HEAD
    if (isDeclaredLost(renewalContext.getItemStatusBeforeRenewal())) {
      return repos.lostItemPolicyRepository.getLostItemPolicyById(loan.getLostItemPolicyId())
        .thenApply(r -> r.map(policy -> policy.shouldChargeOverdueFee()
          && renewalContext.isLostItemFeesRefundedOrCancelled()));
    }

    return completedFuture(succeeded(true));
=======
    return createOverdueFineIfNecessary(loan, Scenario.RENEWAL, context.getLoggedInUserId());
>>>>>>> 7d752a52
  }

  public CompletableFuture<Result<FeeFineAction>> createOverdueFineIfNecessary(
    CheckInContext context, String userId) {

    return shouldChargeOverdueFineOnCheckIn(context)
      .thenCompose(r -> r.afterWhen(ResultBinding.toFutureResult(),
          b -> createOverdueFineIfNecessary(context.getLoan(), CHECKIN, userId),
          b -> completedFuture(succeeded(null))));
  }

  private CompletableFuture<Result<Boolean>> shouldChargeOverdueFineOnCheckIn(
    CheckInContext context) {

    final Loan loan = context.getLoan();
    if (loan == null || !loan.isOverdue(loan.getReturnDate())) {
      return completedFuture(succeeded(false));
    }

<<<<<<< HEAD
    if (isDeclaredLost(records.getItemStatusBeforeCheckIn())) {
=======
    if (context.getItemStatusBeforeCheckIn() == ItemStatus.DECLARED_LOST) {
>>>>>>> 7d752a52
      return repos.lostItemPolicyRepository.getLostItemPolicyById(loan.getLostItemPolicyId())
        .thenApply(r -> r.map(policy -> policy.shouldChargeOverdueFee()
          && context.areLostItemFeesRefundedOrCancelled()));
    }

    return completedFuture(succeeded(true));
  }

  private CompletableFuture<Result<FeeFineAction>> createOverdueFineIfNecessary(Loan loan,
    Scenario scenario, String loggedInUserId) {

    return repos.overdueFinePolicyRepository.findOverdueFinePolicyForLoan(succeeded(loan))
    .thenCompose(r -> r.after(l -> scenario.shouldCreateFine(l.getOverdueFinePolicy())
        ? createOverdueFine(l, loggedInUserId)
        : completedFuture(succeeded(null))));
  }

  private CompletableFuture<Result<FeeFineAction>> createOverdueFine(Loan loan, String loggedInUserId) {
    return getOverdueMinutes(loan)
      .thenCompose(r -> r.after(minutes -> calculateOverdueFine(loan, minutes)))
      .thenCompose(r -> r.after(fine -> createFeeFineRecord(loan, fine, loggedInUserId)));
  }

  private CompletableFuture<Result<Integer>> getOverdueMinutes(Loan loan) {
    DateTime systemTime = loan.getReturnDate();
    if (systemTime == null) {
      systemTime = DateTime.now(DateTimeZone.UTC);
    }
    return overduePeriodCalculatorService.getMinutes(loan, systemTime);
  }

  private CompletableFuture<Result<Double>> calculateOverdueFine(Loan loan, Integer overdueMinutes) {
    double overdueFine = 0.0;

    OverdueFinePolicy overdueFinePolicy = loan.getOverdueFinePolicy();
    if (overdueMinutes > 0 && overdueFinePolicy != null) {
      OverdueFineCalculationParameters calculationParameters =
        overdueFinePolicy.getCalculationParameters(loan.wasDueDateChangedByRecall());

      if (calculationParameters != null) {
        Double finePerInterval = calculationParameters.getFinePerInterval();
        OverdueFineInterval interval = calculationParameters.getInterval();
        Double maxFine = calculationParameters.getMaxFine();

        if (maxFine != null && interval != null && finePerInterval != null) {
          double numberOfIntervals = Math.ceil(overdueMinutes.doubleValue() /
            interval.getMinutes().doubleValue());

          overdueFine = finePerInterval * numberOfIntervals;

          if (maxFine > 0) {
            overdueFine = Math.min(overdueFine, maxFine);
          }
        }
      }
    }

    return CompletableFuture.completedFuture(succeeded(overdueFine));
  }

  private CompletableFuture<Result<CalculationParameters>> lookupItemRelatedRecords(
    CalculationParameters params) {

    if (params.feeFine == null) {
      return completedFuture(succeeded(params));
    }

    return repos.itemRepository.fetchItemRelatedRecords(succeeded(params.loan.getItem()))
      .thenApply(mapResult(params::withItem));
  }

  private CompletableFuture<Result<CalculationParameters>> lookupFeeFineOwner(
    CalculationParameters params) {

    return Optional.ofNullable(params.item)
      .map(Item::getLocation)
      .map(Location::getPrimaryServicePointId)
      .map(UUID::toString)
      .map(id -> repos.feeFineOwnerRepository.findOwnerForServicePoint(id)
        .thenApply(mapResult(params::withOwner)))
      .orElse(completedFuture(succeeded(params)));
  }

  private CompletableFuture<Result<CalculationParameters>> lookupFeeFine(
    CalculationParameters params) {

    return repos.feeFineRepository.getFeeFine(FeeFine.OVERDUE_FINE_TYPE, true)
      .thenApply(mapResult(params::withFeeFine));
  }

  private CompletableFuture<Result<CalculationParameters>> lookupLoggedInUser(
    CalculationParameters params, String loggedInUserId) {

    return repos.userRepository.getUser(loggedInUserId)
      .thenApply(ResultBinding.mapResult(params::withLoggedInUser));
  }

  private CompletableFuture<Result<FeeFineAction>> createFeeFineRecord(Loan loan, Double fineAmount,
    String loggedInUserId) {

    if (fineAmount <= 0) {
      return completedFuture(succeeded(null));
    }

    return completedFuture(succeeded(
      new CalculationParameters(loan)))
      .thenCompose(r -> r.after(this::lookupFeeFine))
      .thenCompose(r -> r.after(this::lookupItemRelatedRecords))
      .thenCompose(r -> r.after(this::lookupFeeFineOwner))
      .thenCompose(r -> r.after(params -> this.lookupLoggedInUser(params, loggedInUserId)))
      .thenCompose(r -> r.after(params -> createAccount(fineAmount, params)));
  }

  private CompletableFuture<Result<FeeFineAction>> createAccount(Double fineAmount,
    CalculationParameters params) {

    if (params.isIncomplete()) {
      return completedFuture(succeeded(null));
    }

    StoredAccount accountRepresentation =
      new StoredAccount(params.loan, params.item, params.feeFineOwner,
        params.feeFine, new FeeAmount(fineAmount));

    return repos.accountRepository.create(accountRepresentation)
      .thenCompose(rac -> rac.after(account -> createFeeFineAction(account, params)));
  }

  private CompletableFuture<Result<FeeFineAction>> createFeeFineAction(
    Account account, CalculationParameters params) {

    return repos.feeFineActionRepository.create(StoredFeeFineAction.builder()
      .useAccount(account)
      .withAction(account.getFeeFineType())
      .withCreatedAt(params.feeFineOwner.getOwner())
      .withCreatedBy(params.loggedInUser)
      .build());
  }

  private boolean isDeclaredLost(ItemStatus itemStatus) {
    return itemStatus == ItemStatus.DECLARED_LOST;
  }

  private static class CalculationParameters {
    final Loan loan;
    final Item item;
    final FeeFineOwner feeFineOwner;
    final FeeFine feeFine;
    final User loggedInUser;

    CalculationParameters(Loan loan) {
      this(loan, null, null, null, null);
    }

    CalculationParameters(Loan loan, Item item, FeeFineOwner feeFineOwner, FeeFine feeFine,
      User loggedInUser) {

      this.loan = loan;
      this.item = item;
      this.feeFineOwner = feeFineOwner;
      this.feeFine = feeFine;
      this.loggedInUser = loggedInUser;
    }

    CalculationParameters withItem(Item item) {
      return new CalculationParameters(this.loan, item, this.feeFineOwner, this.feeFine,
        this.loggedInUser);
    }

    CalculationParameters withOwner(FeeFineOwner feeFineOwner) {
      return new CalculationParameters(this.loan, this.item, feeFineOwner, this.feeFine,
        this.loggedInUser);
    }

    CalculationParameters withFeeFine(FeeFine feeFine) {
      return new CalculationParameters(this.loan, this.item, this.feeFineOwner, feeFine,
        this.loggedInUser);
    }

    CalculationParameters withLoggedInUser(User loggedInUser) {
      return new CalculationParameters(this.loan, this.item, this.feeFineOwner, this.feeFine,
        loggedInUser);
    }

    boolean isComplete() {
      return ObjectUtils.allNotNull(loan, item, feeFineOwner, feeFine);
    }

    boolean isIncomplete() {
      return !isComplete();
    }
  }

  enum Scenario {
    CHECKIN(policy -> !policy.isUnknown()),
    RENEWAL(policy -> !policy.isUnknown() && isFalse(policy.getForgiveFineForRenewals()));

    private final Predicate<OverdueFinePolicy> shouldCreateFine;

    Scenario(Predicate<OverdueFinePolicy> shouldCreateFine) {
      this.shouldCreateFine = shouldCreateFine;
    }

    private boolean shouldCreateFine(OverdueFinePolicy overdueFinePolicy) {
      return shouldCreateFine.test(overdueFinePolicy);
    }
  }

  public static class Repos {
    private final OverdueFinePolicyRepository overdueFinePolicyRepository;
    private final AccountRepository accountRepository;
    private final ItemRepository itemRepository;
    private final FeeFineOwnerRepository feeFineOwnerRepository;
    private final FeeFineRepository feeFineRepository;
    private final UserRepository userRepository;
    private final FeeFineActionRepository feeFineActionRepository;
    private final LostItemPolicyRepository lostItemPolicyRepository;

    Repos(OverdueFinePolicyRepository overdueFinePolicyRepository,
      AccountRepository accountRepository, ItemRepository itemRepository,
      FeeFineOwnerRepository feeFineOwnerRepository, FeeFineRepository feeFineRepository,
      UserRepository userRepository, FeeFineActionRepository feeFineActionRepository,
      LostItemPolicyRepository lostItemPolicyRepository) {

      this.overdueFinePolicyRepository = overdueFinePolicyRepository;
      this.accountRepository = accountRepository;
      this.itemRepository = itemRepository;
      this.feeFineOwnerRepository = feeFineOwnerRepository;
      this.feeFineRepository = feeFineRepository;
      this.userRepository = userRepository;
      this.feeFineActionRepository = feeFineActionRepository;
      this.lostItemPolicyRepository = lostItemPolicyRepository;
    }
  }
}<|MERGE_RESOLUTION|>--- conflicted
+++ resolved
@@ -57,7 +57,6 @@
     );
   }
 
-<<<<<<< HEAD
   public CompletableFuture<Result<RenewalContext>> createOverdueFineIfNecessary(
     RenewalContext context) {
 
@@ -75,17 +74,10 @@
     RenewalContext renewalContext) {
 
     Loan loan = renewalContext.getLoanBeforeRenewal();
-=======
-  public CompletableFuture<Result<FeeFineAction>> createOverdueFineIfNecessary(
-    RenewalContext context) {
-
-    Loan loan = context.getLoanBeforeRenewal();
->>>>>>> 7d752a52
     if (loan == null || !loan.isOverdue()) {
       return completedFuture(succeeded(null));
     }
 
-<<<<<<< HEAD
     if (isDeclaredLost(renewalContext.getItemStatusBeforeRenewal())) {
       return repos.lostItemPolicyRepository.getLostItemPolicyById(loan.getLostItemPolicyId())
         .thenApply(r -> r.map(policy -> policy.shouldChargeOverdueFee()
@@ -93,9 +85,6 @@
     }
 
     return completedFuture(succeeded(true));
-=======
-    return createOverdueFineIfNecessary(loan, Scenario.RENEWAL, context.getLoggedInUserId());
->>>>>>> 7d752a52
   }
 
   public CompletableFuture<Result<FeeFineAction>> createOverdueFineIfNecessary(
@@ -115,11 +104,7 @@
       return completedFuture(succeeded(false));
     }
 
-<<<<<<< HEAD
-    if (isDeclaredLost(records.getItemStatusBeforeCheckIn())) {
-=======
-    if (context.getItemStatusBeforeCheckIn() == ItemStatus.DECLARED_LOST) {
->>>>>>> 7d752a52
+    if (isDeclaredLost(context.getItemStatusBeforeCheckIn())) {
       return repos.lostItemPolicyRepository.getLostItemPolicyById(loan.getLostItemPolicyId())
         .thenApply(r -> r.map(policy -> policy.shouldChargeOverdueFee()
           && context.areLostItemFeesRefundedOrCancelled()));
