package org.folio.circulation.domain;

import static java.util.concurrent.CompletableFuture.completedFuture;
import static org.apache.commons.lang3.BooleanUtils.isFalse;
import static org.folio.circulation.domain.OverdueFineCalculatorService.Scenario.CHECKIN;
import static org.folio.circulation.domain.OverdueFineCalculatorService.Scenario.RENEWAL;
import static org.folio.circulation.support.Result.succeeded;
import static org.folio.circulation.support.ResultBinding.mapResult;
import static org.folio.circulation.support.ResultBinding.toFutureResult;

import java.util.Optional;
import java.util.UUID;
import java.util.concurrent.CompletableFuture;
import java.util.function.Predicate;

import org.apache.commons.lang3.ObjectUtils;
<<<<<<< HEAD
import org.folio.circulation.domain.notice.schedule.ScheduledNoticesRepository;
=======
import org.apache.commons.lang3.StringUtils;
>>>>>>> f3da87bb
import org.folio.circulation.domain.policy.LoanPolicyRepository;
import org.folio.circulation.domain.policy.LostItemPolicyRepository;
import org.folio.circulation.domain.policy.OverdueFineCalculationParameters;
import org.folio.circulation.domain.policy.OverdueFineInterval;
import org.folio.circulation.domain.policy.OverdueFinePolicy;
import org.folio.circulation.domain.policy.OverdueFinePolicyRepository;
import org.folio.circulation.domain.representations.StoredAccount;
import org.folio.circulation.domain.representations.StoredFeeFineAction;
import org.folio.circulation.resources.context.RenewalContext;
import org.folio.circulation.support.Clients;
import org.folio.circulation.support.ItemRepository;
import org.folio.circulation.support.Result;
import org.folio.circulation.support.ResultBinding;
import org.joda.time.DateTime;
import org.joda.time.DateTimeZone;

import lombok.With;

public class OverdueFineCalculatorService {
  public static OverdueFineCalculatorService using(Clients clients) {
    return new OverdueFineCalculatorService(clients);
  }

  private final Repos repos;
  private final OverduePeriodCalculatorService overduePeriodCalculatorService;

  public OverdueFineCalculatorService(Repos repos,
    OverduePeriodCalculatorService overduePeriodCalculatorService) {
    this.repos = repos;
    this.overduePeriodCalculatorService = overduePeriodCalculatorService;
  }

  private OverdueFineCalculatorService(Clients clients) {
    this(
      new Repos(new OverdueFinePolicyRepository(clients),
        new AccountRepository(clients),
        new ItemRepository(clients, true, false, false),
        new FeeFineOwnerRepository(clients),
        new FeeFineRepository(clients),
        new UserRepository(clients),
        new FeeFineActionRepository(clients),
        new LostItemPolicyRepository(clients),
<<<<<<< HEAD
        ScheduledNoticesRepository.using(clients)),
=======
        new ServicePointRepository(clients)),
>>>>>>> f3da87bb
      new OverduePeriodCalculatorService(new CalendarRepository(clients),
        new LoanPolicyRepository(clients))
    );
  }

  public CompletableFuture<Result<RenewalContext>> createOverdueFineIfNecessary(
    RenewalContext context) {

    final String loggedInUserId = context.getLoggedInUserId();
    final Loan loanBeforeRenewal = context.getLoanBeforeRenewal();

    return shouldChargeOverdueFineOnRenewal(context)
      .thenCompose(r -> r.afterWhen(toFutureResult(),
        b -> createOverdueFineIfNecessary(loanBeforeRenewal, RENEWAL, loggedInUserId),
        b -> completedFuture(succeeded(null))))
      .thenApply(mapResult(context::withOverdueFeeFineAction));
  }

  private CompletableFuture<Result<Boolean>> shouldChargeOverdueFineOnRenewal(
    RenewalContext renewalContext) {

    Loan loan = renewalContext.getLoanBeforeRenewal();
    if (loan == null || !loan.isOverdue()) {
      return completedFuture(succeeded(null));
    }

    if (isDeclaredLost(renewalContext.getItemStatusBeforeRenewal())) {
      return repos.lostItemPolicyRepository.getLostItemPolicyById(loan.getLostItemPolicyId())
        .thenApply(r -> r.map(policy -> policy.shouldChargeOverdueFee()
          && renewalContext.isLostItemFeesRefundedOrCancelled()));
    }

    return completedFuture(succeeded(true));
  }

  public CompletableFuture<Result<FeeFineAction>> createOverdueFineIfNecessary(
    CheckInContext context, String userId) {

    return shouldChargeOverdueFineOnCheckIn(context)
      .thenCompose(r -> r.afterWhen(toFutureResult(),
          b -> createOverdueFineIfNecessary(context.getLoan(), CHECKIN, userId),
          b -> completedFuture(succeeded(null))));
  }

  private CompletableFuture<Result<Boolean>> shouldChargeOverdueFineOnCheckIn(
    CheckInContext context) {

    final Loan loan = context.getLoan();
    if (loan == null || !loan.isOverdue(loan.getReturnDate())) {
      return completedFuture(succeeded(false));
    }

    if (isDeclaredLost(context.getItemStatusBeforeCheckIn())) {
      return repos.lostItemPolicyRepository.getLostItemPolicyById(loan.getLostItemPolicyId())
        .thenApply(r -> r.map(policy -> policy.shouldChargeOverdueFee()
          && context.areLostItemFeesRefundedOrCancelled()));
    }

    return completedFuture(succeeded(true));
  }

  private CompletableFuture<Result<FeeFineAction>> createOverdueFineIfNecessary(Loan loan,
    Scenario scenario, String loggedInUserId) {

    return repos.overdueFinePolicyRepository.findOverdueFinePolicyForLoan(succeeded(loan))
    .thenCompose(r -> r.after(l -> scenario.shouldCreateFine(l.getOverdueFinePolicy())
        ? createOverdueFine(l, loggedInUserId)
        : completedFuture(succeeded(null))));
  }

  private CompletableFuture<Result<FeeFineAction>> createOverdueFine(Loan loan, String loggedInUserId) {
    return getOverdueMinutes(loan)
      .thenCompose(r -> r.after(minutes -> calculateOverdueFine(loan, minutes)))
      .thenCompose(r -> r.after(fine -> createFeeFineRecord(loan, fine, loggedInUserId)));
  }

  private CompletableFuture<Result<Integer>> getOverdueMinutes(Loan loan) {
    DateTime systemTime = loan.getReturnDate();
    if (systemTime == null) {
      systemTime = DateTime.now(DateTimeZone.UTC);
    }
    return overduePeriodCalculatorService.getMinutes(loan, systemTime);
  }

  private CompletableFuture<Result<Double>> calculateOverdueFine(Loan loan, Integer overdueMinutes) {
    double overdueFine = 0.0;

    OverdueFinePolicy overdueFinePolicy = loan.getOverdueFinePolicy();
    if (overdueMinutes > 0 && overdueFinePolicy != null) {
      OverdueFineCalculationParameters calculationParameters =
        overdueFinePolicy.getCalculationParameters(loan.wasDueDateChangedByRecall());

      if (calculationParameters != null) {
        Double finePerInterval = calculationParameters.getFinePerInterval();
        OverdueFineInterval interval = calculationParameters.getInterval();
        Double maxFine = calculationParameters.getMaxFine();

        if (maxFine != null && interval != null && finePerInterval != null) {
          double numberOfIntervals = Math.ceil(overdueMinutes.doubleValue() /
            interval.getMinutes().doubleValue());

          overdueFine = finePerInterval * numberOfIntervals;

          if (maxFine > 0) {
            overdueFine = Math.min(overdueFine, maxFine);
          }
        }
      }
    }

    return CompletableFuture.completedFuture(succeeded(overdueFine));
  }

  private CompletableFuture<Result<CalculationParameters>> lookupItemRelatedRecords(
    CalculationParameters params) {

    if (params.feeFine == null) {
      return completedFuture(succeeded(params));
    }

    return repos.itemRepository.fetchItemRelatedRecords(succeeded(params.loan.getItem()))
      .thenApply(mapResult(params::withItem));
  }

  private CompletableFuture<Result<CalculationParameters>> lookupFeeFineOwner(
    CalculationParameters params) {

    return Optional.ofNullable(params.item)
      .map(Item::getLocation)
      .map(Location::getPrimaryServicePointId)
      .map(UUID::toString)
      .map(id -> repos.feeFineOwnerRepository.findOwnerForServicePoint(id)
        .thenApply(mapResult(params::withFeeFineOwner)))
      .orElse(completedFuture(succeeded(params)));
  }

  private CompletableFuture<Result<CalculationParameters>> lookupFeeFine(
    CalculationParameters params) {

    return repos.feeFineRepository.getFeeFine(FeeFine.OVERDUE_FINE_TYPE, true)
      .thenApply(mapResult(params::withFeeFine));
  }

  private CompletableFuture<Result<CalculationParameters>> lookupLoggedInUser(
    CalculationParameters params, String loggedInUserId) {

    return repos.userRepository.getUser(loggedInUserId)
      .thenApply(ResultBinding.mapResult(params::withLoggedInUser));
  }

  private CompletableFuture<Result<CalculationParameters>> lookupLoanServicePoints(
    CalculationParameters params) {

    return repos.servicePointRepository.findServicePointsForLoan(succeeded(params.loan))
      .thenApply(mapResult(params::withLoan));
  }

  private CompletableFuture<Result<FeeFineAction>> createFeeFineRecord(Loan loan, Double fineAmount,
    String loggedInUserId) {

    if (fineAmount <= 0) {
      return completedFuture(succeeded(null));
    }

    return completedFuture(succeeded(
      new CalculationParameters(loan)))
      .thenCompose(r -> r.after(this::lookupFeeFine))
      .thenCompose(r -> r.after(this::lookupItemRelatedRecords))
      .thenCompose(r -> r.after(this::lookupFeeFineOwner))
      .thenCompose(r -> r.after(params -> this.lookupLoggedInUser(params, loggedInUserId)))
<<<<<<< HEAD
      .thenCompose(r -> r.after(params -> createAccount(fineAmount, params)))
      .thenCompose(r -> r.after(feeFineAction -> repos.scheduledNoticesRepository
          .deleteOverdueNotices(loan.getId())
          .thenApply(rs -> r)));
=======
      .thenCompose(r -> r.after(this::lookupLoanServicePoints))
      .thenCompose(r -> r.after(params -> createAccount(fineAmount, params)));
>>>>>>> f3da87bb
  }

  private CompletableFuture<Result<FeeFineAction>> createAccount(Double fineAmount,
    CalculationParameters params) {

    if (params.isIncomplete()) {
      return completedFuture(succeeded(null));
    }

    StoredAccount accountRepresentation =
      new StoredAccount(params.loan, params.item, params.feeFineOwner,
        params.feeFine, new FeeAmount(fineAmount));

    return repos.accountRepository.create(accountRepresentation)
      .thenCompose(rac -> rac.after(account -> createFeeFineAction(account, params)));
  }

  private CompletableFuture<Result<FeeFineAction>> createFeeFineAction(
    Account account, CalculationParameters params) {

    String checkInServicePoint = Optional.ofNullable(params.loan)
      .map(Loan::getCheckinServicePoint)
      .map(ServicePoint::getName)
      .orElse(StringUtils.EMPTY);

    return repos.feeFineActionRepository.create(StoredFeeFineAction.builder()
      .useAccount(account)
      .withAction(account.getFeeFineType())
      .withCreatedAt(checkInServicePoint)
      .withCreatedBy(params.loggedInUser)
      .build());
  }

  private boolean isDeclaredLost(ItemStatus itemStatus) {
    return itemStatus == ItemStatus.DECLARED_LOST;
  }

  @With
  private static class CalculationParameters {
    final Loan loan;
    final Item item;
    final FeeFineOwner feeFineOwner;
    final FeeFine feeFine;
    final User loggedInUser;

    CalculationParameters(Loan loan) {
      this(loan, null, null, null, null);
    }

    CalculationParameters(Loan loan, Item item, FeeFineOwner feeFineOwner, FeeFine feeFine,
      User loggedInUser) {

      this.loan = loan;
      this.item = item;
      this.feeFineOwner = feeFineOwner;
      this.feeFine = feeFine;
      this.loggedInUser = loggedInUser;
    }

    boolean isComplete() {
      return ObjectUtils.allNotNull(loan, item, feeFineOwner, feeFine);
    }

    boolean isIncomplete() {
      return !isComplete();
    }
  }

  enum Scenario {
    CHECKIN(policy -> !policy.isUnknown()),
    RENEWAL(policy -> !policy.isUnknown() && isFalse(policy.getForgiveFineForRenewals()));

    private final Predicate<OverdueFinePolicy> shouldCreateFine;

    Scenario(Predicate<OverdueFinePolicy> shouldCreateFine) {
      this.shouldCreateFine = shouldCreateFine;
    }

    private boolean shouldCreateFine(OverdueFinePolicy overdueFinePolicy) {
      return shouldCreateFine.test(overdueFinePolicy);
    }
  }

  public static class Repos {
    private final OverdueFinePolicyRepository overdueFinePolicyRepository;
    private final AccountRepository accountRepository;
    private final ItemRepository itemRepository;
    private final FeeFineOwnerRepository feeFineOwnerRepository;
    private final FeeFineRepository feeFineRepository;
    private final UserRepository userRepository;
    private final FeeFineActionRepository feeFineActionRepository;
    private final LostItemPolicyRepository lostItemPolicyRepository;
<<<<<<< HEAD
    private final ScheduledNoticesRepository scheduledNoticesRepository;
=======
    private final ServicePointRepository servicePointRepository;
>>>>>>> f3da87bb

    Repos(OverdueFinePolicyRepository overdueFinePolicyRepository,
      AccountRepository accountRepository, ItemRepository itemRepository,
      FeeFineOwnerRepository feeFineOwnerRepository, FeeFineRepository feeFineRepository,
      UserRepository userRepository, FeeFineActionRepository feeFineActionRepository,
      LostItemPolicyRepository lostItemPolicyRepository,
<<<<<<< HEAD
      ScheduledNoticesRepository scheduledNoticesRepository) {
=======
      ServicePointRepository servicePointRepository) {
>>>>>>> f3da87bb

      this.overdueFinePolicyRepository = overdueFinePolicyRepository;
      this.accountRepository = accountRepository;
      this.itemRepository = itemRepository;
      this.feeFineOwnerRepository = feeFineOwnerRepository;
      this.feeFineRepository = feeFineRepository;
      this.userRepository = userRepository;
      this.feeFineActionRepository = feeFineActionRepository;
      this.lostItemPolicyRepository = lostItemPolicyRepository;
<<<<<<< HEAD
      this.scheduledNoticesRepository = scheduledNoticesRepository;
=======
      this.servicePointRepository = servicePointRepository;
>>>>>>> f3da87bb
    }
  }
}<|MERGE_RESOLUTION|>--- conflicted
+++ resolved
@@ -14,11 +14,8 @@
 import java.util.function.Predicate;
 
 import org.apache.commons.lang3.ObjectUtils;
-<<<<<<< HEAD
 import org.folio.circulation.domain.notice.schedule.ScheduledNoticesRepository;
-=======
 import org.apache.commons.lang3.StringUtils;
->>>>>>> f3da87bb
 import org.folio.circulation.domain.policy.LoanPolicyRepository;
 import org.folio.circulation.domain.policy.LostItemPolicyRepository;
 import org.folio.circulation.domain.policy.OverdueFineCalculationParameters;
@@ -61,11 +58,8 @@
         new UserRepository(clients),
         new FeeFineActionRepository(clients),
         new LostItemPolicyRepository(clients),
-<<<<<<< HEAD
-        ScheduledNoticesRepository.using(clients)),
-=======
+        ScheduledNoticesRepository.using(clients),
         new ServicePointRepository(clients)),
->>>>>>> f3da87bb
       new OverduePeriodCalculatorService(new CalendarRepository(clients),
         new LoanPolicyRepository(clients))
     );
@@ -236,15 +230,11 @@
       .thenCompose(r -> r.after(this::lookupItemRelatedRecords))
       .thenCompose(r -> r.after(this::lookupFeeFineOwner))
       .thenCompose(r -> r.after(params -> this.lookupLoggedInUser(params, loggedInUserId)))
-<<<<<<< HEAD
+      .thenCompose(r -> r.after(this::lookupLoanServicePoints))
       .thenCompose(r -> r.after(params -> createAccount(fineAmount, params)))
       .thenCompose(r -> r.after(feeFineAction -> repos.scheduledNoticesRepository
           .deleteOverdueNotices(loan.getId())
           .thenApply(rs -> r)));
-=======
-      .thenCompose(r -> r.after(this::lookupLoanServicePoints))
-      .thenCompose(r -> r.after(params -> createAccount(fineAmount, params)));
->>>>>>> f3da87bb
   }
 
   private CompletableFuture<Result<FeeFineAction>> createAccount(Double fineAmount,
@@ -337,22 +327,16 @@
     private final UserRepository userRepository;
     private final FeeFineActionRepository feeFineActionRepository;
     private final LostItemPolicyRepository lostItemPolicyRepository;
-<<<<<<< HEAD
     private final ScheduledNoticesRepository scheduledNoticesRepository;
-=======
     private final ServicePointRepository servicePointRepository;
->>>>>>> f3da87bb
 
     Repos(OverdueFinePolicyRepository overdueFinePolicyRepository,
       AccountRepository accountRepository, ItemRepository itemRepository,
       FeeFineOwnerRepository feeFineOwnerRepository, FeeFineRepository feeFineRepository,
       UserRepository userRepository, FeeFineActionRepository feeFineActionRepository,
       LostItemPolicyRepository lostItemPolicyRepository,
-<<<<<<< HEAD
-      ScheduledNoticesRepository scheduledNoticesRepository) {
-=======
+      ScheduledNoticesRepository scheduledNoticesRepository,
       ServicePointRepository servicePointRepository) {
->>>>>>> f3da87bb
 
       this.overdueFinePolicyRepository = overdueFinePolicyRepository;
       this.accountRepository = accountRepository;
@@ -362,11 +346,8 @@
       this.userRepository = userRepository;
       this.feeFineActionRepository = feeFineActionRepository;
       this.lostItemPolicyRepository = lostItemPolicyRepository;
-<<<<<<< HEAD
       this.scheduledNoticesRepository = scheduledNoticesRepository;
-=======
       this.servicePointRepository = servicePointRepository;
->>>>>>> f3da87bb
     }
   }
 }