--- conflicted
+++ resolved
@@ -81,12 +81,9 @@
 
     JsonObject storageLoan = mapToStorageRepresentation(loan, loan.getItem());
 
-<<<<<<< HEAD
     User user = newLoanAndRelatedRecords.getLoan().getUser();
     User proxy = newLoanAndRelatedRecords.getLoan().getProxy();
 
-=======
->>>>>>> 9cc651f3
     return loansStorageClient.post(storageLoan).thenApply(response -> {
       if (response.getStatusCode() == 201) {
         return succeeded(
@@ -155,13 +152,8 @@
           final Optional<Loan> firstLoan = loans.getRecords().stream().findFirst();
 
           return firstLoan
-<<<<<<< HEAD
-            .map(loan -> succeeded(Loan.from(loan.asJson(), item)))
-            .orElse(null);
-=======
-            .map(loan -> Result.of(() -> loan.withItem(request.getItem())))
+            .map(loan -> Result.of(() -> loan.withItem(item)))
             .orElse(Result.of(() -> null));
->>>>>>> 9cc651f3
         } else {
           return failed(new ServerErrorFailure(
             String.format("More than one open loan for item %s", item.getItemId())));
