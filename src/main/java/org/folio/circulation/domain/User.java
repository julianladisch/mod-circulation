--- conflicted
+++ resolved
@@ -106,15 +106,14 @@
     return null;
   }
 
-<<<<<<< HEAD
-  public JsonObject createUserSummary() {
-    //TODO: Extract to visitor based adapter
-    JsonObject userSummary = new JsonObject();
-
-    write(userSummary, "lastName", getLastName());
-    write(userSummary, "firstName", getFirstName());
-    write(userSummary, "middleName", getMiddleName());
-    write(userSummary, "barcode", getBarcode());
+//  public JsonObject createUserSummary() {
+//    //TODO: Extract to visitor based adapter
+//    JsonObject userSummary = new JsonObject();
+//
+//    write(userSummary, "lastName", getLastName());
+//    write(userSummary, "firstName", getFirstName());
+//    write(userSummary, "middleName", getMiddleName());
+//    write(userSummary, "barcode", getBarcode());
     
 //    if(patronGroup != null) {
 //      JsonObject patronGroupSummary = new JsonObject();
@@ -124,11 +123,11 @@
 //      userSummary.put("patronGroup", patronGroupSummary);
 //    }
     
-    return userSummary;
-=======
+//    return userSummary;
+//  }
+
   public PatronGroup getPatronGroup() {
     return patronGroup;
->>>>>>> b268905b
   }
 
   public String getPersonalName() {
