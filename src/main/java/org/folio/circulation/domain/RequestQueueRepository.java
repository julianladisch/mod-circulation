--- conflicted
+++ resolved
@@ -48,12 +48,12 @@
       .thenApply(r -> r.map(RequestQueue::new));
   }
 
-<<<<<<< HEAD
   public CompletableFuture<Result<RequestQueue>> getByRequestId(String requestId) {
     return requestRepository.getById(requestId)
       .thenApply(r -> r.map(Request::getItemId))
       .thenComposeAsync(r -> r.after(this::get));
-=======
+  }
+
   public CompletableFuture<Result<RequestQueue>> getRequestQueueWithoutItemLookup(String itemId) {
     final Result<CqlQuery> itemIdQuery = exactMatch("itemId", itemId);
     final Result<CqlQuery> statusQuery = exactMatchAny("status", RequestStatus.openStates());
@@ -65,7 +65,6 @@
       .after(query -> requestRepository.findByWithoutItems(query, maximumSupportedRequestQueueSize))
       .thenApply(r -> r.map(MultipleRecords::getRecords))
       .thenApply(r -> r.map(RequestQueue::new));
->>>>>>> b268905b
   }
 
   CompletableFuture<Result<RequestQueue>> updateRequestsWithChangedPositions(
