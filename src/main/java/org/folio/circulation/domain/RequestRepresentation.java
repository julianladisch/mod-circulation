--- conflicted
+++ resolved
@@ -16,7 +16,6 @@
 
 public class RequestRepresentation {
   private static final Logger log = LoggerFactory.getLogger(MethodHandles.lookup().lookupClass());
-<<<<<<< HEAD
 
   public JsonObject extendedRepresentation(Request request) {
     final JsonObject requestRepresentation = request.asJson();
@@ -42,26 +41,12 @@
 
     return representation;
   }
-=======
-  private static final String UNABLE_TO_ADD_DELIVERY_ADDRESS_MSG = "Unable to add delivery address. Request is null or request is null or request representation is null.";
-  private static final String UNABLE_TO_ADD_SERVICEPOINT_MSG = "Unable to add servicepoint properties to request {}, servicepoint is null";
-  private static final String ADDING_LOAN_PROPERTIES_MSG = "Adding loan properties to request {}";
-  private static final String UNABLE_TO_ADD_LOAN_PROPERTIES_MSG = "Unable to add loan properties to request {}, loan is {}";
-  private static final String UNABLE_TO_ADD_PROXY_PROPERTIES_MSG = "Unable to add proxy properties to request {}, proxy object is null";
-  private static final String UNABLE_TO_ADD_ITEM_PROPERTIES_MSG = "Unable to add item properties to the request: {}, item is {}";
-  private static final String UNABLE_TO_ADD_REQUESTER_PROPERTIES_MSG = "Unable to add requester properties to the request: {}, requester is null.";
-  private static final String UNABLE_TO_REMOVE_DELIVERY_ADDRESS_MSG = "Unable to remove deliveryAddress, request representation is null";
->>>>>>> 8dc9464a
 
   private static void addStoredItemProperties(JsonObject request, Item item) {
     if (item == null || item.isNotFound()) {
       String reason = isNull(item) ? "null" : "not found";
-<<<<<<< HEAD
       String msg = "Unable to add item properties to the request: {}, item is {}";
       log.info(msg, request.getString("id"), reason);
-=======
-      log.info(UNABLE_TO_ADD_ITEM_PROPERTIES_MSG, request.getString("id"), reason);
->>>>>>> 8dc9464a
       return;
     }
 
@@ -76,12 +61,8 @@
   private static void addStoredRequesterProperties(JsonObject request, User requester) {
 
     if (requester == null) {
-<<<<<<< HEAD
       String msg = "Unable to add requester properties to the request: {}, requester is null.";
       log.info(msg, request.getString("id"));
-=======
-      log.info(UNABLE_TO_ADD_REQUESTER_PROPERTIES_MSG, request.getString("id"));
->>>>>>> 8dc9464a
       return;
     }
     request.put("requester", requester.createUserSummary());
@@ -90,12 +71,8 @@
   private static void addAdditionalRequesterProperties(JsonObject request, User requester) {
 
     if (requester == null) {
-<<<<<<< HEAD
       String msg = "Unable to add requester properties to the request: {}, requester is null.";
       log.info(msg, request.getString("id"));
-=======
-      log.info(UNABLE_TO_ADD_REQUESTER_PROPERTIES_MSG, request.getString("id"));
->>>>>>> 8dc9464a
       return;
     }
 
@@ -110,12 +87,8 @@
 
   private static void addStoredProxyProperties(JsonObject request, User proxy) {
     if (proxy == null) {
-<<<<<<< HEAD
       String msg = "Unable to add proxy properties to request {}, proxy object is null";
       log.info(msg, request.getString("id"));
-=======
-      log.info(UNABLE_TO_ADD_PROXY_PROPERTIES_MSG, request.getString("id"));
->>>>>>> 8dc9464a
       return;
     }
 
@@ -125,12 +98,8 @@
   private static void addAdditionalProxyProperties(JsonObject request, User proxy) {
 
     if (proxy == null) {
-<<<<<<< HEAD
       String msg = "Unable to add proxy properties to request {}, proxy object is null";
       log.info(msg, request.getString("id"));
-=======
-      log.info(UNABLE_TO_ADD_PROXY_PROPERTIES_MSG, request.getString("id"));
->>>>>>> 8dc9464a
       return;
     }
 
@@ -147,12 +116,8 @@
   private static void addAdditionalItemProperties(JsonObject request, Item item) {
     if (item == null || item.isNotFound()) {
       String reason = isNull(item) ? "null" : "not found";
-<<<<<<< HEAD
       String msg = "Unable to add item properties to the request: {}, item is {}";
       log.info(msg, request.getString("id"), reason);
-=======
-      log.info(UNABLE_TO_ADD_ITEM_PROPERTIES_MSG, request.getString("id"), reason);
->>>>>>> 8dc9464a
       return;
     }
 
@@ -194,7 +159,6 @@
     }
   }
 
-<<<<<<< HEAD
   private static void addDeliveryAddress(
     JsonObject requestRepresentation,
     Request request,
@@ -204,14 +168,6 @@
       || isNull(request)
       || isNull(requester)) {
       log.info("Unable to add delivery address. Request is null or request is null or request representation is null.");
-=======
-  private static void addDeliveryAddress(JsonObject requestJO, Request request, User requester) {
-
-    if (isNull(requester)
-      || isNull(request)
-      || isNull(requestJO)) {
-      log.info(UNABLE_TO_ADD_DELIVERY_ADDRESS_MSG);
->>>>>>> 8dc9464a
       return;
     }
 
@@ -228,21 +184,13 @@
         copyProperty(address, jsonObject, "postalCode");
         copyProperty(address, jsonObject, "countryId");
 
-<<<<<<< HEAD
         requestRepresentation.put("deliveryAddress", jsonObject);
-=======
-        requestJO.put("deliveryAddress", jsonObject);
->>>>>>> 8dc9464a
       });
   }
 
   private static void removeDeliveryAddress(JsonObject requestRepresentation) {
     if (requestRepresentation == null) {
-<<<<<<< HEAD
       log.info("Unable to remove deliveryAddress, request representation is null");
-=======
-      log.info(UNABLE_TO_REMOVE_DELIVERY_ADDRESS_MSG);
->>>>>>> 8dc9464a
       return;
     }
     requestRepresentation.remove("deliveryAddress");
@@ -251,11 +199,7 @@
   private static void addAdditionalLoanProperties(JsonObject request, Loan loan) {
     if (loan == null || loan.isClosed()) {
       String reason = isNull(loan) ? "null" : "closed";
-<<<<<<< HEAD
       log.info("Unable to add loan properties to request {}, loan is {}", request.getString("id"), reason);
-=======
-      log.info(UNABLE_TO_ADD_LOAN_PROPERTIES_MSG, request.getString("id"), reason);
->>>>>>> 8dc9464a
       return;
     }
 
@@ -266,7 +210,7 @@
     if (loan.getDueDate() != null) {
       String dueDate = loan.getDueDate().toString(ISODateTimeFormat.dateTime());
       loanSummary.put("dueDate", dueDate);
-      log.info(ADDING_LOAN_PROPERTIES_MSG, request.getString("id"));
+      log.info("Adding loan properties to request {}", request.getString("id"));
     }
 
     request.put("loan", loanSummary);
@@ -274,15 +218,10 @@
 
   private static void addAdditionalServicePointProperties(JsonObject request, ServicePoint servicePoint) {
     if (servicePoint == null) {
-<<<<<<< HEAD
       String msg = "Unable to add servicepoint properties to request {}, servicepoint is null";
       log.info(msg, request.getString("id"));
-=======
-      log.info(UNABLE_TO_ADD_SERVICEPOINT_MSG, request.getString("id"));
->>>>>>> 8dc9464a
-      return;
-    }
-
+      return;
+    }
     JsonObject spSummary = request.containsKey("pickupServicePoint")
       ? request.getJsonObject("pickupServicePoint")
       : new JsonObject();
@@ -297,31 +236,4 @@
     request.put("pickupServicePoint", spSummary);
   }
 
-<<<<<<< HEAD
-=======
-  public JsonObject extendedRepresentation(Request request) {
-    final JsonObject requestRepresentation = request.asJson();
-
-    addAdditionalItemProperties(requestRepresentation, request.getItem());
-    addAdditionalLoanProperties(requestRepresentation, request.getLoan());
-    addAdditionalRequesterProperties(requestRepresentation, request.getRequester());
-    addAdditionalProxyProperties(requestRepresentation, request.getProxy());
-    addAdditionalServicePointProperties(requestRepresentation, request.getPickupServicePoint());
-    addDeliveryAddress(requestRepresentation, request, request.getRequester());
-
-    return requestRepresentation;
-  }
-
-  JsonObject storedRequest(Request request) {
-    final JsonObject representation = request.asJson();
-
-    addStoredItemProperties(representation, request.getItem());
-    addStoredRequesterProperties(representation, request.getRequester());
-    addStoredProxyProperties(representation, request.getProxy());
-
-    removeDeliveryAddress(representation);
-
-    return representation;
-  }
->>>>>>> 8dc9464a
 }
