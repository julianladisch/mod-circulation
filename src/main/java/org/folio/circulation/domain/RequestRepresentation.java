--- conflicted
+++ resolved
@@ -97,11 +97,8 @@
       write(instance, "title", item.getTitle());
       write(instance, "identifiers", item.getIdentifiers());
       write(instance, "contributorNames", mapContributorsToNamesOnly(item.getContributors()));
-<<<<<<< HEAD
-=======
       write(instance, "publication", item.getPublication());
       write(instance, "editions", item.getEditions());
->>>>>>> 43bfb783
     }
     write(request, "instance", instance);
   }
