package org.folio.circulation.domain;

import static java.util.Objects.isNull;
import static java.util.Optional.ofNullable;
import static org.folio.circulation.domain.representations.CallNumberComponentsRepresentation.createCallNumberComponents;
import static org.folio.circulation.domain.representations.ItemProperties.CALL_NUMBER_COMPONENTS;
import static org.folio.circulation.support.json.JsonPropertyFetcher.copyProperty;
import static org.folio.circulation.support.json.JsonPropertyWriter.write;
import static org.folio.circulation.support.utils.DateFormatUtil.formatDateTime;

import java.lang.invoke.MethodHandles;

import org.apache.logging.log4j.LogManager;
import org.apache.logging.log4j.Logger;
import org.folio.circulation.domain.representations.ContributorsToNamesMapper;

import io.vertx.core.json.JsonObject;

public class RequestRepresentation {
  private static final Logger log = LogManager.getLogger(MethodHandles.lookup().lookupClass());

  private static final String PICKUP_SERVICE_POINT = "pickupServicePoint";

  public JsonObject extendedRepresentation(Request request) {
    final JsonObject requestRepresentation = request.asJson();

    addItemProperties(requestRepresentation, request.getItem());
    addInstanceProperties(requestRepresentation, request.getItem());
    addAdditionalLoanProperties(requestRepresentation, request.getLoan());
    addAdditionalRequesterProperties(requestRepresentation, request.getRequester());
    addAdditionalProxyProperties(requestRepresentation, request.getProxy());
    addAdditionalServicePointProperties(requestRepresentation, request.getPickupServicePoint());
    addDeliveryAddress(requestRepresentation, request, request.getRequester());

    return requestRepresentation;
  }

  private static void addAdditionalRequesterProperties(JsonObject request, User requester) {
    if (requester == null) {
      String msg = "Unable to add requester properties to the request: {}, requester is null.";
      log.info(msg, request.getString("id"));
      return;
    }

    request.put("requester", userSummary(requester));
  }

  private static void addAdditionalProxyProperties(JsonObject request, User proxy) {
    if (proxy == null) {
      String msg = "Unable to add proxy properties to request {}, proxy object is null";
      log.info(msg, request.getString("id"));
      return;
    }

    request.put("proxy", userSummary(proxy));
  }

  private static void addItemProperties(JsonObject request, Item item) {
    if (item == null || item.isNotFound()) {
      logUnableAddItemToTheRequest(request, item);
      return;
    }

    JsonObject itemSummary = new JsonObject();
    write(itemSummary, "barcode", item.getBarcode());

    final Location location = item.getLocation();

    if (location != null) {
      write(itemSummary, "location", locationSummary(location));
    }

<<<<<<< HEAD
=======
    itemSummary.put("contributorNames", ContributorsToNamesMapper.mapContributorNamesToJson(item));

>>>>>>> c4771f3a
    String enumeration = item.getEnumeration();
    if (enumeration != null) {
      itemSummary.put("enumeration", enumeration);
    }
    write(itemSummary, "volume", item.getVolume());
    write(itemSummary, "chronology", item.getChronology());

    ItemStatus status = item.getStatus();
    if (status != null) {
      String statusValue = status.getValue();
      itemSummary.put("status", statusValue);
    }

    write(itemSummary, "callNumber", item.getCallNumber());
    write(itemSummary, CALL_NUMBER_COMPONENTS,
      createCallNumberComponents(item.getCallNumberComponents()));
    write(itemSummary, "copyNumber", item.getCopyNumber());
    write(request, "item", itemSummary);
  }

  private static void addInstanceProperties(JsonObject request, Item item) {
    JsonObject instance = new JsonObject();
    if (item != null && item.isFound()) {
      write(instance, "title", item.getTitle());
      write(instance, "identifiers", item.getIdentifiers());
      write(instance, "contributorNames", mapContributorsToNamesOnly(item.getContributors()));
      write(instance, "publication", item.getPublication());
      write(instance, "editions", item.getEditions());
    }
    write(request, "instance", instance);
  }

  private static JsonObject locationSummary(Location location) {
    JsonObject locationSummary = new JsonObject();

    write(locationSummary, "name", location.getName());
    write(locationSummary, "libraryName", location.getLibraryName());
    write(locationSummary, "code", location.getCode());
    return locationSummary;
  }

  private static void logUnableAddItemToTheRequest(JsonObject request, Item item) {
    String reason = isNull(item) ? "null" : "not found";
    String msg = "Unable to add item properties to the request: {}, item is {}";
    log.info(msg, request.getString("id"), reason);
  }

  private static void addDeliveryAddress(
    JsonObject requestRepresentation,
    Request request,
    User requester) {

    if (isNull(requestRepresentation)
      || isNull(request)
      || isNull(requester)) {
      log.info("Unable to add delivery address. Request is null or request is null or request representation is null.");
      return;
    }

    ofNullable(request.getDeliveryAddressTypeId())
      .map(requester::getAddressByType)
      .ifPresent(address -> {
        JsonObject jsonObject = new JsonObject();

        copyProperty(address, jsonObject, "addressTypeId");
        copyProperty(address, jsonObject, "addressLine1");
        copyProperty(address, jsonObject, "addressLine2");
        copyProperty(address, jsonObject, "city");
        copyProperty(address, jsonObject, "region");
        copyProperty(address, jsonObject, "postalCode");
        copyProperty(address, jsonObject, "countryId");

        requestRepresentation.put("deliveryAddress", jsonObject);
      });
  }

  private static void addAdditionalLoanProperties(JsonObject request, Loan loan) {
    if (loan == null || loan.isClosed()) {
      String reason = isNull(loan) ? "null" : "closed";
      log.info("Unable to add loan properties to request {}, loan is {}", request.getString("id"), reason);
      return;
    }

    JsonObject loanSummary = request.containsKey("loan")
      ? request.getJsonObject("loan")
      : new JsonObject();

    if (loan.getDueDate() != null) {
      loanSummary.put("dueDate", formatDateTime(loan.getDueDate()));
      log.info("Adding loan properties to request {}", request.getString("id"));
    }

    request.put("loan", loanSummary);
  }

  private static void addAdditionalServicePointProperties(JsonObject request,
    ServicePoint servicePoint) {
    if (servicePoint == null) {
      String msg = "Unable to add servicepoint properties to request {}, servicepoint is null";
      log.info(msg, request.getString("id"));
      return;
    }
    JsonObject spSummary = request.containsKey(PICKUP_SERVICE_POINT)
      ? request.getJsonObject(PICKUP_SERVICE_POINT)
      : new JsonObject();

    spSummary.put("name", servicePoint.getName());
    spSummary.put("code", servicePoint.getCode());
    spSummary.put("discoveryDisplayName", servicePoint.getDiscoveryDisplayName());
    spSummary.put("description", servicePoint.getDescription());
    spSummary.put("shelvingLagTime", servicePoint.getShelvingLagTime());
    spSummary.put("pickupLocation", servicePoint.isPickupLocation());

    request.put(PICKUP_SERVICE_POINT, spSummary);
  }

  private static JsonObject userSummary(User user) {
    JsonObject userSummary = new JsonObject();

    write(userSummary, "lastName", user.getLastName());
    write(userSummary, "firstName", user.getFirstName());
    write(userSummary, "middleName", user.getMiddleName());
    write(userSummary, "barcode", user.getBarcode());

    final PatronGroup patronGroup = user.getPatronGroup();

    if (patronGroup != null) {
      JsonObject patronGroupSummary = new JsonObject();
      write(patronGroupSummary, "id", patronGroup.getId());
      write(patronGroupSummary, "group", patronGroup.getGroup());
      write(patronGroupSummary, "desc", patronGroup.getDesc());
      userSummary.put("patronGroup", patronGroupSummary);
    }

    String patronGroupId = user.getPatronGroupId();

    if (patronGroupId != null) {
      userSummary.put("patronGroupId", patronGroupId);
    }

    return userSummary;
  }
}
<|MERGE_RESOLUTION|>--- conflicted
+++ resolved
@@ -70,11 +70,6 @@
       write(itemSummary, "location", locationSummary(location));
     }
 
-<<<<<<< HEAD
-=======
-    itemSummary.put("contributorNames", ContributorsToNamesMapper.mapContributorNamesToJson(item));
-
->>>>>>> c4771f3a
     String enumeration = item.getEnumeration();
     if (enumeration != null) {
       itemSummary.put("enumeration", enumeration);
