--- conflicted
+++ resolved
@@ -464,50 +464,4 @@
   public void changeDeclaredLostDateTime(DateTime dateTime) {
     write(representation, LoanProperties.DECLARED_LOST_DATE, dateTime);
   }
-<<<<<<< HEAD
-
-  private class Policies {
-    private final LoanPolicy loanPolicy;
-    private final OverdueFinePolicy overdueFinePolicy;
-    private final LostItemPolicy lostItemPolicy;
-
-    private Policies() {
-      this.loanPolicy = LoanPolicy.unknown(null);
-      this.overdueFinePolicy = OverdueFinePolicy.unknown(null);
-      this.lostItemPolicy = LostItemPolicy.unknown(null);
-    }
-
-    private Policies(LoanPolicy loanPolicy, OverdueFinePolicy overdueFinePolicy,
-      LostItemPolicy lostItemPolicy) {
-      this.loanPolicy = loanPolicy;
-      this.overdueFinePolicy = overdueFinePolicy;
-      this.lostItemPolicy = lostItemPolicy;
-    }
-
-    public LoanPolicy getLoanPolicy() {
-      return loanPolicy;
-    }
-
-    public OverdueFinePolicy getOverdueFinePolicy() {
-      return overdueFinePolicy;
-    }
-
-    public LostItemPolicy getLostItemPolicy() {
-      return lostItemPolicy;
-    }
-
-    public Policies withLoanPolicy(LoanPolicy newLoanPolicy) {
-      return new Policies(newLoanPolicy, overdueFinePolicy, lostItemPolicy);
-    }
-
-    public Policies withOverdueFinePolicy(OverdueFinePolicy newOverdueFinePolicy) {
-      return new Policies(loanPolicy, newOverdueFinePolicy, lostItemPolicy);
-    }
-
-    public Policies withLostItemPolicy(LostItemPolicy newLostItemPolicy) {
-      return new Policies(loanPolicy, overdueFinePolicy, newLostItemPolicy);
-    }
-  }
-=======
->>>>>>> d4297e8b
 }