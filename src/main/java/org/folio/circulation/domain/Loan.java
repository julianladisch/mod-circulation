package org.folio.circulation.domain;

import static java.lang.Boolean.TRUE;
import static java.util.Objects.nonNull;
import static java.util.Objects.requireNonNull;
import static org.folio.circulation.domain.FeeAmount.noFeeAmount;
import static org.folio.circulation.domain.LoanAction.CHECKED_IN;
import static org.folio.circulation.domain.LoanAction.CHECKED_OUT;
import static org.folio.circulation.domain.LoanAction.CLAIMED_RETURNED;
import static org.folio.circulation.domain.LoanAction.CLOSED_LOAN;
import static org.folio.circulation.domain.LoanAction.DECLARED_LOST;
import static org.folio.circulation.domain.LoanAction.MISSING;
import static org.folio.circulation.domain.LoanAction.RENEWED;
import static org.folio.circulation.domain.LoanAction.RENEWED_THROUGH_OVERRIDE;
import static org.folio.circulation.domain.representations.LoanProperties.ACTION_COMMENT;
import static org.folio.circulation.domain.representations.LoanProperties.CHECKIN_SERVICE_POINT_ID;
import static org.folio.circulation.domain.representations.LoanProperties.CHECKOUT_SERVICE_POINT_ID;
import static org.folio.circulation.domain.representations.LoanProperties.CLAIMED_RETURNED_DATE;
import static org.folio.circulation.domain.representations.LoanProperties.DECLARED_LOST_DATE;
import static org.folio.circulation.domain.representations.LoanProperties.DUE_DATE;
import static org.folio.circulation.domain.representations.LoanProperties.ITEM_LOCATION_ID_AT_CHECKOUT;
import static org.folio.circulation.domain.representations.LoanProperties.LOAN_POLICY_ID;
import static org.folio.circulation.domain.representations.LoanProperties.LOST_ITEM_POLICY_ID;
import static org.folio.circulation.domain.representations.LoanProperties.OVERDUE_FINE_POLICY_ID;
import static org.folio.circulation.domain.representations.LoanProperties.RETURN_DATE;
import static org.folio.circulation.domain.representations.LoanProperties.STATUS;
import static org.folio.circulation.domain.representations.LoanProperties.SYSTEM_RETURN_DATE;
import static org.folio.circulation.domain.representations.LoanProperties.USER_ID;
import static org.folio.circulation.support.JsonPropertyFetcher.getBooleanProperty;
import static org.folio.circulation.support.JsonPropertyFetcher.getDateTimeProperty;
import static org.folio.circulation.support.JsonPropertyFetcher.getIntegerProperty;
import static org.folio.circulation.support.JsonPropertyFetcher.getNestedStringProperty;
import static org.folio.circulation.support.JsonPropertyFetcher.getProperty;
import static org.folio.circulation.support.JsonPropertyWriter.write;
import static org.folio.circulation.support.Result.succeeded;
import static org.folio.circulation.support.ValidationErrorFailure.failedValidation;
import static org.folio.circulation.support.results.CommonFailures.failedDueToServerError;

import java.util.Collection;
import java.util.Objects;
import java.util.UUID;

import org.apache.commons.lang3.ObjectUtils;
import org.apache.commons.lang3.StringUtils;
import org.folio.circulation.domain.policy.LoanPolicy;
import org.folio.circulation.domain.policy.lostitem.LostItemPolicy;
import org.folio.circulation.domain.policy.OverdueFinePolicy;
import org.folio.circulation.domain.representations.LoanProperties;
import org.folio.circulation.support.ClockManager;
import org.folio.circulation.support.Result;
import org.joda.time.DateTime;

import io.vertx.core.json.JsonObject;

public class Loan implements ItemRelatedRecord, UserRelatedRecord {

  private final JsonObject representation;
  private final Item item;
  private final User user;
  private final User proxy;

  private final Collection<Account> accounts;

  private final DateTime originalDueDate;

  private final String checkoutServicePointId;
  private final String checkinServicePointId;

  private final ServicePoint checkoutServicePoint;
  private final ServicePoint checkinServicePoint;
  private final Policies policies;

  private Loan(JsonObject representation, Item item, User user, User proxy,
    ServicePoint checkinServicePoint, ServicePoint checkoutServicePoint,
    DateTime originalDueDate, Policies policies, Collection<Account> accounts) {

    requireNonNull(policies.getLoanPolicy(), "loanPolicy cannot be null");
    requireNonNull(policies.getOverdueFinePolicy(), "overdueFinePolicy cannot be null");
    requireNonNull(policies.getLostItemPolicy(), "lostItemPolicy cannot be null");

    this.representation = representation;
    this.item = item;
    this.user = user;
    this.proxy = proxy;
    this.accounts = accounts;
    this.checkinServicePoint = checkinServicePoint;
    this.checkoutServicePoint = checkoutServicePoint;
    this.policies = policies;

    this.checkoutServicePointId = getProperty(representation, CHECKOUT_SERVICE_POINT_ID);
    this.checkinServicePointId = getProperty(representation, CHECKIN_SERVICE_POINT_ID);

    this.originalDueDate = originalDueDate == null ? getDueDate() : originalDueDate;

    // TODO: Refuse if ID does not match property in representation,
    // and possibly convert isFound to unknown item class
    if (item != null && item.isFound()) {
      representation.put("itemId", item.getItemId());
    }

    // TODO: Refuse if ID does not match property in representation
    if (user != null) {
      representation.put("userId", user.getId());
    }

    // TODO: Refuse if ID does not match property in representation
    if (proxy != null) {
      representation.put("proxyUserId", proxy.getId());
    }
  }

  public static Loan from(JsonObject representation) {
    defaultStatusAndAction(representation);
    final LoanPolicy loanPolicy = LoanPolicy.unknown(
      getProperty(representation, LOAN_POLICY_ID));
    final OverdueFinePolicy overdueFinePolicy = OverdueFinePolicy.unknown(
      getProperty(representation, OVERDUE_FINE_POLICY_ID));
    final LostItemPolicy lostItemPolicy = LostItemPolicy.unknown(
      getProperty(representation, LOST_ITEM_POLICY_ID));

    return new Loan(representation, null, null, null, null, null, null,
      new Policies(loanPolicy, overdueFinePolicy, lostItemPolicy), null);
  }

  JsonObject asJson() {
    return representation.copy();
  }

  public boolean hasAssociatedFeesAndFines() {
    return !getAccounts().isEmpty();
  }

  public boolean allFeesAndFinesClosed() {
    return getAccounts().stream().allMatch(Account::isClosed);
  }

  public Loan changeDueDate(DateTime newDueDate) {
    write(representation, DUE_DATE, newDueDate);

    return this;
  }

  public Loan changeDueDateChangedByRecall() {
    write(representation, "dueDateChangedByRecall", TRUE);

    return this;
  }

  private void changeReturnDate(DateTime returnDate) {
    write(representation, RETURN_DATE, returnDate);
  }

  private void changeSystemReturnDate(DateTime systemReturnDate) {
    write(representation, SYSTEM_RETURN_DATE, systemReturnDate);
  }

  public void changeAction(LoanAction action) {
    changeAction(action.getValue());
  }

  public void changeAction(String action) {
    write(representation, LoanProperties.ACTION, action);
  }

  public LoanAction getAction() {
    return LoanAction.forValue(getProperty(representation, LoanProperties.ACTION));
  }

  private void changeCheckInServicePointId(UUID servicePointId) {
    write(representation, "checkinServicePointId", servicePointId);
  }

  public Loan changeItemStatusForItemAndLoan(ItemStatus itemStatus) {
    Item item = getItem();
    if (item != null) {
      item.changeStatus(itemStatus);
    }
    changeItemStatus(itemStatus.getValue());
    return this;
  }

  private void changeStatus(LoanStatus status) {
    representation.put(STATUS, new JsonObject().put("name", status.getValue()));
  }

  public Loan changeItemEffectiveLocationIdAtCheckOut(String locationId) {
    representation.put(ITEM_LOCATION_ID_AT_CHECKOUT, locationId);
    return this;
  }

  public void changeActionComment(String comment) {
    representation.put(ACTION_COMMENT, comment);
  }

  private void removeActionComment() {
    representation.remove(ACTION_COMMENT);
  }

  public Result<Void> isValidStatus() {
    if (!representation.containsKey(STATUS)) {
      return failedDueToServerError("Loan does not have a status");
    }

    // Provided status name is not present in the enum
    if (getStatus() == null) {
      return failedValidation("Loan status must be \"Open\" or \"Closed\"",
        STATUS, getStatusName());
    }

    return succeeded(null);
  }

  public Result<Void> openLoanHasUserId() {
    if (isOpen() && getUserId() == null) {
      return failedValidation("Open loan must have a user ID",
        USER_ID, getUserId());
    } else {
      return succeeded(null);
    }
  }

  public Result<Void> closedLoanHasCheckInServicePointId() {
    if (isClosed() && getCheckInServicePointId() == null) {
      return failedValidation("A Closed loan must have a Checkin Service Point",
          CHECKIN_SERVICE_POINT_ID, getCheckInServicePointId());
    } else {
      return succeeded(null);
    }
  }

  public boolean isClosed() {
    return getStatus() == LoanStatus.CLOSED;
  }

  public boolean isOpen() {
    return getStatus() == LoanStatus.OPEN;
  }

  public boolean wasDueDateChangedByRecall() {
    return getBooleanProperty(representation, "dueDateChangedByRecall");
  }

  private LoanStatus getStatus() {
    return LoanStatus.fromValue(getStatusName());
  }

  private String getStatusName() {
    return getNestedStringProperty(representation, STATUS, "name");
  }

  public String getId() {
    return getProperty(representation, "id");
  }

  public Collection<Account> getAccounts() {
    return accounts;
  }
  @Override
  public String getItemId() {
    return getProperty(representation, "itemId");
  }

  public DateTime getLoanDate() {
    return getDateTimeProperty(representation, "loanDate");
  }

  @Override
  public String getUserId() {
    return representation.getString("userId");
  }

  @Override
  public String getProxyUserId() {
    return representation.getString("proxyUserId");
  }

  public Item getItem() {
    return item;
  }

  Loan replaceRepresentation(JsonObject newRepresentation) {
    return new Loan(newRepresentation, item, user, proxy, checkinServicePoint,
      checkoutServicePoint, originalDueDate, policies, accounts);
  }

  public Loan withItem(Item item) {
    return new Loan(representation, item, user, proxy, checkinServicePoint,
      checkoutServicePoint, originalDueDate, policies, accounts);
  }

  public User getUser() {
    return user;
  }

  public Loan withUser(User newUser) {
    return new Loan(representation, item, newUser, proxy, checkinServicePoint,
      checkoutServicePoint, originalDueDate, policies, accounts);
  }

  Loan withPatronGroupAtCheckout(PatronGroup patronGroup) {
    if (nonNull(patronGroup)) {
      JsonObject patronGroupAtCheckout = new JsonObject()
        .put("id", patronGroup.getId())
        .put("name", patronGroup.getGroup());

      write(representation, LoanProperties.PATRON_GROUP_AT_CHECKOUT,
        patronGroupAtCheckout);
    }
    return this;
  }

  public User getProxy() {
    return proxy;
  }

  Loan withProxy(User newProxy) {
    return new Loan(representation, item, user, newProxy, checkinServicePoint,
      checkoutServicePoint, originalDueDate, policies, accounts);
  }

  Loan withCheckinServicePoint(ServicePoint newCheckinServicePoint) {
    return new Loan(representation, item, user, proxy, newCheckinServicePoint,
      checkoutServicePoint, originalDueDate, policies, accounts);
  }

  Loan withCheckoutServicePoint(ServicePoint newCheckoutServicePoint) {
    return new Loan(representation, item, user, proxy, checkinServicePoint,
      newCheckoutServicePoint, originalDueDate, policies, accounts);
  }

  public Loan withAccounts(Collection<Account> newAccounts) {
    return new Loan(representation, item, user, proxy, checkinServicePoint,
      checkoutServicePoint, originalDueDate, policies, newAccounts);
  }

  public Loan withLoanPolicy(LoanPolicy newLoanPolicy) {
    requireNonNull(newLoanPolicy, "newLoanPolicy cannot be null");

    return new Loan(representation, item, user, proxy, checkinServicePoint,
      checkoutServicePoint, originalDueDate,
      policies.withLoanPolicy(newLoanPolicy), accounts);
  }

  public Loan withOverdueFinePolicy(OverdueFinePolicy newOverdueFinePolicy) {
    requireNonNull(newOverdueFinePolicy, "newOverdueFinePolicy cannot be null");

    return new Loan(representation, item, user, proxy, checkinServicePoint,
      checkoutServicePoint, originalDueDate,
      policies.withOverdueFinePolicy(newOverdueFinePolicy), accounts);
  }

  public Loan withLostItemPolicy(LostItemPolicy newLostItemPolicy) {
    requireNonNull(newLostItemPolicy, "newLostItemPolicy cannot be null");

    return new Loan(representation, item, user, proxy, checkinServicePoint,
      checkoutServicePoint, originalDueDate,
      policies.withLostItemPolicy(newLostItemPolicy), accounts);
  }

  public String getLoanPolicyId() {
    return policies.getLoanPolicy().getId();
  }

  public String getOverdueFinePolicyId() {
    return policies.getOverdueFinePolicy().getId();
  }

  public String getLostItemPolicyId() {
    return policies.getLostItemPolicy().getId();
  }

  public LoanPolicy getLoanPolicy() {
    return policies.getLoanPolicy();
  }

  public OverdueFinePolicy getOverdueFinePolicy() {
    return policies.getOverdueFinePolicy();
  }

  public LostItemPolicy getLostItemPolicy() {
    return policies.getLostItemPolicy();
  }

  private void setLoanPolicyId(String newLoanPolicyId) {
    if (newLoanPolicyId != null) {
      representation.put("loanPolicyId", newLoanPolicyId);
    }
  }

  public ServicePoint getCheckinServicePoint() {
    return this.checkinServicePoint;
  }

  public ServicePoint getCheckoutServicePoint() {
    return this.checkoutServicePoint;
  }

  String getPatronGroupIdAtCheckout() {
    return  getProperty(representation, "patronGroupIdAtCheckout");
  }

  public Loan renew(DateTime dueDate, String basedUponLoanPolicyId) {
    changeAction(RENEWED);
    removeActionComment();
    setLoanPolicyId(basedUponLoanPolicyId);
    changeDueDate(dueDate);
    incrementRenewalCount();

    return this;
  }

  public Loan overrideRenewal(DateTime dueDate,
                              String basedUponLoanPolicyId,
                              String actionComment) {
    changeAction(RENEWED_THROUGH_OVERRIDE);
    setLoanPolicyId(basedUponLoanPolicyId);
    changeDueDate(dueDate);
    incrementRenewalCount();
    changeActionComment(actionComment);

    return this;
  }

  private Loan checkIn(LoanAction action, DateTime returnDateTime,
    DateTime systemReturnDateTime, UUID servicePointId) {

    closeLoan(action);
    changeReturnDate(returnDateTime);
    changeSystemReturnDate(systemReturnDateTime);
    changeCheckInServicePointId(servicePointId);

    return this;
  }

  Loan checkIn(DateTime returnDateTime, DateTime systemReturnDateTime, UUID servicePointId) {
    return checkIn(CHECKED_IN, returnDateTime, systemReturnDateTime,
      servicePointId);
  }

  Loan resolveClaimedReturned(LoanAction resolveAction,
    DateTime returnDateTime, DateTime systemReturnDateTime, UUID servicePointId) {

    return checkIn(resolveAction, returnDateTime, systemReturnDateTime, servicePointId);
  }


  public Loan declareItemLost(String comment, DateTime dateTime) {
    changeAction(DECLARED_LOST);
    changeActionComment(comment);
    changeItemStatusForItemAndLoan(ItemStatus.DECLARED_LOST);
    changeDeclaredLostDateTime(dateTime);
    return this;
  }

  public boolean isDeclaredLost() {
    return getAction() == DECLARED_LOST;
  }

  public boolean hasItemWithStatus(ItemStatus itemStatus) {
    return Objects.nonNull(item) && item.isInStatus(itemStatus);
  }

  private void incrementRenewalCount() {
    write(representation, "renewalCount", getRenewalCount() + 1);
  }

  public Integer getRenewalCount() {
    return getIntegerProperty(representation, "renewalCount", 0);
  }

  public DateTime getDueDate() {
    return getDateTimeProperty(representation, DUE_DATE);
  }

  private static void defaultStatusAndAction(JsonObject loan) {
    if (!loan.containsKey(STATUS)) {
      loan.put(STATUS, new JsonObject().put("name", "Open"));

      if (!loan.containsKey(LoanProperties.ACTION)) {
        loan.put(LoanProperties.ACTION, CHECKED_OUT.getValue());
      }
    }
  }

  public String getCheckoutServicePointId() {
    return checkoutServicePointId;
  }

  public String getCheckInServicePointId() {
    return checkinServicePointId;
  }

  public boolean hasDueDateChanged() {
    return !Objects.equals(originalDueDate, getDueDate());
  }

  public DateTime getSystemReturnDate() {
    return getDateTimeProperty(representation, SYSTEM_RETURN_DATE);
  }

  public DateTime getReturnDate() {
    return getDateTimeProperty(representation, RETURN_DATE);
  }

  public void changeItemStatus(String itemStatus) {
    representation.put(LoanProperties.ITEM_STATUS, itemStatus);
  }

  public void changeDeclaredLostDateTime(DateTime dateTime) {
    write(representation, DECLARED_LOST_DATE, dateTime);
  }

  public DateTime getDeclareLostDateTime() {
    return getDateTimeProperty(representation, DECLARED_LOST_DATE);
  }

  public boolean isOverdue() {
    return isOverdue(ClockManager.getClockManager().getDateTime());
  }

  public boolean isOverdue(DateTime systemTime) {
    DateTime dueDate = getDueDate();

    return ObjectUtils.allNotNull(dueDate, systemTime)
      && dueDate.isBefore(systemTime);
  }

  public Loan claimItemReturned(String comment, DateTime claimedReturnedDate) {
    changeAction(CLAIMED_RETURNED);
    if (StringUtils.isNotBlank(comment)) {
      changeActionComment(comment);
    }

    changeItemStatusForItemAndLoan(ItemStatus.CLAIMED_RETURNED);
    changeClaimedReturnedDate(claimedReturnedDate);

    return this;
  }

  private void changeClaimedReturnedDate(DateTime claimedReturnedDate) {
    write(representation, CLAIMED_RETURNED_DATE, claimedReturnedDate);
  }

  public Loan closeLoan(LoanAction action) {
    changeStatus(LoanStatus.CLOSED);

    changeAction(action);
    removeActionComment();

    return this;
  }

  public Loan closeLoan(LoanAction action, String comment) {
    changeStatus(LoanStatus.CLOSED);

    changeAction(action);
    changeActionComment(comment);

    return this;
  }

  public Loan markItemMissing(String comment) {
    changeItemStatusForItemAndLoan(ItemStatus.MISSING);

    return closeLoan(MISSING, comment);
  }

<<<<<<< HEAD
  public void closeLoanAsLostAndPaid() {
    closeLoan(CLOSED_LOAN);
    changeItemStatusForItemAndLoan(ItemStatus.LOST_AND_PAID);
=======
  public FeeAmount getRemainingFeeFineAmount() {
    if (accounts == null) {
      return FeeAmount.noFeeAmount();
    }

    return accounts.stream()
      .filter(Account::isOpen)
      .map(Account::getRemaining)
      .reduce(FeeAmount::add)
      .orElse(noFeeAmount());
>>>>>>> b99f1135
  }
}<|MERGE_RESOLUTION|>--- conflicted
+++ resolved
@@ -565,11 +565,6 @@
     return closeLoan(MISSING, comment);
   }
 
-<<<<<<< HEAD
-  public void closeLoanAsLostAndPaid() {
-    closeLoan(CLOSED_LOAN);
-    changeItemStatusForItemAndLoan(ItemStatus.LOST_AND_PAID);
-=======
   public FeeAmount getRemainingFeeFineAmount() {
     if (accounts == null) {
       return FeeAmount.noFeeAmount();
@@ -580,6 +575,10 @@
       .map(Account::getRemaining)
       .reduce(FeeAmount::add)
       .orElse(noFeeAmount());
->>>>>>> b99f1135
+  }
+
+  public void closeLoanAsLostAndPaid() {
+    closeLoan(CLOSED_LOAN);
+    changeItemStatusForItemAndLoan(ItemStatus.LOST_AND_PAID);
   }
 }