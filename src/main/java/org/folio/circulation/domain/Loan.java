package org.folio.circulation.domain;

import static java.lang.Boolean.TRUE;
import static java.util.Objects.nonNull;
import static java.util.Objects.requireNonNull;
import static org.folio.circulation.domain.LoanAction.CHECKED_IN;
import static org.folio.circulation.domain.LoanAction.CHECKED_OUT;
import static org.folio.circulation.domain.LoanAction.DECLARED_LOST;
import static org.folio.circulation.domain.LoanAction.RENEWED;
import static org.folio.circulation.domain.LoanAction.RENEWED_THROUGH_OVERRIDE;
import static org.folio.circulation.domain.representations.LoanProperties.ACTION_COMMENT;
import static org.folio.circulation.domain.representations.LoanProperties.CHECKIN_SERVICE_POINT_ID;
import static org.folio.circulation.domain.representations.LoanProperties.CHECKOUT_SERVICE_POINT_ID;
import static org.folio.circulation.domain.representations.LoanProperties.DUE_DATE;
import static org.folio.circulation.domain.representations.LoanProperties.LOST_ITEM_POLICY_ID;
import static org.folio.circulation.domain.representations.LoanProperties.OVERDUE_FINE_POLICY_ID;
import static org.folio.circulation.domain.representations.LoanProperties.RETURN_DATE;
import static org.folio.circulation.domain.representations.LoanProperties.STATUS;
import static org.folio.circulation.domain.representations.LoanProperties.SYSTEM_RETURN_DATE;
import static org.folio.circulation.domain.representations.LoanProperties.USER_ID;
import static org.folio.circulation.support.JsonPropertyFetcher.getBooleanProperty;
import static org.folio.circulation.support.JsonPropertyFetcher.getDateTimeProperty;
import static org.folio.circulation.support.JsonPropertyFetcher.getIntegerProperty;
import static org.folio.circulation.support.JsonPropertyFetcher.getNestedStringProperty;
import static org.folio.circulation.support.JsonPropertyFetcher.getProperty;
import static org.folio.circulation.support.JsonPropertyWriter.write;
import static org.folio.circulation.support.Result.succeeded;
import static org.folio.circulation.support.ValidationErrorFailure.failedValidation;
import static org.folio.circulation.support.results.CommonFailures.failedDueToServerError;

import java.util.Collection;
import java.util.Objects;
import java.util.Optional;
import java.util.UUID;

import org.apache.commons.lang3.StringUtils;
import org.folio.circulation.domain.policy.LoanPolicy;
import org.folio.circulation.domain.policy.LostItemPolicy;
import org.folio.circulation.domain.policy.OverdueFinePolicy;
import org.folio.circulation.domain.representations.LoanProperties;
import org.folio.circulation.support.Result;
import org.joda.time.DateTime;

import io.vertx.core.json.JsonObject;

public class Loan implements ItemRelatedRecord, UserRelatedRecord {

  private final JsonObject representation;
  private final Item item;
  private final User user;
  private final User proxy;

  private final Collection<Account> accounts;

  private final DateTime originalDueDate;

  private final String checkoutServicePointId;
  private final String checkinServicePointId;

  private final ServicePoint checkoutServicePoint;
  private final ServicePoint checkinServicePoint;

  private final String overdueFinePolicyId;
  private final String lostItemPolicyId;
  private final Policies policies;

  private final OverdueFinePolicy overdueFinePolicy;
  private final LostItemPolicy lostItemPolicy;

  private Loan(JsonObject representation, Item item, User user, User proxy,
<<<<<<< HEAD
               ServicePoint checkinServicePoint, ServicePoint checkoutServicePoint,
               DateTime originalDueDate, LoanPolicy loanPolicy,
               OverdueFinePolicy overdueFinePolicy,
               LostItemPolicy lostItemPolicy,
               Collection<Account> accounts) {
=======
    ServicePoint checkinServicePoint, ServicePoint checkoutServicePoint,
    DateTime originalDueDate, Policies policies, Collection<Account> accounts) {
>>>>>>> 23c161b2

    this.policies = Optional.ofNullable(policies).orElse(new Policies());

    requireNonNull(this.policies.getLoanPolicy(), "loanPolicy cannot be null");
    requireNonNull(this.policies.getOverdueFinePolicy(), "overdueFinePolicy cannot be null");
    requireNonNull(this.policies.getLostItemPolicy(), "lostItemPolicy cannot be null");

    this.representation = representation;
    this.item = item;
    this.user = user;
    this.proxy = proxy;
    this.accounts = accounts;
    this.checkinServicePoint = checkinServicePoint;
    this.checkoutServicePoint = checkoutServicePoint;

    this.checkoutServicePointId = getProperty(representation, CHECKOUT_SERVICE_POINT_ID);
    this.checkinServicePointId = getProperty(representation, CHECKIN_SERVICE_POINT_ID);

    this.originalDueDate = originalDueDate == null ? getDueDate() : originalDueDate;

<<<<<<< HEAD
    this.loanPolicy = loanPolicy;
    this.overdueFinePolicy = overdueFinePolicy;
    this.lostItemPolicy = lostItemPolicy;
=======
    this.overdueFinePolicyId = getProperty(representation, OVERDUE_FINE_POLICY_ID);
    this.lostItemPolicyId = getProperty(representation, LOST_ITEM_POLICY_ID);
>>>>>>> 23c161b2

    // TODO: Refuse if ID does not match property in representation,
    // and possibly convert isFound to unknown item class
    if (item != null && item.isFound()) {
      representation.put("itemId", item.getItemId());
    }

    // TODO: Refuse if ID does not match property in representation
    if (user != null) {
      representation.put("userId", user.getId());
    }

    // TODO: Refuse if ID does not match property in representation
    if (proxy != null) {
      representation.put("proxyUserId", proxy.getId());
    }
  }

  public static Loan from(JsonObject representation) {
    defaultStatusAndAction(representation);
    return new Loan(representation, null, null, null, null, null, null,
<<<<<<< HEAD
      LoanPolicy.unknown(null), OverdueFinePolicy.unknown(null),
      LostItemPolicy.unknown(null), null);
=======
      null, null);
>>>>>>> 23c161b2
  }

  JsonObject asJson() {
    return representation.copy();
  }

  public boolean hasAssociatedFeesAndFines() {
    return !getAccounts().isEmpty();
  }

  public boolean allFeesAndFinesClosed() {
    return getAccounts().stream().allMatch(Account::isClosed);
  }

  public Loan changeDueDate(DateTime newDueDate) {
    write(representation, DUE_DATE, newDueDate);

    return this;
  }

  public Loan changeDueDateChangedByRecall() {
    write(representation, "dueDateChangedByRecall", TRUE);

    return this;
  }

  private void changeReturnDate(DateTime returnDate) {
    write(representation, RETURN_DATE, returnDate);
  }

  private void changeSystemReturnDate(DateTime systemReturnDate) {
    write(representation, SYSTEM_RETURN_DATE, systemReturnDate);
  }

  public void changeAction(LoanAction action) {
    write(representation, LoanProperties.ACTION, action.getValue());
  }

  private void changeCheckInServicePointId(UUID servicePointId) {
    write(representation, "checkinServicePointId", servicePointId);
  }

  private void changeItemStatusToDeclaredLost() {
    Item item = getItem();
    if (item != null) {
      item.changeStatus(ItemStatus.DECLARED_LOST);
    }
    changeItemStatus(ItemStatus.DECLARED_LOST.getValue());
  }

  private void changeStatus(String status) {
    representation.put(STATUS, new JsonObject().put("name", status));
  }

  public void changeActionComment(String comment) {
    representation.put(ACTION_COMMENT, comment);
  }

  private void removeActionComment() {
    representation.remove(ACTION_COMMENT);
  }

  public Result<Void> isValidStatus() {
    if (!representation.containsKey(STATUS)) {
      return failedDueToServerError("Loan does not have a status");
    }

    switch (getStatus()) {
    case "Open":
    case "Closed":
      return succeeded(null);

    default:
      return failedValidation("Loan status must be \"Open\" or \"Closed\"",
        STATUS, getStatus());
    }
  }

  public Result<Void> openLoanHasUserId() {
    if (Objects.equals(getStatus(), "Open") && getUserId() == null) {
      return failedValidation("Open loan must have a user ID",
        USER_ID, getUserId());
    } else {
      return succeeded(null);
    }
  }

  public Result<Void> closedLoanHasCheckInServicePointId() {
    if (isClosed() && getCheckInServicePointId() == null) {
      return failedValidation("A Closed loan must have a Checkin Service Point",
          CHECKIN_SERVICE_POINT_ID, getCheckInServicePointId());
    } else {
      return succeeded(null);
    }
  }

  public boolean isClosed() {
    return StringUtils.equals(getStatus(), "Closed");
  }

  public boolean isOpen() {
    return StringUtils.equals(getStatus(), "Open");
  }

  public boolean wasDueDateChangedByRecall() {
    return getBooleanProperty(representation, "dueDateChangedByRecall");
  }

  private String getStatus() {
    return getNestedStringProperty(representation, STATUS, "name");
  }

  public String getId() {
    return getProperty(representation, "id");
  }

  public Collection<Account> getAccounts() {
    return accounts;
  }
  @Override
  public String getItemId() {
    return getProperty(representation, "itemId");
  }

  public DateTime getLoanDate() {
    return getDateTimeProperty(representation, "loanDate");
  }

  @Override
  public String getUserId() {
    return representation.getString("userId");
  }

  @Override
  public String getProxyUserId() {
    return representation.getString("proxyUserId");
  }

  public Item getItem() {
    return item;
  }

  Loan replaceRepresentation(JsonObject newRepresentation) {
    return new Loan(newRepresentation, item, user, proxy, checkinServicePoint,
<<<<<<< HEAD
      checkoutServicePoint, originalDueDate, loanPolicy, overdueFinePolicy,
      lostItemPolicy, accounts);
=======
      checkoutServicePoint, originalDueDate, policies, accounts);
>>>>>>> 23c161b2
  }

  public Loan withItem(Item item) {
    return new Loan(representation, item, user, proxy, checkinServicePoint,
<<<<<<< HEAD
      checkoutServicePoint, originalDueDate, loanPolicy, overdueFinePolicy,
      lostItemPolicy, accounts);
=======
      checkoutServicePoint, originalDueDate, policies, accounts);
>>>>>>> 23c161b2
  }

  public User getUser() {
    return user;
  }

  public Loan withUser(User newUser) {
    return new Loan(representation, item, newUser, proxy, checkinServicePoint,
<<<<<<< HEAD
      checkoutServicePoint, originalDueDate, loanPolicy, overdueFinePolicy,
      lostItemPolicy, accounts);
=======
      checkoutServicePoint, originalDueDate, policies, accounts);
>>>>>>> 23c161b2
  }

  Loan withPatronGroupAtCheckout(PatronGroup patronGroup) {
    if (nonNull(patronGroup)) {
      JsonObject patronGroupAtCheckout = new JsonObject()
        .put("id", patronGroup.getId())
        .put("name", patronGroup.getGroup());

      write(representation, LoanProperties.PATRON_GROUP_AT_CHECKOUT,
        patronGroupAtCheckout);
    }
    return this;
  }

  public User getProxy() {
    return proxy;
  }

  Loan withProxy(User newProxy) {
    return new Loan(representation, item, user, newProxy, checkinServicePoint,
<<<<<<< HEAD
      checkoutServicePoint, originalDueDate, loanPolicy, overdueFinePolicy,
      lostItemPolicy, accounts);
=======
      checkoutServicePoint, originalDueDate, policies, accounts);
>>>>>>> 23c161b2
  }

  Loan withCheckinServicePoint(ServicePoint newCheckinServicePoint) {
    return new Loan(representation, item, user, proxy, newCheckinServicePoint,
<<<<<<< HEAD
      checkoutServicePoint, originalDueDate, loanPolicy, overdueFinePolicy,
      lostItemPolicy, accounts);
=======
      checkoutServicePoint, originalDueDate, policies, accounts);
>>>>>>> 23c161b2
  }

  Loan withCheckoutServicePoint(ServicePoint newCheckoutServicePoint) {
    return new Loan(representation, item, user, proxy, checkinServicePoint,
<<<<<<< HEAD
      newCheckoutServicePoint, originalDueDate, loanPolicy, overdueFinePolicy,
      lostItemPolicy, accounts);
=======
      newCheckoutServicePoint, originalDueDate, policies, accounts);
>>>>>>> 23c161b2
  }

  public Loan withAccounts(Collection<Account> newAccounts) {
    return new Loan(representation, item, user, proxy, checkinServicePoint,
<<<<<<< HEAD
      checkoutServicePoint, originalDueDate, loanPolicy, overdueFinePolicy,
      lostItemPolicy, newAccounts);
  }

  public Loan withLoanPolicy(LoanPolicy newloanPolicy) {
    requireNonNull(newloanPolicy, "newloanPolicy cannot be null");

    return new Loan(representation, item, user, proxy, checkinServicePoint,
      checkoutServicePoint, originalDueDate, newloanPolicy, overdueFinePolicy,
      lostItemPolicy, accounts);
=======
      checkoutServicePoint, originalDueDate, policies, newAccounts);
  }

  public Loan withLoanPolicy(LoanPolicy newLoanPolicy) {
    requireNonNull(newLoanPolicy, "newLoanPolicy cannot be null");

    return new Loan(representation, item, user, proxy, checkinServicePoint,
      checkoutServicePoint, originalDueDate,
      policies.withLoanPolicy(newLoanPolicy), accounts);
>>>>>>> 23c161b2
  }

  public Loan withOverdueFinePolicy(OverdueFinePolicy newOverdueFinePolicy) {
    requireNonNull(newOverdueFinePolicy, "newOverdueFinePolicy cannot be null");

    return new Loan(representation, item, user, proxy, checkinServicePoint,
<<<<<<< HEAD
      checkoutServicePoint, originalDueDate, loanPolicy, newOverdueFinePolicy,
      lostItemPolicy, accounts);
=======
      checkoutServicePoint, originalDueDate,
      policies.withOverdueFinePolicy(newOverdueFinePolicy), accounts);
>>>>>>> 23c161b2
  }

  public Loan withLostItemPolicy(LostItemPolicy newLostItemPolicy) {
    requireNonNull(newLostItemPolicy, "newLostItemPolicy cannot be null");

    return new Loan(representation, item, user, proxy, checkinServicePoint,
<<<<<<< HEAD
      checkoutServicePoint, originalDueDate, loanPolicy, overdueFinePolicy,
      newLostItemPolicy, accounts);
=======
      checkoutServicePoint, originalDueDate,
      policies.withLostItemPolicy(newLostItemPolicy), accounts);
>>>>>>> 23c161b2
  }

  public String getLoanPolicyId() {
    return representation.getString("loanPolicyId");
  }

  public String getOverdueFinePolicyId() {
<<<<<<< HEAD
    return representation.getString("overdueFinePolicyId");
  }

  public String getLostItemPolicyId() {
    return representation.getString("lostItemPolicyId");
=======
    return overdueFinePolicyId;
  }

  public String getLostItemPolicyId() {
    return lostItemPolicyId;
>>>>>>> 23c161b2
  }

  public LoanPolicy getLoanPolicy() {
    return policies.getLoanPolicy();
  }

  public OverdueFinePolicy getOverdueFinePolicy() {
<<<<<<< HEAD
    return overdueFinePolicy;
  }

  public LostItemPolicy getLostItemPolicy() {
    return lostItemPolicy;
=======
    return policies.getOverdueFinePolicy();
  }

  public LostItemPolicy getLostItemPolicy() {
    return policies.getLostItemPolicy();
>>>>>>> 23c161b2
  }

  private void setLoanPolicyId(String newLoanPolicyId) {
    if (newLoanPolicyId != null) {
      representation.put("loanPolicyId", newLoanPolicyId);
    }
  }

  public ServicePoint getCheckinServicePoint() {
    return this.checkinServicePoint;
  }

  public ServicePoint getCheckoutServicePoint() {
    return this.checkoutServicePoint;
  }

  String getPatronGroupIdAtCheckout() {
    return  getProperty(representation, "patronGroupIdAtCheckout");
  }

  public Loan renew(DateTime dueDate, String basedUponLoanPolicyId) {
    changeAction(RENEWED);
    removeActionComment();
    setLoanPolicyId(basedUponLoanPolicyId);
    changeDueDate(dueDate);
    incrementRenewalCount();

    return this;
  }

  public Loan overrideRenewal(DateTime dueDate,
                              String basedUponLoanPolicyId,
                              String actionComment) {
    changeAction(RENEWED_THROUGH_OVERRIDE);
    setLoanPolicyId(basedUponLoanPolicyId);
    changeDueDate(dueDate);
    incrementRenewalCount();
    changeActionComment(actionComment);

    return this;
  }

  Loan checkIn(DateTime returnDateTime, DateTime systemReturnDateTime, UUID servicePointId) {
    changeAction(CHECKED_IN);
    removeActionComment();
    changeStatus("Closed");
    changeReturnDate(returnDateTime);
    changeSystemReturnDate(systemReturnDateTime);
    changeCheckInServicePointId(servicePointId);

    return this;
  }

  public Loan declareItemLost(String comment, DateTime dateTime) {
    changeAction(DECLARED_LOST);
    changeActionComment(comment);
    changeItemStatusToDeclaredLost();
    changeDeclaredLostDateTime(dateTime);
    return this;
  }

  private void incrementRenewalCount() {
    write(representation, "renewalCount", getRenewalCount() + 1);
  }

  public Integer getRenewalCount() {
    return getIntegerProperty(representation, "renewalCount", 0);
  }

  public DateTime getDueDate() {
    return getDateTimeProperty(representation, DUE_DATE);
  }

  private static void defaultStatusAndAction(JsonObject loan) {
    if (!loan.containsKey(STATUS)) {
      loan.put(STATUS, new JsonObject().put("name", "Open"));

      if (!loan.containsKey(LoanProperties.ACTION)) {
        loan.put(LoanProperties.ACTION, CHECKED_OUT.getValue());
      }
    }
  }

  public String getCheckoutServicePointId() {
    return checkoutServicePointId;
  }

  public String getCheckInServicePointId() {
    return checkinServicePointId;
  }

  public boolean hasDueDateChanged() {
    return !Objects.equals(originalDueDate, getDueDate());
  }

  public DateTime getSystemReturnDate() {
    return getDateTimeProperty(representation, SYSTEM_RETURN_DATE);
  }

  public DateTime getReturnDate() {
    return getDateTimeProperty(representation, RETURN_DATE);
  }

  public void changeItemStatus(String itemStatus) {
    representation.put(LoanProperties.ITEM_STATUS, itemStatus);
  }

  public void changeDeclaredLostDateTime(DateTime dateTime) {
    write(representation, LoanProperties.DECLARED_LOST_DATE, dateTime);
  }

  private class Policies {
    private final LoanPolicy loanPolicy;
    private final OverdueFinePolicy overdueFinePolicy;
    private final LostItemPolicy lostItemPolicy;

    private Policies() {
      this.loanPolicy = LoanPolicy.unknown(null);
      this.overdueFinePolicy = OverdueFinePolicy.unknown(null);
      this.lostItemPolicy = LostItemPolicy.unknown(null);
    }

    private Policies(LoanPolicy loanPolicy, OverdueFinePolicy overdueFinePolicy,
      LostItemPolicy lostItemPolicy) {
      this.loanPolicy = loanPolicy;
      this.overdueFinePolicy = overdueFinePolicy;
      this.lostItemPolicy = lostItemPolicy;
    }

    public LoanPolicy getLoanPolicy() {
      return loanPolicy;
    }

    public OverdueFinePolicy getOverdueFinePolicy() {
      return overdueFinePolicy;
    }

    public LostItemPolicy getLostItemPolicy() {
      return lostItemPolicy;
    }

    public Policies withLoanPolicy(LoanPolicy newLoanPolicy) {
      return new Policies(newLoanPolicy, overdueFinePolicy, lostItemPolicy);
    }

    public Policies withOverdueFinePolicy(OverdueFinePolicy newOverdueFinePolicy) {
      return new Policies(loanPolicy, newOverdueFinePolicy, lostItemPolicy);
    }

    public Policies withLostItemPolicy(LostItemPolicy newLostItemPolicy) {
      return new Policies(loanPolicy, overdueFinePolicy, newLostItemPolicy);
    }
  }
}<|MERGE_RESOLUTION|>--- conflicted
+++ resolved
@@ -64,20 +64,9 @@
   private final String lostItemPolicyId;
   private final Policies policies;
 
-  private final OverdueFinePolicy overdueFinePolicy;
-  private final LostItemPolicy lostItemPolicy;
-
   private Loan(JsonObject representation, Item item, User user, User proxy,
-<<<<<<< HEAD
-               ServicePoint checkinServicePoint, ServicePoint checkoutServicePoint,
-               DateTime originalDueDate, LoanPolicy loanPolicy,
-               OverdueFinePolicy overdueFinePolicy,
-               LostItemPolicy lostItemPolicy,
-               Collection<Account> accounts) {
-=======
     ServicePoint checkinServicePoint, ServicePoint checkoutServicePoint,
     DateTime originalDueDate, Policies policies, Collection<Account> accounts) {
->>>>>>> 23c161b2
 
     this.policies = Optional.ofNullable(policies).orElse(new Policies());
 
@@ -98,14 +87,8 @@
 
     this.originalDueDate = originalDueDate == null ? getDueDate() : originalDueDate;
 
-<<<<<<< HEAD
-    this.loanPolicy = loanPolicy;
-    this.overdueFinePolicy = overdueFinePolicy;
-    this.lostItemPolicy = lostItemPolicy;
-=======
     this.overdueFinePolicyId = getProperty(representation, OVERDUE_FINE_POLICY_ID);
     this.lostItemPolicyId = getProperty(representation, LOST_ITEM_POLICY_ID);
->>>>>>> 23c161b2
 
     // TODO: Refuse if ID does not match property in representation,
     // and possibly convert isFound to unknown item class
@@ -127,12 +110,7 @@
   public static Loan from(JsonObject representation) {
     defaultStatusAndAction(representation);
     return new Loan(representation, null, null, null, null, null, null,
-<<<<<<< HEAD
-      LoanPolicy.unknown(null), OverdueFinePolicy.unknown(null),
-      LostItemPolicy.unknown(null), null);
-=======
       null, null);
->>>>>>> 23c161b2
   }
 
   JsonObject asJson() {
@@ -277,22 +255,12 @@
 
   Loan replaceRepresentation(JsonObject newRepresentation) {
     return new Loan(newRepresentation, item, user, proxy, checkinServicePoint,
-<<<<<<< HEAD
-      checkoutServicePoint, originalDueDate, loanPolicy, overdueFinePolicy,
-      lostItemPolicy, accounts);
-=======
       checkoutServicePoint, originalDueDate, policies, accounts);
->>>>>>> 23c161b2
   }
 
   public Loan withItem(Item item) {
     return new Loan(representation, item, user, proxy, checkinServicePoint,
-<<<<<<< HEAD
-      checkoutServicePoint, originalDueDate, loanPolicy, overdueFinePolicy,
-      lostItemPolicy, accounts);
-=======
       checkoutServicePoint, originalDueDate, policies, accounts);
->>>>>>> 23c161b2
   }
 
   public User getUser() {
@@ -301,12 +269,7 @@
 
   public Loan withUser(User newUser) {
     return new Loan(representation, item, newUser, proxy, checkinServicePoint,
-<<<<<<< HEAD
-      checkoutServicePoint, originalDueDate, loanPolicy, overdueFinePolicy,
-      lostItemPolicy, accounts);
-=======
       checkoutServicePoint, originalDueDate, policies, accounts);
->>>>>>> 23c161b2
   }
 
   Loan withPatronGroupAtCheckout(PatronGroup patronGroup) {
@@ -327,48 +290,21 @@
 
   Loan withProxy(User newProxy) {
     return new Loan(representation, item, user, newProxy, checkinServicePoint,
-<<<<<<< HEAD
-      checkoutServicePoint, originalDueDate, loanPolicy, overdueFinePolicy,
-      lostItemPolicy, accounts);
-=======
       checkoutServicePoint, originalDueDate, policies, accounts);
->>>>>>> 23c161b2
   }
 
   Loan withCheckinServicePoint(ServicePoint newCheckinServicePoint) {
     return new Loan(representation, item, user, proxy, newCheckinServicePoint,
-<<<<<<< HEAD
-      checkoutServicePoint, originalDueDate, loanPolicy, overdueFinePolicy,
-      lostItemPolicy, accounts);
-=======
       checkoutServicePoint, originalDueDate, policies, accounts);
->>>>>>> 23c161b2
   }
 
   Loan withCheckoutServicePoint(ServicePoint newCheckoutServicePoint) {
     return new Loan(representation, item, user, proxy, checkinServicePoint,
-<<<<<<< HEAD
-      newCheckoutServicePoint, originalDueDate, loanPolicy, overdueFinePolicy,
-      lostItemPolicy, accounts);
-=======
       newCheckoutServicePoint, originalDueDate, policies, accounts);
->>>>>>> 23c161b2
   }
 
   public Loan withAccounts(Collection<Account> newAccounts) {
     return new Loan(representation, item, user, proxy, checkinServicePoint,
-<<<<<<< HEAD
-      checkoutServicePoint, originalDueDate, loanPolicy, overdueFinePolicy,
-      lostItemPolicy, newAccounts);
-  }
-
-  public Loan withLoanPolicy(LoanPolicy newloanPolicy) {
-    requireNonNull(newloanPolicy, "newloanPolicy cannot be null");
-
-    return new Loan(representation, item, user, proxy, checkinServicePoint,
-      checkoutServicePoint, originalDueDate, newloanPolicy, overdueFinePolicy,
-      lostItemPolicy, accounts);
-=======
       checkoutServicePoint, originalDueDate, policies, newAccounts);
   }
 
@@ -378,33 +314,22 @@
     return new Loan(representation, item, user, proxy, checkinServicePoint,
       checkoutServicePoint, originalDueDate,
       policies.withLoanPolicy(newLoanPolicy), accounts);
->>>>>>> 23c161b2
   }
 
   public Loan withOverdueFinePolicy(OverdueFinePolicy newOverdueFinePolicy) {
     requireNonNull(newOverdueFinePolicy, "newOverdueFinePolicy cannot be null");
 
     return new Loan(representation, item, user, proxy, checkinServicePoint,
-<<<<<<< HEAD
-      checkoutServicePoint, originalDueDate, loanPolicy, newOverdueFinePolicy,
-      lostItemPolicy, accounts);
-=======
       checkoutServicePoint, originalDueDate,
       policies.withOverdueFinePolicy(newOverdueFinePolicy), accounts);
->>>>>>> 23c161b2
   }
 
   public Loan withLostItemPolicy(LostItemPolicy newLostItemPolicy) {
     requireNonNull(newLostItemPolicy, "newLostItemPolicy cannot be null");
 
     return new Loan(representation, item, user, proxy, checkinServicePoint,
-<<<<<<< HEAD
-      checkoutServicePoint, originalDueDate, loanPolicy, overdueFinePolicy,
-      newLostItemPolicy, accounts);
-=======
       checkoutServicePoint, originalDueDate,
       policies.withLostItemPolicy(newLostItemPolicy), accounts);
->>>>>>> 23c161b2
   }
 
   public String getLoanPolicyId() {
@@ -412,19 +337,11 @@
   }
 
   public String getOverdueFinePolicyId() {
-<<<<<<< HEAD
-    return representation.getString("overdueFinePolicyId");
-  }
-
-  public String getLostItemPolicyId() {
-    return representation.getString("lostItemPolicyId");
-=======
     return overdueFinePolicyId;
   }
 
   public String getLostItemPolicyId() {
     return lostItemPolicyId;
->>>>>>> 23c161b2
   }
 
   public LoanPolicy getLoanPolicy() {
@@ -432,19 +349,11 @@
   }
 
   public OverdueFinePolicy getOverdueFinePolicy() {
-<<<<<<< HEAD
-    return overdueFinePolicy;
-  }
-
-  public LostItemPolicy getLostItemPolicy() {
-    return lostItemPolicy;
-=======
     return policies.getOverdueFinePolicy();
   }
 
   public LostItemPolicy getLostItemPolicy() {
     return policies.getLostItemPolicy();
->>>>>>> 23c161b2
   }
 
   private void setLoanPolicyId(String newLoanPolicyId) {
