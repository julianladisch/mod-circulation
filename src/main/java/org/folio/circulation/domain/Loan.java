--- conflicted
+++ resolved
@@ -114,11 +114,7 @@
 
     return new Loan(representation, null, null, null, null, null,
       getDateTimeProperty(representation, DUE_DATE), getDateTimeProperty(representation, DUE_DATE),
-<<<<<<< HEAD
       new Policies(loanPolicy, overdueFinePolicy, lostItemPolicy), emptyList(), null, false);
-=======
-      new Policies(loanPolicy, overdueFinePolicy, lostItemPolicy), emptyList(), null,false);
->>>>>>> f74f31f0
   }
 
   public JsonObject asJson() {
@@ -305,12 +301,7 @@
 
   public Loan replaceRepresentation(JsonObject newRepresentation) {
     return new Loan(newRepresentation, item, user, proxy, checkinServicePoint,
-<<<<<<< HEAD
-      checkoutServicePoint, originalDueDate, previousDueDate, policies, accounts, actualCostRecord,
-      dueDateChangedByNearExpireUser);
-=======
-      checkoutServicePoint, originalDueDate, previousDueDate, policies, accounts, actualCostRecord,dueDateChangedByHold);
->>>>>>> f74f31f0
+      checkoutServicePoint, originalDueDate, previousDueDate, policies, accounts, actualCostRecord,dueDateChangedByHold, dueDateChangedByNearExpireUser);
   }
 
   public Loan withItem(Item newItem) {
@@ -321,12 +312,7 @@
     }
 
     return new Loan(newRepresentation, newItem, user, proxy, checkinServicePoint,
-<<<<<<< HEAD
-      checkoutServicePoint, originalDueDate, previousDueDate, policies, accounts, actualCostRecord,
-      dueDateChangedByNearExpireUser);
-=======
-      checkoutServicePoint, originalDueDate, previousDueDate, policies, accounts, actualCostRecord,dueDateChangedByHold);
->>>>>>> f74f31f0
+      checkoutServicePoint, originalDueDate, previousDueDate, policies, accounts, actualCostRecord,dueDateChangedByHold, dueDateChangedByNearExpireUser);
   }
 
   @Override
@@ -342,21 +328,12 @@
     }
 
     return new Loan(newRepresentation, item, newUser, proxy, checkinServicePoint,
-<<<<<<< HEAD
-      checkoutServicePoint, originalDueDate, previousDueDate, policies, accounts, actualCostRecord,
-      dueDateChangedByNearExpireUser);
-=======
-      checkoutServicePoint, originalDueDate, previousDueDate, policies, accounts, actualCostRecord,dueDateChangedByHold);
->>>>>>> f74f31f0
+      checkoutServicePoint, originalDueDate, previousDueDate, policies, accounts, actualCostRecord,dueDateChangedByHold, dueDateChangedByNearExpireUser);
   }
 
   public Loan withActualCostRecord(ActualCostRecord actualCostRecord) {
     return new Loan(representation, item, user, proxy, checkinServicePoint, checkoutServicePoint,
-<<<<<<< HEAD
-      originalDueDate, previousDueDate, policies, accounts, actualCostRecord, dueDateChangedByNearExpireUser);
-=======
-      originalDueDate, previousDueDate, policies, accounts, actualCostRecord,dueDateChangedByHold);
->>>>>>> f74f31f0
+      originalDueDate, previousDueDate, policies, accounts, actualCostRecord,dueDateChangedByHold, dueDateChangedByNearExpireUser);
   }
 
   public Loan withPatronGroupAtCheckout(PatronGroup patronGroup) {
@@ -379,42 +356,22 @@
     }
 
     return new Loan(newRepresentation, item, user, newProxy, checkinServicePoint,
-<<<<<<< HEAD
-      checkoutServicePoint, originalDueDate, previousDueDate, policies, accounts, actualCostRecord,
-      dueDateChangedByNearExpireUser);
-=======
-      checkoutServicePoint, originalDueDate, previousDueDate, policies, accounts, actualCostRecord,dueDateChangedByHold);
->>>>>>> f74f31f0
+      checkoutServicePoint, originalDueDate, previousDueDate, policies, accounts, actualCostRecord,dueDateChangedByHold, dueDateChangedByNearExpireUser);
   }
 
   public Loan withCheckinServicePoint(ServicePoint newCheckinServicePoint) {
     return new Loan(representation, item, user, proxy, newCheckinServicePoint,
-<<<<<<< HEAD
-      checkoutServicePoint, originalDueDate, previousDueDate, policies, accounts, actualCostRecord,
-      dueDateChangedByNearExpireUser);
-=======
-      checkoutServicePoint, originalDueDate, previousDueDate, policies, accounts, actualCostRecord,dueDateChangedByHold);
->>>>>>> f74f31f0
+      checkoutServicePoint, originalDueDate, previousDueDate, policies, accounts, actualCostRecord,dueDateChangedByHold, dueDateChangedByNearExpireUser);
   }
 
   public Loan withCheckoutServicePoint(ServicePoint newCheckoutServicePoint) {
     return new Loan(representation, item, user, proxy, checkinServicePoint,
-<<<<<<< HEAD
-      newCheckoutServicePoint, originalDueDate, previousDueDate, policies, accounts, actualCostRecord,
-      dueDateChangedByNearExpireUser);
-=======
-      newCheckoutServicePoint, originalDueDate, previousDueDate, policies, accounts, actualCostRecord,dueDateChangedByHold);
->>>>>>> f74f31f0
+      newCheckoutServicePoint, originalDueDate, previousDueDate, policies, accounts, actualCostRecord,dueDateChangedByHold, dueDateChangedByNearExpireUser);
   }
 
   public Loan withAccounts(Collection<Account> newAccounts) {
     return new Loan(representation, item, user, proxy, checkinServicePoint,
-<<<<<<< HEAD
-      checkoutServicePoint, originalDueDate, previousDueDate, policies, newAccounts, actualCostRecord,
-      dueDateChangedByNearExpireUser);
-=======
-      checkoutServicePoint, originalDueDate, previousDueDate, policies, newAccounts, actualCostRecord,dueDateChangedByHold);
->>>>>>> f74f31f0
+      checkoutServicePoint, originalDueDate, previousDueDate, policies, newAccounts, actualCostRecord,dueDateChangedByHold, dueDateChangedByNearExpireUser);
   }
 
   public Loan withLoanPolicy(LoanPolicy newLoanPolicy) {
@@ -422,12 +379,7 @@
 
     return new Loan(representation, item, user, proxy, checkinServicePoint,
       checkoutServicePoint, originalDueDate, previousDueDate,
-<<<<<<< HEAD
-      policies.withLoanPolicy(newLoanPolicy), accounts, actualCostRecord,
-      dueDateChangedByNearExpireUser);
-=======
-      policies.withLoanPolicy(newLoanPolicy), accounts, actualCostRecord,dueDateChangedByHold);
->>>>>>> f74f31f0
+      policies.withLoanPolicy(newLoanPolicy), accounts, actualCostRecord,dueDateChangedByHold, dueDateChangedByNearExpireUser);
   }
 
   public Loan withOverdueFinePolicy(OverdueFinePolicy newOverdueFinePolicy) {
@@ -435,12 +387,7 @@
 
     return new Loan(representation, item, user, proxy, checkinServicePoint,
       checkoutServicePoint, originalDueDate, previousDueDate,
-<<<<<<< HEAD
-      policies.withOverdueFinePolicy(newOverdueFinePolicy), accounts, actualCostRecord,
-      dueDateChangedByNearExpireUser);
-=======
-      policies.withOverdueFinePolicy(newOverdueFinePolicy), accounts, actualCostRecord,dueDateChangedByHold);
->>>>>>> f74f31f0
+      policies.withOverdueFinePolicy(newOverdueFinePolicy), accounts, actualCostRecord,dueDateChangedByHold, dueDateChangedByNearExpireUser);
   }
 
   public Loan withLostItemPolicy(LostItemPolicy newLostItemPolicy) {
@@ -448,12 +395,7 @@
 
     return new Loan(representation, item, user, proxy, checkinServicePoint,
       checkoutServicePoint, originalDueDate, previousDueDate,
-<<<<<<< HEAD
-      policies.withLostItemPolicy(newLostItemPolicy), accounts, actualCostRecord,
-      dueDateChangedByNearExpireUser);
-=======
-      policies.withLostItemPolicy(newLostItemPolicy), accounts, actualCostRecord,dueDateChangedByHold);
->>>>>>> f74f31f0
+      policies.withLostItemPolicy(newLostItemPolicy), accounts, actualCostRecord,dueDateChangedByHold, dueDateChangedByNearExpireUser);
   }
 
   public String getLoanPolicyId() {
@@ -711,12 +653,7 @@
   public Loan copy() {
     final JsonObject representationCopy = representation.copy();
     return new Loan(representationCopy, item, user, proxy, checkinServicePoint,
-<<<<<<< HEAD
-      checkoutServicePoint, originalDueDate, previousDueDate, policies, accounts, actualCostRecord,
-      dueDateChangedByNearExpireUser);
-=======
-      checkoutServicePoint, originalDueDate, previousDueDate, policies, accounts, actualCostRecord,dueDateChangedByHold);
->>>>>>> f74f31f0
+      checkoutServicePoint, originalDueDate, previousDueDate, policies, accounts, actualCostRecord,dueDateChangedByHold, dueDateChangedByNearExpireUser);
   }
 
   public Loan ageOverdueItemToLost(ZonedDateTime ageToLostDate) {
