package org.folio.circulation.domain;

import static org.folio.circulation.domain.representations.LoanProperties.CHECKIN_SERVICE_POINT_ID;
import static org.folio.circulation.domain.representations.LoanProperties.DUE_DATE;
import static org.folio.circulation.domain.representations.LoanProperties.RETURN_DATE;
import static org.folio.circulation.domain.representations.LoanProperties.STATUS;
import static org.folio.circulation.domain.representations.LoanProperties.SYSTEM_RETURN_DATE;
import static org.folio.circulation.domain.representations.LoanProperties.USER_ID;
import static org.folio.circulation.support.HttpResult.failed;
import static org.folio.circulation.support.JsonPropertyFetcher.getDateTimeProperty;
import static org.folio.circulation.support.JsonPropertyFetcher.getIntegerProperty;
import static org.folio.circulation.support.JsonPropertyFetcher.getNestedStringProperty;
import static org.folio.circulation.support.JsonPropertyFetcher.getProperty;
import static org.folio.circulation.support.JsonPropertyWriter.write;
import static org.folio.circulation.support.ValidationErrorFailure.failure;

import java.util.Objects;
import java.util.UUID;

import org.apache.commons.lang3.StringUtils;
import org.folio.circulation.domain.representations.LoanProperties;
import org.folio.circulation.support.HttpResult;
import org.folio.circulation.support.ServerErrorFailure;
import org.joda.time.DateTime;
import org.joda.time.DateTimeZone;

import io.vertx.core.json.JsonObject;

public class Loan implements ItemRelatedRecord, UserRelatedRecord {
  private final JsonObject representation;
  private final Item item;
  private final User user;
  private final User proxy;

  private String checkoutServicePointId;
  private String checkinServicePointId;
  
  private ServicePoint checkoutServicePoint;
  private ServicePoint checkinServicePoint;

  public Loan(JsonObject representation) {
    this(representation, null, null, null, null, null);
  }

  public Loan(JsonObject representation, Item item, User user, User proxy, 
      ServicePoint checkinServicePoint, ServicePoint checkoutServicePoint) {

    this.representation = representation;
    this.item = item;
    this.user = user;
    this.proxy = proxy;
    this.checkinServicePoint = checkinServicePoint;
    this.checkoutServicePoint = checkoutServicePoint;

    this.checkoutServicePointId = getProperty(representation, LoanProperties.CHECKOUT_SERVICE_POINT_ID);
    this.checkinServicePointId = getProperty(representation, LoanProperties.CHECKIN_SERVICE_POINT_ID);

    // TODO: Refuse if ID does not match property in representation,
    // and possibly convert isFound to unknown item class
    if (item != null && item.isFound()) {
      representation.put("itemId", item.getItemId());
    }

    // TODO: Refuse if ID does not match property in representation
    if (user != null) {
      representation.put("userId", user.getId());
    }

    // TODO: Refuse if ID does not match property in representation
    if (proxy != null) {
      representation.put("proxyUserId", proxy.getId());
    }

  }

  public static Loan from(JsonObject representation) {
    return from(representation, null);
  }

  public static Loan from(JsonObject representation, Item item) {
    return from(representation, item, null, null);
  }

  public static Loan from(JsonObject representation, Item item, User user, User proxy) {

    defaultStatusAndAction(representation);
    return new Loan(representation, item, user, proxy, null, null);
  }

  JsonObject asJson() {
    return representation.copy();
  }

  public void changeDueDate(DateTime dueDate) {
    write(representation, DUE_DATE, dueDate);
  }

  private void changeReturnDate(DateTime returnDate) {
    write(representation, RETURN_DATE, returnDate);
  }

  private void changeSystemReturnDate(DateTime systemReturnDate) {
    write(representation, SYSTEM_RETURN_DATE, systemReturnDate);
  }

  private void changeAction(String action) {
    representation.put(LoanProperties.ACTION, action);
  }

  private void changeCheckInServicePointId(UUID servicePointId) {
    write(representation, "checkinServicePointId", servicePointId);
  }

  private void changeStatus(String status) {
    representation.put(LoanProperties.STATUS, new JsonObject().put("name", status));
  }

  public HttpResult<Void> isValidStatus() {
    if (!representation.containsKey(STATUS)) {
      return failed(new ServerErrorFailure("Loan does not have a status"));
    }

    switch (getStatus()) {
    case "Open":
    case "Closed":
      return HttpResult.succeeded(null);

    default:
      return failed(failure("Loan status must be \"Open\" or \"Closed\"", STATUS, getStatus()));
    }
  }

  public HttpResult<Void> openLoanHasUserId() {
    if (Objects.equals(getStatus(), "Open") && getUserId() == null) {
      return failed(failure("Open loan must have a user ID", USER_ID, getUserId()));
    } else {
      return HttpResult.succeeded(null);
    }
  }

  public HttpResult<Void> closedLoanHasCheckInServicePointId() {
    if (isClosed() && getCheckinServicePointId() == null) {
      return failed(failure("A Closed loan must have a Checkin Service Point",
          CHECKIN_SERVICE_POINT_ID, getCheckinServicePointId()));
    } else {
      return HttpResult.succeeded(null);
    }
  }

  boolean isClosed() {
    return StringUtils.equals(getStatus(), "Closed");
  }

  private String getStatus() {
    return getNestedStringProperty(representation, STATUS, "name");
  }

  public String getId() {
    return getProperty(representation, "id");
  }

  @Override
  public String getItemId() {
    return getProperty(representation, "itemId");
  }

  public DateTime getLoanDate() {
    return getDateTimeProperty(representation, "loanDate");
  }

  @Override
  public String getUserId() {
    return representation.getString("userId");
  }

  @Override
  public String getProxyUserId() {
    return representation.getString("proxyUserId");
  }

  public Item getItem() {
    return item;
  }

  public Loan withItem(Item item) {
    return new Loan(representation, item, user, proxy, checkinServicePoint,
        checkoutServicePoint);
  }

  public User getUser() {
    return user;
  }

<<<<<<< HEAD
  Loan withUser(User newUser) {
    return new Loan(representation, item, newUser, proxy, checkinServicePoint,
        checkoutServicePoint);
=======
  public Loan withUser(User newUser) {
    return new Loan(representation, item, newUser, proxy);
>>>>>>> fada710e
  }

  public User getProxy() {
    return proxy;
  }

  Loan withProxy(User newProxy) {
    return new Loan(representation, item, user, newProxy, checkinServicePoint,
      checkoutServicePoint);
  }
  
  public Loan withCheckinServicePoint(ServicePoint newCheckinServicePoint) {
    return new Loan(representation, item, user, proxy, newCheckinServicePoint,
      checkoutServicePoint);
  }
  
  public Loan withCheckoutServicePoint(ServicePoint newCheckoutServicePoint) {
    return new Loan(representation, item, user, proxy, checkinServicePoint,
      newCheckoutServicePoint);
  }

  private void changeLoanPolicy(String newLoanPolicyId) {
    if (newLoanPolicyId != null) {
      representation.put("loanPolicyId", newLoanPolicyId);
    }
  }
  
  public ServicePoint getCheckinServicePoint() {
    return this.checkinServicePoint;
  }
  
  public ServicePoint getCheckoutServicePoint() {
    return this.checkoutServicePoint;
  }

  public Loan renew(DateTime dueDate, String basedUponLoanPolicyId) {
    changeAction("renewed");
    changeLoanPolicy(basedUponLoanPolicyId);
    changeDueDate(dueDate);
    incrementRenewalCount();

    return this;
  }

  Loan checkIn(DateTime returnDate, UUID servicePointId) {
    changeAction("checkedin");
    changeStatus("Closed");
    changeReturnDate(returnDate);
    changeSystemReturnDate(DateTime.now(DateTimeZone.UTC));
    changeCheckInServicePointId(servicePointId);

    return this;
  }

  private void incrementRenewalCount() {
    write(representation, "renewalCount", getRenewalCount() + 1);
  }

  public Integer getRenewalCount() {
    return getIntegerProperty(representation, "renewalCount", 0);
  }

  public DateTime getDueDate() {
    return getDateTimeProperty(representation, DUE_DATE);
  }

  private static void defaultStatusAndAction(JsonObject loan) {
    if (!loan.containsKey(LoanProperties.STATUS)) {
      loan.put(LoanProperties.STATUS, new JsonObject().put("name", "Open"));

      if (!loan.containsKey(LoanProperties.ACTION)) {
        loan.put(LoanProperties.ACTION, "checkedout");
      }
    }
  }

  public void setCheckoutServicePointId(String servicePointOfCheckout) {
    this.checkoutServicePointId = servicePointOfCheckout;
  }

  public String getCheckoutServicePointId() {
    return checkoutServicePointId;
  }

  public String getCheckinServicePointId() {
    return checkinServicePointId;
  }
}<|MERGE_RESOLUTION|>--- conflicted
+++ resolved
@@ -191,14 +191,9 @@
     return user;
   }
 
-<<<<<<< HEAD
   Loan withUser(User newUser) {
     return new Loan(representation, item, newUser, proxy, checkinServicePoint,
         checkoutServicePoint);
-=======
-  public Loan withUser(User newUser) {
-    return new Loan(representation, item, newUser, proxy);
->>>>>>> fada710e
   }
 
   public User getProxy() {
