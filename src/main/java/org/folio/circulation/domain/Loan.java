package org.folio.circulation.domain;

import static java.lang.Boolean.TRUE;
import static java.util.Objects.nonNull;
import static java.util.Objects.requireNonNull;
import static org.folio.circulation.domain.LoanAction.CHECKED_OUT;
import static org.folio.circulation.domain.LoanAction.CHECKED_IN;
import static org.folio.circulation.domain.LoanAction.DECLARED_LOST;
import static org.folio.circulation.domain.LoanAction.RENEWED;
import static org.folio.circulation.domain.LoanAction.RENEWED_THROUGH_OVERRIDE;
import static org.folio.circulation.domain.representations.LoanProperties.ACTION_COMMENT;
import static org.folio.circulation.domain.representations.LoanProperties.CHECKIN_SERVICE_POINT_ID;
import static org.folio.circulation.domain.representations.LoanProperties.CHECKOUT_SERVICE_POINT_ID;
import static org.folio.circulation.domain.representations.LoanProperties.DUE_DATE;
import static org.folio.circulation.domain.representations.LoanProperties.RETURN_DATE;
import static org.folio.circulation.domain.representations.LoanProperties.STATUS;
import static org.folio.circulation.domain.representations.LoanProperties.SYSTEM_RETURN_DATE;
import static org.folio.circulation.domain.representations.LoanProperties.USER_ID;
import static org.folio.circulation.support.JsonPropertyFetcher.getBooleanProperty;
import static org.folio.circulation.support.JsonPropertyFetcher.getDateTimeProperty;
import static org.folio.circulation.support.JsonPropertyFetcher.getIntegerProperty;
import static org.folio.circulation.support.JsonPropertyFetcher.getNestedStringProperty;
import static org.folio.circulation.support.JsonPropertyFetcher.getProperty;
import static org.folio.circulation.support.JsonPropertyWriter.write;
import static org.folio.circulation.support.Result.succeeded;
import static org.folio.circulation.support.ValidationErrorFailure.failedValidation;
import static org.folio.circulation.support.results.CommonFailures.failedDueToServerError;

import java.util.Collection;
import java.util.Objects;
import java.util.UUID;

import io.vertx.core.json.JsonObject;
import org.apache.commons.lang3.StringUtils;
import org.folio.circulation.domain.policy.LoanPolicy;
import org.folio.circulation.domain.policy.LostItemPolicy;
import org.folio.circulation.domain.policy.OverdueFinePolicy;
import org.folio.circulation.domain.representations.LoanProperties;
import org.folio.circulation.support.Result;
import org.joda.time.DateTime;
import org.joda.time.DateTimeZone;

public class Loan implements ItemRelatedRecord, UserRelatedRecord {

  private final JsonObject representation;
  private final Item item;
  private final User user;
  private final User proxy;

  private final Collection<Account> accounts;

  private final DateTime originalDueDate;

  private final String checkoutServicePointId;
  private final String checkinServicePointId;

  private final ServicePoint checkoutServicePoint;
  private final ServicePoint checkinServicePoint;

  private final LoanPolicy loanPolicy;

  private final OverdueFinePolicy overdueFinePolicy;
  private final LostItemPolicy lostItemPolicy;

  private Loan(JsonObject representation, Item item, User user, User proxy,
<<<<<<< HEAD
    ServicePoint checkinServicePoint, ServicePoint checkoutServicePoint,
    DateTime originalDueDate, LoanPolicy loanPolicy,
    Collection<Account> accounts,
    OverdueFinePolicy overdueFinePolicy,
    LostItemPolicy lostItemPolicy) {
=======
               ServicePoint checkinServicePoint, ServicePoint checkoutServicePoint,
               DateTime originalDueDate, LoanPolicy loanPolicy,
               OverdueFinePolicy overdueFinePolicy,
               LostItemPolicy lostItemPolicy,
               Collection<Account> accounts) {
>>>>>>> 38ebe1d2

    requireNonNull(loanPolicy, "loanPolicy cannot be null");

    this.representation = representation;
    this.item = item;
    this.user = user;
    this.proxy = proxy;
    this.accounts = accounts;
    this.checkinServicePoint = checkinServicePoint;
    this.checkoutServicePoint = checkoutServicePoint;

    this.checkoutServicePointId = getProperty(representation, CHECKOUT_SERVICE_POINT_ID);
    this.checkinServicePointId = getProperty(representation, CHECKIN_SERVICE_POINT_ID);

    this.originalDueDate = originalDueDate == null ? getDueDate() : originalDueDate;

    this.loanPolicy = loanPolicy;
    this.overdueFinePolicy = overdueFinePolicy;
    this.lostItemPolicy = lostItemPolicy;

    // TODO: Refuse if ID does not match property in representation,
    // and possibly convert isFound to unknown item class
    if (item != null && item.isFound()) {
      representation.put("itemId", item.getItemId());
    }

    // TODO: Refuse if ID does not match property in representation
    if (user != null) {
      representation.put("userId", user.getId());
    }

    // TODO: Refuse if ID does not match property in representation
    if (proxy != null) {
      representation.put("proxyUserId", proxy.getId());
    }
  }

  public static Loan from(JsonObject representation) {
    defaultStatusAndAction(representation);
    return new Loan(representation, null, null, null, null, null, null,
<<<<<<< HEAD
      LoanPolicy.unknown(null), null, null, null);
=======
      LoanPolicy.unknown(null), OverdueFinePolicy.unknown(null),
      LostItemPolicy.unknown(null), null);
>>>>>>> 38ebe1d2
  }

  JsonObject asJson() {
    return representation.copy();
  }

  public boolean hasAssociatedFeesAndFines() {
    return !getAccounts().isEmpty();
  }

  public boolean allFeesAndFinesClosed() {
    return getAccounts().stream().allMatch(Account::isClosed);
  }

  public Loan changeDueDate(DateTime newDueDate) {
    write(representation, DUE_DATE, newDueDate);

    return this;
  }

  public Loan changeDueDateChangedByRecall() {
    write(representation, "dueDateChangedByRecall", TRUE);

    return this;
  }

  private void changeReturnDate(DateTime returnDate) {
    write(representation, RETURN_DATE, returnDate);
  }

  private void changeSystemReturnDate(DateTime systemReturnDate) {
    write(representation, SYSTEM_RETURN_DATE, systemReturnDate);
  }

  public void changeAction(LoanAction action) {
    write(representation, LoanProperties.ACTION, action.getValue());
  }

  private void changeCheckInServicePointId(UUID servicePointId) {
    write(representation, "checkinServicePointId", servicePointId);
  }

  private void changeItemStatusToDeclaredLost() {
    Item item = getItem();
    if (item != null) {
      item.changeStatus(ItemStatus.DECLARED_LOST);
    }
    changeItemStatus(ItemStatus.DECLARED_LOST.getValue());
  }

  private void changeStatus(String status) {
    representation.put(STATUS, new JsonObject().put("name", status));
  }

  public void changeActionComment(String comment) {
    representation.put(ACTION_COMMENT, comment);
  }

  private void removeActionComment() {
    representation.remove(ACTION_COMMENT);
  }

  public Result<Void> isValidStatus() {
    if (!representation.containsKey(STATUS)) {
      return failedDueToServerError("Loan does not have a status");
    }

    switch (getStatus()) {
    case "Open":
    case "Closed":
      return succeeded(null);

    default:
      return failedValidation("Loan status must be \"Open\" or \"Closed\"",
        STATUS, getStatus());
    }
  }

  public Result<Void> openLoanHasUserId() {
    if (Objects.equals(getStatus(), "Open") && getUserId() == null) {
      return failedValidation("Open loan must have a user ID",
        USER_ID, getUserId());
    } else {
      return succeeded(null);
    }
  }

  public Result<Void> closedLoanHasCheckInServicePointId() {
    if (isClosed() && getCheckInServicePointId() == null) {
      return failedValidation("A Closed loan must have a Checkin Service Point",
          CHECKIN_SERVICE_POINT_ID, getCheckInServicePointId());
    } else {
      return succeeded(null);
    }
  }

  public boolean isClosed() {
    return StringUtils.equals(getStatus(), "Closed");
  }

  public boolean isOpen() {
    return StringUtils.equals(getStatus(), "Open");
  }

  public boolean wasDueDateChangedByRecall() {
    return getBooleanProperty(representation, "dueDateChangedByRecall");
  }

  private String getStatus() {
    return getNestedStringProperty(representation, STATUS, "name");
  }

  public String getId() {
    return getProperty(representation, "id");
  }

  public Collection<Account> getAccounts() {
    return accounts;
  }
  @Override
  public String getItemId() {
    return getProperty(representation, "itemId");
  }

  public DateTime getLoanDate() {
    return getDateTimeProperty(representation, "loanDate");
  }

  @Override
  public String getUserId() {
    return representation.getString("userId");
  }

  @Override
  public String getProxyUserId() {
    return representation.getString("proxyUserId");
  }

  public Item getItem() {
    return item;
  }

  Loan replaceRepresentation(JsonObject newRepresentation) {
    return new Loan(newRepresentation, item, user, proxy, checkinServicePoint,
<<<<<<< HEAD
      checkoutServicePoint, originalDueDate, loanPolicy, accounts,
      overdueFinePolicy, lostItemPolicy);
=======
      checkoutServicePoint, originalDueDate, loanPolicy, overdueFinePolicy,
      lostItemPolicy, accounts);
>>>>>>> 38ebe1d2
  }

  public Loan withItem(Item item) {
    return new Loan(representation, item, user, proxy, checkinServicePoint,
<<<<<<< HEAD
        checkoutServicePoint, originalDueDate, loanPolicy, accounts,
      overdueFinePolicy, lostItemPolicy);
=======
      checkoutServicePoint, originalDueDate, loanPolicy, overdueFinePolicy,
      lostItemPolicy, accounts);
>>>>>>> 38ebe1d2
  }

  public User getUser() {
    return user;
  }

  public Loan withUser(User newUser) {
    return new Loan(representation, item, newUser, proxy, checkinServicePoint,
<<<<<<< HEAD
        checkoutServicePoint, originalDueDate, loanPolicy, accounts,
      overdueFinePolicy, lostItemPolicy);
=======
      checkoutServicePoint, originalDueDate, loanPolicy, overdueFinePolicy,
      lostItemPolicy, accounts);
>>>>>>> 38ebe1d2
  }

  Loan withPatronGroupAtCheckout(PatronGroup patronGroup) {
    if (nonNull(patronGroup)) {
      JsonObject patronGroupAtCheckout = new JsonObject()
        .put("id", patronGroup.getId())
        .put("name", patronGroup.getGroup());

      write(representation, LoanProperties.PATRON_GROUP_AT_CHECKOUT,
        patronGroupAtCheckout);
    }
    return this;
  }

  public User getProxy() {
    return proxy;
  }

  Loan withProxy(User newProxy) {
    return new Loan(representation, item, user, newProxy, checkinServicePoint,
<<<<<<< HEAD
      checkoutServicePoint, originalDueDate, loanPolicy, accounts,
      overdueFinePolicy, lostItemPolicy);
=======
      checkoutServicePoint, originalDueDate, loanPolicy, overdueFinePolicy,
      lostItemPolicy, accounts);
>>>>>>> 38ebe1d2
  }

  Loan withCheckinServicePoint(ServicePoint newCheckinServicePoint) {
    return new Loan(representation, item, user, proxy, newCheckinServicePoint,
<<<<<<< HEAD
      checkoutServicePoint, originalDueDate, loanPolicy, accounts,
      overdueFinePolicy, lostItemPolicy);
=======
      checkoutServicePoint, originalDueDate, loanPolicy, overdueFinePolicy,
      lostItemPolicy, accounts);
>>>>>>> 38ebe1d2
  }

  Loan withCheckoutServicePoint(ServicePoint newCheckoutServicePoint) {
    return new Loan(representation, item, user, proxy, checkinServicePoint,
<<<<<<< HEAD
      newCheckoutServicePoint, originalDueDate, loanPolicy, accounts,
      overdueFinePolicy, lostItemPolicy);
=======
      newCheckoutServicePoint, originalDueDate, loanPolicy, overdueFinePolicy,
      lostItemPolicy, accounts);
>>>>>>> 38ebe1d2
  }

  public Loan withAccounts(Collection<Account> newAccounts) {
    return new Loan(representation, item, user, proxy, checkinServicePoint,
<<<<<<< HEAD
      checkoutServicePoint, originalDueDate, loanPolicy, newAccounts,
      overdueFinePolicy, lostItemPolicy);
=======
      checkoutServicePoint, originalDueDate, loanPolicy, overdueFinePolicy,
      lostItemPolicy, newAccounts);
  }

  public Loan withLoanPolicy(LoanPolicy newloanPolicy) {
    requireNonNull(newloanPolicy, "newloanPolicy cannot be null");

    return new Loan(representation, item, user, proxy, checkinServicePoint,
      checkoutServicePoint, originalDueDate, newloanPolicy, overdueFinePolicy,
      lostItemPolicy, accounts);
  }

  public Loan withOverdueFinePolicy(OverdueFinePolicy newOverdueFinePolicy) {
    requireNonNull(newOverdueFinePolicy, "newOverdueFinePolicy cannot be null");

    return new Loan(representation, item, user, proxy, checkinServicePoint,
      checkoutServicePoint, originalDueDate, loanPolicy, newOverdueFinePolicy,
      lostItemPolicy, accounts);
  }

  public Loan withLostItemPolicy(LostItemPolicy newLostItemPolicy) {
    requireNonNull(newLostItemPolicy, "newLostItemPolicy cannot be null");

    return new Loan(representation, item, user, proxy, checkinServicePoint,
      checkoutServicePoint, originalDueDate, loanPolicy, overdueFinePolicy,
      newLostItemPolicy, accounts);
>>>>>>> 38ebe1d2
  }

  public String getLoanPolicyId() {
    return representation.getString("loanPolicyId");
  }

  public String getOverdueFinePolicyId() {
    return representation.getString("overdueFinePolicyId");
  }

  public String getLostItemPolicyId() {
    return representation.getString("lostItemPolicyId");
  }

  public LoanPolicy getLoanPolicy() {
    return loanPolicy;
  }

  public OverdueFinePolicy getOverdueFinePolicy() {
    return overdueFinePolicy;
  }
<<<<<<< HEAD

  public LostItemPolicy getLostItemPolicy() {
    return lostItemPolicy;
  }

  public Loan withLoanPolicy(LoanPolicy newloanPolicy) {
    requireNonNull(newloanPolicy, "newloanPolicy cannot be null");

    return new Loan(representation, item, user, proxy, checkinServicePoint,
      checkoutServicePoint, originalDueDate, newloanPolicy, accounts,
      overdueFinePolicy, lostItemPolicy);
  }

  public Loan withOverdueFinePolicy(OverdueFinePolicy newOverdueFinePolicy) {
    requireNonNull(newOverdueFinePolicy, "newloanPolicy cannot be null");

    return new Loan(representation, item, user, proxy, checkinServicePoint,
      checkoutServicePoint, originalDueDate, loanPolicy, accounts,
      newOverdueFinePolicy, lostItemPolicy);
  }

  public Loan withLostItemPolicy(LostItemPolicy newLostItemPolicy) {
    requireNonNull(newLostItemPolicy, "newloanPolicy cannot be null");

    return new Loan(representation, item, user, proxy, checkinServicePoint,
      checkoutServicePoint, originalDueDate, loanPolicy, accounts,
      overdueFinePolicy, newLostItemPolicy);
=======

  public LostItemPolicy getLostItemPolicy() {
    return lostItemPolicy;
>>>>>>> 38ebe1d2
  }

  private void setLoanPolicyId(String newLoanPolicyId) {
    if (newLoanPolicyId != null) {
      representation.put("loanPolicyId", newLoanPolicyId);
    }
  }

  public ServicePoint getCheckinServicePoint() {
    return this.checkinServicePoint;
  }

  public ServicePoint getCheckoutServicePoint() {
    return this.checkoutServicePoint;
  }

  String getPatronGroupIdAtCheckout() {
    return  getProperty(representation, "patronGroupIdAtCheckout");
  }

  public Loan renew(DateTime dueDate, String basedUponLoanPolicyId) {
    changeAction(RENEWED);
    removeActionComment();
    setLoanPolicyId(basedUponLoanPolicyId);
    changeDueDate(dueDate);
    incrementRenewalCount();

    return this;
  }

  public Loan overrideRenewal(DateTime dueDate,
                              String basedUponLoanPolicyId,
                              String actionComment) {
    changeAction(RENEWED_THROUGH_OVERRIDE);
    setLoanPolicyId(basedUponLoanPolicyId);
    changeDueDate(dueDate);
    incrementRenewalCount();
    changeActionComment(actionComment);

    return this;
  }

  Loan checkIn(DateTime returnDate, UUID servicePointId) {
    changeAction(CHECKED_IN);
    removeActionComment();
    changeStatus("Closed");
    changeReturnDate(returnDate);
    changeSystemReturnDate(DateTime.now(DateTimeZone.UTC));
    changeCheckInServicePointId(servicePointId);

    return this;
  }

  public Loan declareItemLost(String comment, DateTime dateTime) {
    changeAction(DECLARED_LOST);
    changeActionComment(comment);
    changeItemStatusToDeclaredLost();
    changeDeclaredLostDateTime(dateTime);
    return this;
  }

  private void incrementRenewalCount() {
    write(representation, "renewalCount", getRenewalCount() + 1);
  }

  public Integer getRenewalCount() {
    return getIntegerProperty(representation, "renewalCount", 0);
  }

  public DateTime getDueDate() {
    return getDateTimeProperty(representation, DUE_DATE);
  }

  private static void defaultStatusAndAction(JsonObject loan) {
    if (!loan.containsKey(STATUS)) {
      loan.put(STATUS, new JsonObject().put("name", "Open"));

      if (!loan.containsKey(LoanProperties.ACTION)) {
        loan.put(LoanProperties.ACTION, CHECKED_OUT.getValue());
      }
    }
  }

  public String getCheckoutServicePointId() {
    return checkoutServicePointId;
  }

  public String getCheckInServicePointId() {
    return checkinServicePointId;
  }

  public boolean hasDueDateChanged() {
    return !Objects.equals(originalDueDate, getDueDate());
  }

  public DateTime getSystemReturnDate() {
    return getDateTimeProperty(representation, SYSTEM_RETURN_DATE);
  }

  public DateTime getReturnDate() {
    return getDateTimeProperty(representation, RETURN_DATE);
  }

  public void changeItemStatus(String itemStatus) {
    representation.put(LoanProperties.ITEM_STATUS, itemStatus);
  }

  public void changeDeclaredLostDateTime(DateTime dateTime) {
    write(representation, LoanProperties.DECLARED_LOST_DATE, dateTime);
  }
}<|MERGE_RESOLUTION|>--- conflicted
+++ resolved
@@ -63,19 +63,11 @@
   private final LostItemPolicy lostItemPolicy;
 
   private Loan(JsonObject representation, Item item, User user, User proxy,
-<<<<<<< HEAD
-    ServicePoint checkinServicePoint, ServicePoint checkoutServicePoint,
-    DateTime originalDueDate, LoanPolicy loanPolicy,
-    Collection<Account> accounts,
-    OverdueFinePolicy overdueFinePolicy,
-    LostItemPolicy lostItemPolicy) {
-=======
                ServicePoint checkinServicePoint, ServicePoint checkoutServicePoint,
                DateTime originalDueDate, LoanPolicy loanPolicy,
                OverdueFinePolicy overdueFinePolicy,
                LostItemPolicy lostItemPolicy,
                Collection<Account> accounts) {
->>>>>>> 38ebe1d2
 
     requireNonNull(loanPolicy, "loanPolicy cannot be null");
 
@@ -116,12 +108,8 @@
   public static Loan from(JsonObject representation) {
     defaultStatusAndAction(representation);
     return new Loan(representation, null, null, null, null, null, null,
-<<<<<<< HEAD
-      LoanPolicy.unknown(null), null, null, null);
-=======
       LoanPolicy.unknown(null), OverdueFinePolicy.unknown(null),
       LostItemPolicy.unknown(null), null);
->>>>>>> 38ebe1d2
   }
 
   JsonObject asJson() {
@@ -266,24 +254,14 @@
 
   Loan replaceRepresentation(JsonObject newRepresentation) {
     return new Loan(newRepresentation, item, user, proxy, checkinServicePoint,
-<<<<<<< HEAD
-      checkoutServicePoint, originalDueDate, loanPolicy, accounts,
-      overdueFinePolicy, lostItemPolicy);
-=======
-      checkoutServicePoint, originalDueDate, loanPolicy, overdueFinePolicy,
-      lostItemPolicy, accounts);
->>>>>>> 38ebe1d2
+      checkoutServicePoint, originalDueDate, loanPolicy, overdueFinePolicy,
+      lostItemPolicy, accounts);
   }
 
   public Loan withItem(Item item) {
     return new Loan(representation, item, user, proxy, checkinServicePoint,
-<<<<<<< HEAD
-        checkoutServicePoint, originalDueDate, loanPolicy, accounts,
-      overdueFinePolicy, lostItemPolicy);
-=======
-      checkoutServicePoint, originalDueDate, loanPolicy, overdueFinePolicy,
-      lostItemPolicy, accounts);
->>>>>>> 38ebe1d2
+      checkoutServicePoint, originalDueDate, loanPolicy, overdueFinePolicy,
+      lostItemPolicy, accounts);
   }
 
   public User getUser() {
@@ -292,13 +270,8 @@
 
   public Loan withUser(User newUser) {
     return new Loan(representation, item, newUser, proxy, checkinServicePoint,
-<<<<<<< HEAD
-        checkoutServicePoint, originalDueDate, loanPolicy, accounts,
-      overdueFinePolicy, lostItemPolicy);
-=======
-      checkoutServicePoint, originalDueDate, loanPolicy, overdueFinePolicy,
-      lostItemPolicy, accounts);
->>>>>>> 38ebe1d2
+      checkoutServicePoint, originalDueDate, loanPolicy, overdueFinePolicy,
+      lostItemPolicy, accounts);
   }
 
   Loan withPatronGroupAtCheckout(PatronGroup patronGroup) {
@@ -319,43 +292,24 @@
 
   Loan withProxy(User newProxy) {
     return new Loan(representation, item, user, newProxy, checkinServicePoint,
-<<<<<<< HEAD
-      checkoutServicePoint, originalDueDate, loanPolicy, accounts,
-      overdueFinePolicy, lostItemPolicy);
-=======
-      checkoutServicePoint, originalDueDate, loanPolicy, overdueFinePolicy,
-      lostItemPolicy, accounts);
->>>>>>> 38ebe1d2
+      checkoutServicePoint, originalDueDate, loanPolicy, overdueFinePolicy,
+      lostItemPolicy, accounts);
   }
 
   Loan withCheckinServicePoint(ServicePoint newCheckinServicePoint) {
     return new Loan(representation, item, user, proxy, newCheckinServicePoint,
-<<<<<<< HEAD
-      checkoutServicePoint, originalDueDate, loanPolicy, accounts,
-      overdueFinePolicy, lostItemPolicy);
-=======
-      checkoutServicePoint, originalDueDate, loanPolicy, overdueFinePolicy,
-      lostItemPolicy, accounts);
->>>>>>> 38ebe1d2
+      checkoutServicePoint, originalDueDate, loanPolicy, overdueFinePolicy,
+      lostItemPolicy, accounts);
   }
 
   Loan withCheckoutServicePoint(ServicePoint newCheckoutServicePoint) {
     return new Loan(representation, item, user, proxy, checkinServicePoint,
-<<<<<<< HEAD
-      newCheckoutServicePoint, originalDueDate, loanPolicy, accounts,
-      overdueFinePolicy, lostItemPolicy);
-=======
       newCheckoutServicePoint, originalDueDate, loanPolicy, overdueFinePolicy,
       lostItemPolicy, accounts);
->>>>>>> 38ebe1d2
   }
 
   public Loan withAccounts(Collection<Account> newAccounts) {
     return new Loan(representation, item, user, proxy, checkinServicePoint,
-<<<<<<< HEAD
-      checkoutServicePoint, originalDueDate, loanPolicy, newAccounts,
-      overdueFinePolicy, lostItemPolicy);
-=======
       checkoutServicePoint, originalDueDate, loanPolicy, overdueFinePolicy,
       lostItemPolicy, newAccounts);
   }
@@ -382,7 +336,6 @@
     return new Loan(representation, item, user, proxy, checkinServicePoint,
       checkoutServicePoint, originalDueDate, loanPolicy, overdueFinePolicy,
       newLostItemPolicy, accounts);
->>>>>>> 38ebe1d2
   }
 
   public String getLoanPolicyId() {
@@ -404,39 +357,9 @@
   public OverdueFinePolicy getOverdueFinePolicy() {
     return overdueFinePolicy;
   }
-<<<<<<< HEAD
 
   public LostItemPolicy getLostItemPolicy() {
     return lostItemPolicy;
-  }
-
-  public Loan withLoanPolicy(LoanPolicy newloanPolicy) {
-    requireNonNull(newloanPolicy, "newloanPolicy cannot be null");
-
-    return new Loan(representation, item, user, proxy, checkinServicePoint,
-      checkoutServicePoint, originalDueDate, newloanPolicy, accounts,
-      overdueFinePolicy, lostItemPolicy);
-  }
-
-  public Loan withOverdueFinePolicy(OverdueFinePolicy newOverdueFinePolicy) {
-    requireNonNull(newOverdueFinePolicy, "newloanPolicy cannot be null");
-
-    return new Loan(representation, item, user, proxy, checkinServicePoint,
-      checkoutServicePoint, originalDueDate, loanPolicy, accounts,
-      newOverdueFinePolicy, lostItemPolicy);
-  }
-
-  public Loan withLostItemPolicy(LostItemPolicy newLostItemPolicy) {
-    requireNonNull(newLostItemPolicy, "newloanPolicy cannot be null");
-
-    return new Loan(representation, item, user, proxy, checkinServicePoint,
-      checkoutServicePoint, originalDueDate, loanPolicy, accounts,
-      overdueFinePolicy, newLostItemPolicy);
-=======
-
-  public LostItemPolicy getLostItemPolicy() {
-    return lostItemPolicy;
->>>>>>> 38ebe1d2
   }
 
   private void setLoanPolicyId(String newLoanPolicyId) {
