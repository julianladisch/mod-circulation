--- conflicted
+++ resolved
@@ -69,33 +69,6 @@
   private void additionalOverdueFinePolicyProperties(JsonObject loanRepresentation,
                                                      OverdueFinePolicy overdueFinePolicy) {
     if (overdueFinePolicy == null) {
-<<<<<<< HEAD
-      log.info("Unable to add loan policy properties to loan {}," + " loanPolicy is null", loanRepresentation.getString("id"));
-      return;
-    }
-    JsonObject loanPolicySummary = loanRepresentation.containsKey(LoanProperties.OVERDUE_FINE_POLICY)
-            ? loanRepresentation.getJsonObject(LoanProperties.OVERDUE_FINE_POLICY)
-            : new JsonObject();
-
-    loanPolicySummary.put("name", overdueFinePolicy.getName());
-
-    loanRepresentation.put(LoanProperties.OVERDUE_FINE_POLICY, loanPolicySummary);
-  }
-
-  private void additionalLostItemPolicyProperties(JsonObject loanRepresentation,
-                                                     LostItemPolicy lostItemPolicy) {
-    if (lostItemPolicy == null) {
-      log.info("Unable to add loan policy properties to loan {}," + " loanPolicy is null", loanRepresentation.getString("id"));
-      return;
-    }
-    JsonObject lostItemPolicySummary = loanRepresentation.containsKey(LoanProperties.LOST_ITEM_POLICY)
-            ? loanRepresentation.getJsonObject(LoanProperties.LOST_ITEM_POLICY)
-            : new JsonObject();
-
-    lostItemPolicySummary.put("name", lostItemPolicy.getName());
-
-    loanRepresentation.put(LoanProperties.LOST_ITEM_POLICY, lostItemPolicySummary);
-=======
       log.info("Unable to add overdue fine policy properties to loan {}," +
         " overdueFinePolicy is null", loanRepresentation.getString("id"));
       return;
@@ -124,7 +97,6 @@
 
     summary.put("name", propertyName);
     representation.put(property, summary);
->>>>>>> 38ebe1d2
   }
 
   public JsonObject extendedLoan(LoanAndRelatedRecords relatedRecords) {
