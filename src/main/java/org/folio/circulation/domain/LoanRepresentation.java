package org.folio.circulation.domain;

import static java.util.Objects.isNull;
import static org.folio.circulation.domain.representations.LoanProperties.BORROWER;
import static org.folio.circulation.domain.representations.LoanProperties.LOAN_POLICY;
import static org.folio.circulation.domain.representations.LoanProperties.LOST_ITEM_POLICY;
import static org.folio.circulation.domain.representations.LoanProperties.OVERDUE_FINE_POLICY;
import static org.folio.circulation.domain.representations.LoanProperties.PATRON_GROUP_ID_AT_CHECKOUT;
import static org.folio.circulation.support.json.JsonPropertyWriter.write;

import java.lang.invoke.MethodHandles;

import org.apache.logging.log4j.LogManager;
import org.apache.logging.log4j.Logger;
import org.folio.circulation.domain.policy.Policy;
import org.folio.circulation.domain.representations.ItemSummaryRepresentation;
import org.folio.circulation.domain.representations.LoanProperties;
import org.folio.circulation.resources.context.RenewalContext;

import io.vertx.core.json.JsonObject;

public class LoanRepresentation {
  private static final Logger log = LogManager.getLogger(MethodHandles.lookup().lookupClass());

  public JsonObject extendedLoan(Loan loan) {
    if(loan == null) {
      return null;
    }

    JsonObject extendedRepresentation = extendedLoan(loan.asJson(), loan.getItem());

<<<<<<< HEAD
    if(loan.isDueDateChangedByNearExpireUser()) {
      extendedRepresentation.put("dueDateChangedByNearExpireUser",loan.isDueDateChangedByNearExpireUser());
=======
    if(loan.isDueDateChangedByHold()) {
      extendedRepresentation.put("dueDateChangedByHold",loan.isDueDateChangedByHold());
>>>>>>> f74f31f0
    }

    if(loan.getCheckinServicePoint() != null) {
      addAdditionalServicePointProperties(extendedRepresentation, loan.getCheckinServicePoint(), "checkinServicePoint");
    }

    if(loan.getCheckoutServicePoint() != null) {
      addAdditionalServicePointProperties(extendedRepresentation, loan.getCheckoutServicePoint(), "checkoutServicePoint");
    }

    if (loan.getUser() != null) {
      additionalBorrowerProperties(extendedRepresentation, loan.getUser());
    }else{
      //When there is no user, it means that the loan has been anonymized
      extendedRepresentation.remove(BORROWER);
    }

    addPolicy(extendedRepresentation, loan.getLoanPolicy(), LOAN_POLICY);
    addPolicy(extendedRepresentation, loan.getOverdueFinePolicy(), OVERDUE_FINE_POLICY);
    addPolicy(extendedRepresentation, loan.getLostItemPolicy(), LOST_ITEM_POLICY);
    additionalAccountProperties(extendedRepresentation, loan);

    extendedRepresentation.remove(PATRON_GROUP_ID_AT_CHECKOUT);

    return extendedRepresentation;
  }

  private void addPolicy(JsonObject extendedRepresentation, Policy policy,
    String policyName) {
    if (policy != null) {
      additionalPolicyProperties(extendedRepresentation, policy, policyName);
    } else {
      log.info("Unable to add {} properties to loan {}, {} is null",
        policyName, extendedRepresentation.getString("id"), policyName);
      extendedRepresentation.remove(policyName);
    }
  }

  public JsonObject extendedLoan(RenewalContext renewalContext) {
    return extendedLoan(renewalContext.getLoan());
  }

  private JsonObject extendedLoan(JsonObject loan, Item item) {
    //No need to pass on the itemStatus property, as only used to populate the history
    //and could be confused with aggregation of current status
    loan.remove("itemStatus");

    if(item != null && item.isFound()) {
      loan.put("item", new ItemSummaryRepresentation()
        .createItemSummary(item));
    }

    loan.remove(LoanProperties.AGED_TO_LOST_DELAYED_BILLING);

    return loan;
  }

  private void additionalAccountProperties(JsonObject loanRepresentation, Loan loan) {
    if (loan.getAccounts() == null) {
      return;
    }

    JsonObject feesAndFinesSummary = loanRepresentation.containsKey(LoanProperties.FEESANDFINES)
      ? loanRepresentation.getJsonObject(LoanProperties.FEESANDFINES)
      : new JsonObject();

    write(feesAndFinesSummary, "amountRemainingToPay", loan.getRemainingFeeFineAmount()
      .toDouble());
    write(loanRepresentation, LoanProperties.FEESANDFINES, feesAndFinesSummary);
  }

  private void additionalPolicyProperties(JsonObject representation,
    Policy policy, String policyName) {
    JsonObject summary = representation.containsKey(policyName)
      ? representation.getJsonObject(policyName)
      : new JsonObject();

    summary.put("name", policy.getName());
    representation.put(policyName, summary);
  }

  private void addAdditionalServicePointProperties(
    JsonObject loanRepresentation,
    ServicePoint servicePoint,
    String fieldName) {

    if(servicePoint == null) {
      log.info("Unable to add servicepoint properties to loan {},"
          + " servicepoint is null", loanRepresentation.getString("id"));
      return;
    }

    JsonObject spSummary = loanRepresentation.containsKey(fieldName)
        ? loanRepresentation.getJsonObject(fieldName)
        : new JsonObject();
    spSummary.put("name", servicePoint.getName());
    spSummary.put("code", servicePoint.getCode());
    spSummary.put("discoveryDisplayName", servicePoint.getDiscoveryDisplayName());
    spSummary.put("description", servicePoint.getDescription());
    spSummary.put("shelvingLagTime", servicePoint.getShelvingLagTime());
    spSummary.put("pickupLocation", servicePoint.isPickupLocation());

    loanRepresentation.put(fieldName, spSummary);
  }

  private void additionalBorrowerProperties(JsonObject loanRepresentation, User borrower) {
    if (borrower == null) {
      log.info("Unable to add borrower properties to loan {},"
        + " borrower is null", loanRepresentation.getString("id"));
      return;
    }

    JsonObject borrowerSummary = loanRepresentation.containsKey(BORROWER)
        ? loanRepresentation.getJsonObject(BORROWER)
        : new JsonObject();
    borrowerSummary.put("firstName", borrower.getFirstName());
    borrowerSummary.put("lastName", borrower.getLastName());
    borrowerSummary.put("middleName", borrower.getMiddleName());
    borrowerSummary.put("barcode", borrower.getBarcode());

    loanRepresentation.put(BORROWER, borrowerSummary);

    additionalPatronGroupProperties(loanRepresentation, borrower.getPatronGroup());
  }

  private void additionalPatronGroupProperties(JsonObject loanRepresentation, PatronGroup patronGroupAtCheckout) {
    if (isNull(patronGroupAtCheckout)) {
      return;
    }

    JsonObject patronGroupAtCheckoutSummary = loanRepresentation.containsKey(LoanProperties.PATRON_GROUP_AT_CHECKOUT)
      ? loanRepresentation.getJsonObject(LoanProperties.PATRON_GROUP_AT_CHECKOUT)
      : new JsonObject();
    write(patronGroupAtCheckoutSummary, "id", patronGroupAtCheckout.getId());
    write(patronGroupAtCheckoutSummary, "name", patronGroupAtCheckout.getGroup());

    loanRepresentation.put(LoanProperties.PATRON_GROUP_AT_CHECKOUT, patronGroupAtCheckoutSummary);
  }
}<|MERGE_RESOLUTION|>--- conflicted
+++ resolved
@@ -29,13 +29,12 @@
 
     JsonObject extendedRepresentation = extendedLoan(loan.asJson(), loan.getItem());
 
-<<<<<<< HEAD
     if(loan.isDueDateChangedByNearExpireUser()) {
       extendedRepresentation.put("dueDateChangedByNearExpireUser",loan.isDueDateChangedByNearExpireUser());
-=======
+    }
+
     if(loan.isDueDateChangedByHold()) {
       extendedRepresentation.put("dueDateChangedByHold",loan.isDueDateChangedByHold());
->>>>>>> f74f31f0
     }
 
     if(loan.getCheckinServicePoint() != null) {
