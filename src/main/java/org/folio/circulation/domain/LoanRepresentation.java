package org.folio.circulation.domain;

import static java.util.Objects.isNull;

import io.vertx.core.json.JsonObject;
<<<<<<< HEAD
import org.folio.circulation.domain.policy.LoanPolicy;
import org.folio.circulation.domain.policy.LostItemPolicy;
import org.folio.circulation.domain.policy.OverdueFinePolicy;
=======
import org.folio.circulation.domain.policy.CirculationPolicy;
>>>>>>> 23c161b2
import org.folio.circulation.domain.representations.ItemSummaryRepresentation;
import org.folio.circulation.domain.representations.LoanProperties;
import org.slf4j.Logger;
import org.slf4j.LoggerFactory;

import java.lang.invoke.MethodHandles;
import java.util.Collection;

import static org.folio.circulation.domain.representations.LoanProperties.BORROWER;
import static org.folio.circulation.domain.representations.LoanProperties.LOAN_POLICY;
import static org.folio.circulation.domain.representations.LoanProperties.LOST_ITEM_POLICY;
import static org.folio.circulation.domain.representations.LoanProperties.OVERDUE_FINE_POLICY;
import static org.folio.circulation.domain.representations.LoanProperties.PATRON_GROUP_ID_AT_CHECKOUT;
import static org.folio.circulation.support.JsonPropertyWriter.write;

public class LoanRepresentation {
  private static final Logger log = LoggerFactory.getLogger(MethodHandles.lookup().lookupClass());

  public JsonObject extendedLoan(Loan loan) {
    if(loan == null) {
      return null;
    }

    JsonObject extendedRepresentation = extendedLoan(loan.asJson(), loan.getItem());

    if(loan.getCheckinServicePoint() != null) {
      addAdditionalServicePointProperties(extendedRepresentation, loan.getCheckinServicePoint(), "checkinServicePoint");
    }

    if(loan.getCheckoutServicePoint() != null) {
      addAdditionalServicePointProperties(extendedRepresentation, loan.getCheckoutServicePoint(), "checkoutServicePoint");
    }

    if (loan.getUser() != null) {
      additionalBorrowerProperties(extendedRepresentation, loan.getUser());
    }else{
      //When there is no user, it means that the loan has been anonymized
      extendedRepresentation.remove(BORROWER);
    }

    addPolicy(extendedRepresentation, loan.getLoanPolicy(), LOAN_POLICY);

    addPolicy(extendedRepresentation, loan.getOverdueFinePolicy(), OVERDUE_FINE_POLICY);

    addPolicy(extendedRepresentation, loan.getLostItemPolicy(), LOST_ITEM_POLICY);

    if (loan.getOverdueFinePolicy() != null) {
      additionalOverdueFinePolicyProperties(extendedRepresentation, loan.getOverdueFinePolicy());
    } else {
      extendedRepresentation.remove(LoanProperties.OVERDUE_FINE_POLICY);
    }

    if (loan.getLostItemPolicy() != null) {
      additionalLostItemPolicyProperties(extendedRepresentation, loan.getLostItemPolicy());
    } else {
      extendedRepresentation.remove(LoanProperties.LOST_ITEM_POLICY);
    }

    additionalAccountProperties(extendedRepresentation, loan.getAccounts());

    extendedRepresentation.remove(PATRON_GROUP_ID_AT_CHECKOUT);

    return extendedRepresentation;
  }

<<<<<<< HEAD
  private void additionalOverdueFinePolicyProperties(JsonObject loanRepresentation,
                                                     OverdueFinePolicy overdueFinePolicy) {
    if (overdueFinePolicy == null) {
      log.info("Unable to add overdue fine policy properties to loan {}," +
        " overdueFinePolicy is null", loanRepresentation.getString("id"));
      return;
    }
    addNameProperty(loanRepresentation, LoanProperties.OVERDUE_FINE_POLICY,
      overdueFinePolicy.getName());
  }

  private void additionalLostItemPolicyProperties(JsonObject loanRepresentation,
                                                  LostItemPolicy lostItemPolicy) {
    if (lostItemPolicy == null) {
      log.info("Unable to add lost item policy properties to loan {}," +
        " lostItemPolicy is null", loanRepresentation.getString("id"));
      return;
    }
    addNameProperty(loanRepresentation, LoanProperties.LOST_ITEM_POLICY,
      lostItemPolicy.getName());
  }

  private void addNameProperty(JsonObject representation,
                               String property,
                               String propertyName) {
    JsonObject summary = representation.containsKey(property)
      ? representation.getJsonObject(property)
      : new JsonObject();

    summary.put("name", propertyName);
    representation.put(property, summary);
=======
  private void addPolicy(JsonObject extendedRepresentation,
    CirculationPolicy policy, String policyName) {
    if (policy != null) {
      additionalPolicyProperties(extendedRepresentation, policy, policyName);
    } else {
      log.info("Unable to add {} properties to loan {}, {} is null",
        policyName, extendedRepresentation.getString("id"), policyName);
      extendedRepresentation.remove(policyName);
    }
>>>>>>> 23c161b2
  }

  public JsonObject extendedLoan(LoanAndRelatedRecords relatedRecords) {
    return extendedLoan(relatedRecords.getLoan());
  }

  private JsonObject extendedLoan(JsonObject loan, Item item) {
    //No need to pass on the itemStatus property, as only used to populate the history
    //and could be confused with aggregation of current status
    loan.remove("itemStatus");

    if(item != null && item.isFound()) {
      loan.put("item", new ItemSummaryRepresentation()
        .createItemSummary(item));
    }

    return loan;
  }

  private void additionalAccountProperties(JsonObject loanRepresentation, Collection<Account> accounts) {
    if (accounts == null) {
      return;
    }
    double remainingFeesFines = accounts.stream().filter(Account::isOpen)
      .map(Account::getRemainingFeeFineAmount).reduce(Double::sum).orElse(0d);

    JsonObject feesAndFinesSummary = loanRepresentation.containsKey(LoanProperties.FEESANDFINES)
      ? loanRepresentation.getJsonObject(LoanProperties.FEESANDFINES)
      : new JsonObject();
    write(feesAndFinesSummary, "amountRemainingToPay", remainingFeesFines);
    write(loanRepresentation, LoanProperties.FEESANDFINES, feesAndFinesSummary);
  }

<<<<<<< HEAD
  private void additionalLoanPolicyProperties(JsonObject loanRepresentation,
                                              LoanPolicy loanPolicy) {
    if (loanPolicy == null) {
      log.info("Unable to add loan policy properties to loan {}," + " loanPolicy is null",
        loanRepresentation.getString("id"));
      return;
    }
    addNameProperty(loanRepresentation, LoanProperties.LOAN_POLICY,
      loanPolicy.getName());
=======
  private void additionalPolicyProperties(JsonObject representation,
    CirculationPolicy policy, String policyName) {
    JsonObject summary = representation.containsKey(policyName)
      ? representation.getJsonObject(policyName)
      : new JsonObject();

    summary.put("name", policy.getName());
    representation.put(policyName, summary);
>>>>>>> 23c161b2
  }

  private void addAdditionalServicePointProperties(
    JsonObject loanRepresentation,
    ServicePoint servicePoint,
    String fieldName) {

    if(servicePoint == null) {
      log.info("Unable to add servicepoint properties to loan {},"
          + " servicepoint is null", loanRepresentation.getString("id"));
      return;
    }

    JsonObject spSummary = loanRepresentation.containsKey(fieldName)
        ? loanRepresentation.getJsonObject(fieldName)
        : new JsonObject();
    spSummary.put("name", servicePoint.getName());
    spSummary.put("code", servicePoint.getCode());
    spSummary.put("discoveryDisplayName", servicePoint.getDiscoveryDisplayName());
    spSummary.put("description", servicePoint.getDescription());
    spSummary.put("shelvingLagTime", servicePoint.getShelvingLagTime());
    spSummary.put("pickupLocation", servicePoint.getPickupLocation());

    loanRepresentation.put(fieldName, spSummary);
  }

  private void additionalBorrowerProperties(JsonObject loanRepresentation, User borrower) {
    if (borrower == null) {
      log.info("Unable to add borrower properties to loan {},"
        + " borrower is null", loanRepresentation.getString("id"));
      return;
    }

    JsonObject borrowerSummary = loanRepresentation.containsKey(BORROWER)
        ? loanRepresentation.getJsonObject(BORROWER)
        : new JsonObject();
    borrowerSummary.put("firstName", borrower.getFirstName());
    borrowerSummary.put("lastName", borrower.getLastName());
    borrowerSummary.put("middleName", borrower.getMiddleName());
    borrowerSummary.put("barcode", borrower.getBarcode());

    loanRepresentation.put(BORROWER, borrowerSummary);

    additionalPatronGroupProperties(loanRepresentation, borrower.getPatronGroup());
  }

  private void additionalPatronGroupProperties(JsonObject loanRepresentation, PatronGroup patronGroupAtCheckout) {
    if (isNull(patronGroupAtCheckout)) {
      return;
    }

    JsonObject patronGroupAtCheckoutSummary = loanRepresentation.containsKey(LoanProperties.PATRON_GROUP_AT_CHECKOUT)
      ? loanRepresentation.getJsonObject(LoanProperties.PATRON_GROUP_AT_CHECKOUT)
      : new JsonObject();
    write(patronGroupAtCheckoutSummary, "id", patronGroupAtCheckout.getId());
    write(patronGroupAtCheckoutSummary, "name", patronGroupAtCheckout.getGroup());

    loanRepresentation.put(LoanProperties.PATRON_GROUP_AT_CHECKOUT, patronGroupAtCheckoutSummary);
  }
}<|MERGE_RESOLUTION|>--- conflicted
+++ resolved
@@ -3,13 +3,7 @@
 import static java.util.Objects.isNull;
 
 import io.vertx.core.json.JsonObject;
-<<<<<<< HEAD
-import org.folio.circulation.domain.policy.LoanPolicy;
-import org.folio.circulation.domain.policy.LostItemPolicy;
-import org.folio.circulation.domain.policy.OverdueFinePolicy;
-=======
 import org.folio.circulation.domain.policy.CirculationPolicy;
->>>>>>> 23c161b2
 import org.folio.circulation.domain.representations.ItemSummaryRepresentation;
 import org.folio.circulation.domain.representations.LoanProperties;
 import org.slf4j.Logger;
@@ -56,18 +50,6 @@
 
     addPolicy(extendedRepresentation, loan.getLostItemPolicy(), LOST_ITEM_POLICY);
 
-    if (loan.getOverdueFinePolicy() != null) {
-      additionalOverdueFinePolicyProperties(extendedRepresentation, loan.getOverdueFinePolicy());
-    } else {
-      extendedRepresentation.remove(LoanProperties.OVERDUE_FINE_POLICY);
-    }
-
-    if (loan.getLostItemPolicy() != null) {
-      additionalLostItemPolicyProperties(extendedRepresentation, loan.getLostItemPolicy());
-    } else {
-      extendedRepresentation.remove(LoanProperties.LOST_ITEM_POLICY);
-    }
-
     additionalAccountProperties(extendedRepresentation, loan.getAccounts());
 
     extendedRepresentation.remove(PATRON_GROUP_ID_AT_CHECKOUT);
@@ -75,39 +57,6 @@
     return extendedRepresentation;
   }
 
-<<<<<<< HEAD
-  private void additionalOverdueFinePolicyProperties(JsonObject loanRepresentation,
-                                                     OverdueFinePolicy overdueFinePolicy) {
-    if (overdueFinePolicy == null) {
-      log.info("Unable to add overdue fine policy properties to loan {}," +
-        " overdueFinePolicy is null", loanRepresentation.getString("id"));
-      return;
-    }
-    addNameProperty(loanRepresentation, LoanProperties.OVERDUE_FINE_POLICY,
-      overdueFinePolicy.getName());
-  }
-
-  private void additionalLostItemPolicyProperties(JsonObject loanRepresentation,
-                                                  LostItemPolicy lostItemPolicy) {
-    if (lostItemPolicy == null) {
-      log.info("Unable to add lost item policy properties to loan {}," +
-        " lostItemPolicy is null", loanRepresentation.getString("id"));
-      return;
-    }
-    addNameProperty(loanRepresentation, LoanProperties.LOST_ITEM_POLICY,
-      lostItemPolicy.getName());
-  }
-
-  private void addNameProperty(JsonObject representation,
-                               String property,
-                               String propertyName) {
-    JsonObject summary = representation.containsKey(property)
-      ? representation.getJsonObject(property)
-      : new JsonObject();
-
-    summary.put("name", propertyName);
-    representation.put(property, summary);
-=======
   private void addPolicy(JsonObject extendedRepresentation,
     CirculationPolicy policy, String policyName) {
     if (policy != null) {
@@ -117,7 +66,6 @@
         policyName, extendedRepresentation.getString("id"), policyName);
       extendedRepresentation.remove(policyName);
     }
->>>>>>> 23c161b2
   }
 
   public JsonObject extendedLoan(LoanAndRelatedRecords relatedRecords) {
@@ -151,17 +99,6 @@
     write(loanRepresentation, LoanProperties.FEESANDFINES, feesAndFinesSummary);
   }
 
-<<<<<<< HEAD
-  private void additionalLoanPolicyProperties(JsonObject loanRepresentation,
-                                              LoanPolicy loanPolicy) {
-    if (loanPolicy == null) {
-      log.info("Unable to add loan policy properties to loan {}," + " loanPolicy is null",
-        loanRepresentation.getString("id"));
-      return;
-    }
-    addNameProperty(loanRepresentation, LoanProperties.LOAN_POLICY,
-      loanPolicy.getName());
-=======
   private void additionalPolicyProperties(JsonObject representation,
     CirculationPolicy policy, String policyName) {
     JsonObject summary = representation.containsKey(policyName)
@@ -170,7 +107,6 @@
 
     summary.put("name", policy.getName());
     representation.put(policyName, summary);
->>>>>>> 23c161b2
   }
 
   private void addAdditionalServicePointProperties(
