--- conflicted
+++ resolved
@@ -4,7 +4,6 @@
 import static org.folio.circulation.support.json.JsonPropertyWriter.write;
 
 import java.lang.invoke.MethodHandles;
-import java.util.stream.Collectors;
 
 import org.apache.logging.log4j.LogManager;
 import org.apache.logging.log4j.Logger;
@@ -18,11 +17,7 @@
     final JsonObject representation = request.asJson();
 
     addStoredItemProperties(representation, request.getItem());
-<<<<<<< HEAD
     addStoredInstanceProperties(representation, request.getInstance());
-=======
-    addStoredInstanceProperties(representation, request.getItem());
->>>>>>> 1132cf91
     addStoredRequesterProperties(representation, request.getRequester());
     addStoredProxyProperties(representation, request.getProxy());
 
@@ -43,7 +38,6 @@
     request.put("item", itemSummary);
   }
 
-<<<<<<< HEAD
   private static void addStoredInstanceProperties(JsonObject request, Instance instance) {
     if (instance == null || instance.isNotFound()) {
       log.info("Unable to add instance properties to request {}, instance is {}",
@@ -55,29 +49,6 @@
     write(instanceSummary, "identifiers", instance.getIdentifiers());
 
     request.put("instance", instanceSummary);
-=======
-  private static void addStoredInstanceProperties(JsonObject request, Item item) {
-    if (item == null || item.isNotFound()) {
-      logUnableAddItemToTheRequest(request, item);
-      return;
-    }
-    JsonObject instance = new JsonObject();
-    write(instance, "title", item.getTitle());
-    write(instance, "identifiers",
-      item.getIdentifiers()
-        .map(StoredRequestRepresentation::identifierToJson)
-        .collect(Collectors.toList()));
-    request.put("instance", instance);
-  }
-
-  private static JsonObject identifierToJson(Identifier identifier) {
-    final var representation = new JsonObject();
-
-    write(representation, "identifierTypeId", identifier.getTypeId());
-    write(representation, "value", identifier.getValue());
-
-    return representation;
->>>>>>> 1132cf91
   }
 
   private static void addStoredRequesterProperties(JsonObject request, User requester) {
