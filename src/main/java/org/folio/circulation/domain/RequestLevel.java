package org.folio.circulation.domain;

<<<<<<< HEAD
import org.apache.commons.lang3.StringUtils;

import java.util.Arrays;
import java.util.stream.Collectors;

import static org.apache.commons.lang3.StringUtils.equalsIgnoreCase;

=======
>>>>>>> fa672ce2
public enum RequestLevel {
  NONE(""),
  ITEM("Item"),
  TITLE("Title");

  public final String value;

  RequestLevel(String value) {
    this.value = value;
  }

<<<<<<< HEAD
  public static RequestLevel from(String value) {
    return Arrays.stream(values())
      .filter(status -> status.nameMatches(value))
      .findFirst()
      .orElse(NONE);
  }

  public String getValue() {
    return value;
  }

  public boolean nameMatches(String value) {
    return equalsIgnoreCase(getValue(), value);
  }

  public static String invalidRequestLevelErrorMessage() {
    return "requestLevel must be one of the following: " +
      Arrays.stream(values())
        .map(requestLevel -> StringUtils.wrap(requestLevel.value, '"'))
        .collect(Collectors.joining(", "));
=======
  public String value() {
    return this.value;
  }

  @Override
  public String toString() {
    return this.value;
>>>>>>> fa672ce2
  }
}<|MERGE_RESOLUTION|>--- conflicted
+++ resolved
@@ -1,15 +1,9 @@
 package org.folio.circulation.domain;
 
-<<<<<<< HEAD
-import org.apache.commons.lang3.StringUtils;
-
 import java.util.Arrays;
-import java.util.stream.Collectors;
 
 import static org.apache.commons.lang3.StringUtils.equalsIgnoreCase;
 
-=======
->>>>>>> fa672ce2
 public enum RequestLevel {
   NONE(""),
   ITEM("Item"),
@@ -21,7 +15,6 @@
     this.value = value;
   }
 
-<<<<<<< HEAD
   public static RequestLevel from(String value) {
     return Arrays.stream(values())
       .filter(status -> status.nameMatches(value))
@@ -36,20 +29,4 @@
   public boolean nameMatches(String value) {
     return equalsIgnoreCase(getValue(), value);
   }
-
-  public static String invalidRequestLevelErrorMessage() {
-    return "requestLevel must be one of the following: " +
-      Arrays.stream(values())
-        .map(requestLevel -> StringUtils.wrap(requestLevel.value, '"'))
-        .collect(Collectors.joining(", "));
-=======
-  public String value() {
-    return this.value;
-  }
-
-  @Override
-  public String toString() {
-    return this.value;
->>>>>>> fa672ce2
-  }
 }