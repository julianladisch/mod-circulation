--- conflicted
+++ resolved
@@ -12,42 +12,21 @@
 
   private static final String PATRON = "patron";
   private static final String ITEM = "item";
-<<<<<<< HEAD
-  private static final String DUE_DATE = "dueDate";
-=======
->>>>>>> 2beff117
 
   private NoticeContextUtil() {
   }
 
-<<<<<<< HEAD
-  public static JsonObject createNoticeContextFromLoan(Loan loan) {
-=======
   public static JsonObject createLoanNoticeContext(Loan loan) {
->>>>>>> 2beff117
     return createLoanNoticeContext(loan, DateTimeZone.UTC);
   }
 
   public static JsonObject createLoanNoticeContext(Loan loan, DateTimeZone timeZone) {
     return createNoticeContextFromItemAndPatron(loan.getItem(), loan.getUser())
-<<<<<<< HEAD
-      .put(DUE_DATE, loan.getDueDate().withZone(timeZone).toString());
-  }
-
-  public static JsonObject createNoticeContextFromItemAndPatron(Item item, User user) {
-    JsonObject patron = createPatronContext(user);
-    JsonObject itemContext = createItemContext(item);
-
-    return new JsonObject()
-      .put(PATRON, patron)
-      .put(ITEM, itemContext);
-=======
       .put("dueDate", loan.getDueDate().withZone(timeZone).toString());
   }
 
   public static JsonObject createRequestNoticeContext(Request request) {
     return createNoticeContextFromItemAndPatron(request.getItem(), request.getRequester());
->>>>>>> 2beff117
   }
 
   public static JsonObject createNoticeContextFromItemAndPatron(Item item, User user) {
@@ -59,18 +38,6 @@
       .put(ITEM, itemContext);
   }
 
-<<<<<<< HEAD
-    JsonObject patron = createPatronContext(user);
-    JsonObject itemContext = createItemContext(item);
-
-    return new JsonObject()
-      .put(PATRON, patron)
-      .put(ITEM, itemContext)
-      .put(DUE_DATE, loan.getDueDate().withZone(timeZone).toString());
-  }
-
-=======
->>>>>>> 2beff117
   private static JsonObject createPatronContext(User user) {
     return new JsonObject()
       .put("firstName", user.getFirstName())
