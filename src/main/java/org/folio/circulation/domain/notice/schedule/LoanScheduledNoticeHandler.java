package org.folio.circulation.domain.notice.schedule;

import static java.util.Collections.singletonList;
import static java.util.concurrent.CompletableFuture.completedFuture;
import static org.apache.commons.lang3.BooleanUtils.isTrue;
import static org.apache.http.HttpStatus.SC_NOT_FOUND;
import static org.folio.circulation.domain.FeeFine.lostItemFeeTypes;
import static org.folio.circulation.domain.notice.NoticeTiming.BEFORE;
import static org.folio.circulation.domain.notice.schedule.LoanScheduledNoticeHandler.RecordType.ITEM;
import static org.folio.circulation.domain.notice.schedule.LoanScheduledNoticeHandler.RecordType.LOAN;
import static org.folio.circulation.domain.notice.schedule.LoanScheduledNoticeHandler.RecordType.TEMPLATE;
import static org.folio.circulation.domain.notice.schedule.LoanScheduledNoticeHandler.RecordType.USER;
import static org.folio.circulation.domain.notice.schedule.TriggeringEvent.AGED_TO_LOST;
import static org.folio.circulation.domain.notice.schedule.TriggeringEvent.DUE_DATE;
import static org.folio.circulation.support.http.client.CqlQuery.exactMatchAny;
import static org.folio.circulation.support.results.Result.failed;
import static org.folio.circulation.support.results.Result.ofAsync;
import static org.folio.circulation.support.results.Result.succeeded;

import java.lang.invoke.MethodHandles;
import java.util.Arrays;
import java.util.Collection;
import java.util.concurrent.CompletableFuture;

import org.apache.commons.collections.CollectionUtils;
import org.folio.circulation.domain.Loan;
import org.folio.circulation.domain.LoanAndRelatedRecords;
import org.folio.circulation.domain.representations.logs.NoticeLogContext;
import org.folio.circulation.domain.notice.PatronNoticeService;
import org.folio.circulation.domain.notice.TemplateContextUtil;
import org.folio.circulation.domain.representations.logs.NoticeLogContextItem;
import org.folio.circulation.infrastructure.storage.feesandfines.AccountRepository;
import org.folio.circulation.infrastructure.storage.loans.LoanPolicyRepository;
import org.folio.circulation.infrastructure.storage.loans.LoanRepository;
import org.folio.circulation.infrastructure.storage.notices.PatronNoticePolicyRepository;
import org.folio.circulation.infrastructure.storage.notices.ScheduledNoticesRepository;
import org.folio.circulation.support.Clients;
import org.folio.circulation.support.CollectionResourceClient;
import org.folio.circulation.support.RecordNotFoundFailure;
import org.folio.circulation.support.http.client.CqlQuery;
import org.folio.circulation.support.results.Result;
import org.joda.time.DateTime;
import org.slf4j.Logger;
import org.slf4j.LoggerFactory;

import io.vertx.core.json.JsonObject;
import lombok.AccessLevel;
import lombok.AllArgsConstructor;
import lombok.Getter;

@AllArgsConstructor
public class LoanScheduledNoticeHandler {
  private static final Logger log = LoggerFactory.getLogger(MethodHandles.lookup().lookupClass());
  private static final String ERROR_MESSAGE_TEMPLATE = "Sending scheduled notice {} failed: {}";

  public static LoanScheduledNoticeHandler using(Clients clients, DateTime systemTime) {
    return new LoanScheduledNoticeHandler(
      new LoanRepository(clients),
      new LoanPolicyRepository(clients),
      new PatronNoticePolicyRepository(clients),
      PatronNoticeService.using(clients),
      ScheduledNoticesRepository.using(clients),
      clients.templateNoticeClient(),
      new AccountRepository(clients),
      systemTime);
  }

  private final LoanRepository loanRepository;
  private final LoanPolicyRepository loanPolicyRepository;
  private final PatronNoticePolicyRepository noticePolicyRepository;
  private final PatronNoticeService patronNoticeService;
  private final ScheduledNoticesRepository scheduledNoticesRepository;
  private final CollectionResourceClient templateNoticesClient;
  private final AccountRepository accountRepository;
  private final DateTime systemTime;

  public CompletableFuture<Result<Collection<ScheduledNotice>>> handleNotices(
    Collection<ScheduledNotice> scheduledNotices) {

    CompletableFuture<Result<ScheduledNotice>> future = completedFuture(succeeded(null));
    for (ScheduledNotice scheduledNotice : scheduledNotices) {
      future = future.thenCompose(r -> handleNotice(scheduledNotice));
    }
    return future.thenApply(r -> succeeded(scheduledNotices));
  }

  private CompletableFuture<Result<ScheduledNotice>> handleNotice(ScheduledNotice notice) {
    return collectRequiredData(notice)
      .thenCompose(r -> r.afterWhen(
        records -> isNoticeIrrelevant(notice, records),
        records -> handleIrrelevantNotice(notice),
        records -> handleRelevantNotice(notice, records)));
  }

  CompletableFuture<Result<LoanAndRelatedRecords>> collectRequiredData(ScheduledNotice notice) {
    return failIfNoticeHasNoLoanId(notice)
      .after(this::failIfTemplateDoesNotExist)
      .thenCompose(r -> r.after(this::fetchLoanAndRelatedRecords))
      .thenApply(r -> r.next(this::failIfLoanRelatedRecordWasNotFound))
      .thenCompose(r -> r.after(loanPolicyRepository::lookupLoanPolicy))
      .thenCompose(r -> handleDataCollectionResult(r, notice));
  }

  private Result<ScheduledNotice> failIfNoticeHasNoLoanId(ScheduledNotice notice) {
    return notice.getLoanId() == null
      ? buildRecordNotFoundFailure(LOAN, null)
      : succeeded(notice);
  }

  private CompletableFuture<Result<ScheduledNotice>> failIfTemplateDoesNotExist(
    ScheduledNotice notice) {

    final String templateId = notice.getConfiguration().getTemplateId();

    return templateNoticesClient.get(templateId)
      .thenApply(r -> r.next(response -> response.getStatusCode() == SC_NOT_FOUND
        ? buildRecordNotFoundFailure(TEMPLATE, templateId)
        : succeeded(notice)));
  }

  private CompletableFuture<Result<LoanAndRelatedRecords>> fetchLoanAndRelatedRecords(
    ScheduledNotice notice) {

    // Returns RecordNotFoundFailure if loan was not found
    // Also fetches user, item and item-related records (holdings, instance, location, etc.)
    return loanRepository.getById(notice.getLoanId())
      .thenApply(r -> r.map(LoanAndRelatedRecords::new));
  }

  private Result<LoanAndRelatedRecords> failIfLoanRelatedRecordWasNotFound(
    LoanAndRelatedRecords records) {

    final Loan loan = records.getLoan();

    if (loan.getItem().isNotFound()) {
      return buildRecordNotFoundFailure(ITEM, loan.getItemId());
    }

    if (loan.getUser() == null) {
      return buildRecordNotFoundFailure(USER, loan.getUserId());
    }

    return succeeded(records);
  }

  private CompletableFuture<Result<ScheduledNotice>> handleIrrelevantNotice(ScheduledNotice notice) {
    log.info("Deleting scheduled notice {} as irrelevant", notice.getId());
    return scheduledNoticesRepository.delete(notice);
  }

  private CompletableFuture<Result<ScheduledNotice>> handleRelevantNotice(ScheduledNotice notice,
    LoanAndRelatedRecords records) {

    return sendNotice(records, notice)
      .thenCompose(r -> r.after(ignored -> updateNotice(records, notice)))
      .whenComplete((result, throwable) -> {
        if (throwable != null) {
          log.error(ERROR_MESSAGE_TEMPLATE, notice.getId(), throwable.getMessage());
        } else if (result.failed()) {
          log.error(ERROR_MESSAGE_TEMPLATE, notice.getId(), result.cause());
        }
      });
  }

  private CompletableFuture<Result<LoanAndRelatedRecords>> handleDataCollectionResult(
    Result<LoanAndRelatedRecords> result, ScheduledNotice notice) {

    if (result.failed()) {
      if (failedToFindRequiredRecord(result)) {
        log.warn("Deleting scheduled notice {} without sending: {}", notice.getId(), result.cause());
        return scheduledNoticesRepository.delete(notice)
          .thenApply(r -> r.next(ignored -> result));
      }

      log.error("Data collection for scheduled notice {} failed: {}", notice.getId(), result.cause());
    }

    return completedFuture(result);
  }

  private CompletableFuture<Result<Boolean>> isNoticeIrrelevant(ScheduledNotice notice,
    LoanAndRelatedRecords relatedRecords) {

    final Loan loan = relatedRecords.getLoan();

    if (noticeIsNotRelevant(notice, loan)) {
      return ofAsync(() -> true);
    }

    // should stop sending "Aged to lost" notices once a lost item fee is charged
    if (notice.getTriggeringEvent() == AGED_TO_LOST) {
      Result<CqlQuery> query = exactMatchAny("feeFineType", lostItemFeeTypes());
      return accountRepository.findAccountsForLoanByQuery(loan, query)
        .thenApply(r -> r.map(CollectionUtils::isNotEmpty))
        .whenComplete((result, throwable) -> {
          if (result != null && result.succeeded() && isTrue(result.value())) {
            log.info("Lost item fee(s) for loan {} exist. Scheduled \"Aged to lost\" " +
              "notice {} is no longer relevant.", loan.getId(), notice.getId());
          }
        });
    }

    return ofAsync(() -> false);
  }

  private CompletableFuture<Result<LoanAndRelatedRecords>> sendNotice(
    LoanAndRelatedRecords relatedRecords, ScheduledNotice notice) {

    final Loan loan = relatedRecords.getLoan();

    JsonObject loanNoticeContext = TemplateContextUtil.createLoanNoticeContext(loan);

    NoticeLogContextItem logContextItem = NoticeLogContextItem.from(loan)
      .withTemplateId(notice.getConfiguration().getTemplateId())
      .withTriggeringEvent(notice.getTriggeringEvent().getRepresentation());

    return noticePolicyRepository.lookupPolicyId(loan.getItem(), loan.getUser())
      .thenCompose(r -> r.after(policy -> patronNoticeService.acceptScheduledNoticeEvent(
        notice.getConfiguration(), relatedRecords.getUserId(), loanNoticeContext,
        new NoticeLogContext().withUser(loan.getUser())
          .withItems(singletonList(logContextItem.withNoticePolicyId(policy.getPolicyId()))))))
      .thenApply(r -> r.map(v -> relatedRecords));
  }

  public CompletableFuture<Result<ScheduledNotice>> updateNotice(
    LoanAndRelatedRecords relatedRecords, ScheduledNotice notice) {

    Loan loan = relatedRecords.getLoan();
    ScheduledNoticeConfig noticeConfig = notice.getConfiguration();

    if (loan.isClosed() || !noticeConfig.isRecurring() || loan.getItem().isClaimedReturned()) {
      return scheduledNoticesRepository.delete(notice);
    }

    DateTime recurringNoticeNextRunTime = notice.getNextRunTime()
      .plus(noticeConfig.getRecurringPeriod().timePeriod());

    if (recurringNoticeNextRunTime.isBefore(systemTime)) {
      recurringNoticeNextRunTime =
        systemTime.plus(noticeConfig.getRecurringPeriod().timePeriod());
    }

    ScheduledNotice nextRecurringNotice = notice.withNextRunTime(recurringNoticeNextRunTime);

    if (nextRecurringNoticeIsNotRelevant(nextRecurringNotice, loan)) {
      return scheduledNoticesRepository.delete(notice);
    }

    return scheduledNoticesRepository.update(nextRecurringNotice);
  }

  public boolean noticeIsNotRelevant(ScheduledNotice notice, Loan loan) {
<<<<<<< HEAD
    return loan.isClosed() || beforeNoticeIsNotRelevant(notice, loan) || loan.getItem().isClaimedReturned();
=======
    return loan.isClosed() || beforeDueDateNoticeIsNotRelevant(notice, loan);
>>>>>>> d354ecc1
  }

  private boolean beforeDueDateNoticeIsNotRelevant(ScheduledNotice notice, Loan loan) {
    ScheduledNoticeConfig noticeConfig = notice.getConfiguration();

    return notice.getTriggeringEvent() == DUE_DATE
      && noticeConfig.getTiming() == BEFORE
      && loan.getDueDate().isBefore(systemTime);
  }

  private boolean nextRecurringNoticeIsNotRelevant(ScheduledNotice notice, Loan loan) {
    ScheduledNoticeConfig noticeConfig = notice.getConfiguration();

    return noticeConfig.isRecurring() &&
      noticeConfig.getTiming() == BEFORE &&
      notice.getNextRunTime().isAfter(loan.getDueDate());
  }

  static <T> boolean failedToFindRequiredRecord(Result<T> result) {
    return result.failed()
      && result.cause() instanceof RecordNotFoundFailure
      && Arrays.stream(RecordType.values())
      .map(RecordType::getValue)
      .anyMatch(t -> t.equals(((RecordNotFoundFailure) result.cause()).getRecordType()));
  }

  private static <T> Result<T> buildRecordNotFoundFailure(RecordType recordType, String recordId) {
    return failed(new RecordNotFoundFailure(recordType.getValue(), recordId));
  }

  @AllArgsConstructor
  @Getter(AccessLevel.PRIVATE)
  enum RecordType {
    USER("user"),
    ITEM("item"),
    LOAN("loan"),
    TEMPLATE("template");

    private final String value;
  }

}<|MERGE_RESOLUTION|>--- conflicted
+++ resolved
@@ -250,11 +250,7 @@
   }
 
   public boolean noticeIsNotRelevant(ScheduledNotice notice, Loan loan) {
-<<<<<<< HEAD
     return loan.isClosed() || beforeNoticeIsNotRelevant(notice, loan) || loan.getItem().isClaimedReturned();
-=======
-    return loan.isClosed() || beforeDueDateNoticeIsNotRelevant(notice, loan);
->>>>>>> d354ecc1
   }
 
   private boolean beforeDueDateNoticeIsNotRelevant(ScheduledNotice notice, Loan loan) {
