package org.folio.circulation.domain.notice.schedule;

import java.util.Arrays;
import java.util.Objects;

import org.folio.circulation.domain.notice.NoticeEventType;

public enum TriggeringEvent {

  HOLD_EXPIRATION("Hold expiration"),
  REQUEST_EXPIRATION("Request expiration"),
  DUE_DATE("Due date"),
  OVERDUE_FINE_RETURNED("Overdue fine returned"),
  OVERDUE_FINE_RENEWED("Overdue fine renewed"),
<<<<<<< HEAD
  AGED_TO_LOST("Aged to lost");
=======
  AGED_TO_LOST_FINE_CHARGED("Aged to lost - fine charged");
>>>>>>> 7b2a9602

  private final String representation;

  TriggeringEvent(String representation) {
    this.representation = representation;
  }

  public String getRepresentation() {
    return representation;
  }

  public static TriggeringEvent from(String value) {
    return Arrays.stream(values())
      .filter(v -> Objects.equals(v.getRepresentation(), (value)))
      .findFirst()
      .orElse(null);
  }

  public static TriggeringEvent from(NoticeEventType eventType) {
    final TriggeringEvent result = from(eventType.getRepresentation());

    if (result == null) {
      throw new IllegalArgumentException(
        "Failed to convert NoticeEventType to TriggeringEvent: " + eventType);
    }

    return result;
  }
}<|MERGE_RESOLUTION|>--- conflicted
+++ resolved
@@ -12,11 +12,8 @@
   DUE_DATE("Due date"),
   OVERDUE_FINE_RETURNED("Overdue fine returned"),
   OVERDUE_FINE_RENEWED("Overdue fine renewed"),
-<<<<<<< HEAD
-  AGED_TO_LOST("Aged to lost");
-=======
+  AGED_TO_LOST("Aged to lost"),
   AGED_TO_LOST_FINE_CHARGED("Aged to lost - fine charged");
->>>>>>> 7b2a9602
 
   private final String representation;
 
