--- conflicted
+++ resolved
@@ -34,11 +34,11 @@
     return lookupConfigurations(cqlQueryResult, applySearchSchedulerNoticesLimit());
   }
 
-<<<<<<< HEAD
   public CompletableFuture<Result<Integer>> lookupSessionTimeout() {
     Result<CqlQuery> cqlQueryResult = defineModuleNameAndConfigNameFilter("CHECKOUT", "other_settings");
     return lookupConfigurations(cqlQueryResult, applySessionTimeout());
-=======
+  }
+
   /**
    * Gets loan history tenant configuration - settings for loan anonymization
    *
@@ -58,7 +58,6 @@
       .orElse("");
 
     return LoanAnonymizationConfiguration.from(new JsonObject(period));
->>>>>>> b370531b
   }
 
   public CompletableFuture<Result<DateTimeZone>> findTimeZoneConfiguration() {
