package org.folio.circulation.domain;

import static java.lang.String.format;
import static org.folio.circulation.domain.Request.REQUEST_TYPE;
import static org.folio.circulation.support.Result.of;
import static org.folio.circulation.support.Result.succeeded;
import static org.folio.circulation.support.ValidationErrorFailure.failedValidation;
import static org.folio.circulation.support.ValidationErrorFailure.singleValidationError;

import java.util.HashMap;
import java.util.Map;
import java.util.Objects;
import java.util.Optional;
import java.util.concurrent.CompletableFuture;

import org.folio.circulation.domain.policy.RequestPolicy;
import org.folio.circulation.domain.policy.RequestPolicyRepository;
import org.folio.circulation.support.ResponseWritableResult;
import org.folio.circulation.support.Result;
import org.folio.circulation.support.http.server.ValidationError;

public class CreateRequestService {

  private final RequestRepository requestRepository;
  private final UpdateItem updateItem;
  private final UpdateLoanActionHistory updateLoanActionHistory;
  private final RequestPolicyRepository requestPolicyRepository;
  private final LoanRepository loanRepository;
  private final UpdateLoan updateLoan;

  public CreateRequestService(RequestRepository requestRepository, UpdateItem updateItem,
    UpdateLoanActionHistory updateLoanActionHistory, UpdateLoan updateLoan,
    RequestPolicyRepository requestPolicyRepository, LoanRepository loanRepository) {

    this.requestRepository = requestRepository;
    this.updateItem = updateItem;
    this.updateLoanActionHistory = updateLoanActionHistory;
    this.updateLoan = updateLoan;
    this.requestPolicyRepository = requestPolicyRepository;
    this.loanRepository = loanRepository;
  }

  public CompletableFuture<Result<RequestAndRelatedRecords>> createRequest(
    RequestAndRelatedRecords requestAndRelatedRecords) {

    return of(() -> requestAndRelatedRecords)
      .next(CreateRequestService::refuseWhenItemDoesNotExist)
      .next(CreateRequestService::refuseWhenInvalidUserAndPatronGroup)
      .next(CreateRequestService::refuseWhenItemIsNotValid)
      .next(CreateRequestService::refuseWhenUserHasAlreadyRequestedItem)
      .after(this::refuseWhenUserHasAlreadyBeenLoanedItem)
      .thenComposeAsync(r -> r.after(requestPolicyRepository::lookupRequestPolicy))
      .thenApply(r -> r.next(CreateRequestService::refuseWhenRequestCannotBeFulfilled))
      .thenApply(r -> r.map(CreateRequestService::setRequestQueuePosition))
      .thenComposeAsync(r -> r.after(updateItem::onRequestCreation))
      .thenComposeAsync(r -> r.after(updateLoanActionHistory::onRequestCreation))
      .thenComposeAsync(r -> r.after(updateLoan::onRequestCreation))
      .thenComposeAsync(r -> r.after(requestRepository::create));
  }

  private static RequestAndRelatedRecords setRequestQueuePosition(RequestAndRelatedRecords requestAndRelatedRecords) {
    // TODO: Extract to method to add to queue
    requestAndRelatedRecords.withRequest(requestAndRelatedRecords.getRequest()
        .changePosition(requestAndRelatedRecords.getRequestQueue().nextAvailablePosition()));

    return requestAndRelatedRecords;
  }

  private static Result<RequestAndRelatedRecords> refuseWhenItemDoesNotExist(
    RequestAndRelatedRecords requestAndRelatedRecords) {

    if (requestAndRelatedRecords.getRequest().getItem().isNotFound()) {
      return failedValidation("Item does not exist", "itemId", requestAndRelatedRecords.getRequest().getItemId());
    } else {
      return succeeded(requestAndRelatedRecords);
    }
  }

  private static Result<RequestAndRelatedRecords> refuseWhenRequestCannotBeFulfilled(
    RequestAndRelatedRecords requestAndRelatedRecords) {

    RequestPolicy requestPolicy = requestAndRelatedRecords.getRequestPolicy();
    RequestType requestType = requestAndRelatedRecords.getRequest().getRequestType();

    if (!requestPolicy.allowsType(requestType)) {
      return failureDisallowedForRequestType(requestType);
    } else {
      return succeeded(requestAndRelatedRecords);
    }
  }

  private static Result<RequestAndRelatedRecords> refuseWhenItemIsNotValid(
    RequestAndRelatedRecords requestAndRelatedRecords) {

    Request request = requestAndRelatedRecords.getRequest();

    if (!request.allowedForItem()) {
      return failureDisallowedForRequestType(request.getRequestType());
    } else {
      return succeeded(requestAndRelatedRecords);
    }
  }

  private static ResponseWritableResult<RequestAndRelatedRecords> failureDisallowedForRequestType(
    RequestType requestType) {

    final String requestTypeName = requestType.getValue();

    return failedValidation(format("%s requests are not allowed for this patron and item combination", requestTypeName),
        REQUEST_TYPE, requestTypeName);
  }

  private static Result<RequestAndRelatedRecords> refuseWhenInvalidUserAndPatronGroup(
    RequestAndRelatedRecords requestAndRelatedRecords) {

    Request request = requestAndRelatedRecords.getRequest();
    User requester = request.getRequester();

    // TODO: Investigate whether the parameter used here is correct
    // Should it be the userId for both of these failures?
    if (requester == null) {
      return failedValidation("A valid user and patron group are required. User is null", "userId", null);

    } else if (requester.getPatronGroupId() == null) {
      return failedValidation("A valid patron group is required. PatronGroup ID is null", "PatronGroupId", null);
    } else {
      return succeeded(requestAndRelatedRecords);
    }
  }

  public static Result<RequestAndRelatedRecords> refuseWhenUserHasAlreadyRequestedItem(
    RequestAndRelatedRecords request) {

    Optional<Request> requestOptional = request.getRequestQueue().getRequests().stream()
      .filter(it -> isTheSameRequester(request, it) && it.isOpen()).findFirst();

    if (requestOptional.isPresent()) {
      Map<String, String> parameters = new HashMap<>();
      parameters.put("requesterId", request.getRequest().getUserId());
      parameters.put("itemId", request.getRequest().getItemId());
      parameters.put("requestId", requestOptional.get().getId());
      String message = "This requester already has an open request for this item";
      return failedValidation(new ValidationError(message, parameters));
    } else {
      return of(() -> request);
    }
  }

  private static boolean isTheSameRequester(RequestAndRelatedRecords it, Request that) {
    return Objects.equals(it.getUserId(), that.getUserId());
  }

<<<<<<< HEAD
  private static Result<RequestAndRelatedRecords> refuseWhenLoanRequestFails(RequestAndRelatedRecords requestAndRelatedRecords,
    Result<Loan> loanResult) {
    if (loanResult.failed()) {
      return Result.failed(loanResult.cause());
    } else {
      return Result.of(() -> requestAndRelatedRecords);
    }
  }
=======
  private CompletableFuture<Result<RequestAndRelatedRecords>> refuseWhenUserHasAlreadyBeenLoanedItem(
    RequestAndRelatedRecords requestAndRelatedRecords) {
>>>>>>> ba6d5b84

    final Request request = requestAndRelatedRecords.getRequest();

    return loanRepository.findOpenLoanForRequest(request)
      .thenApply(loanResult -> loanResult.failWhen(
        loan -> of(() -> loan != null && loan.getUserId().equals(request.getUserId())),
        loan -> {
          Map<String, String> parameters = new HashMap<>();
          parameters.put("itemId", request.getItemId());
          parameters.put("userId", request.getUserId());
          parameters.put("loanId", loan.getId());

          String message = "This requester currently has this item on loan.";

<<<<<<< HEAD
    String userId = request.getUserId();

    if (loan != null && loan.getUserId().equals(userId)) {
      Map<String, String> parameters = new HashMap<>();
      parameters.put("itemId", request.getItemId());
      parameters.put("userId", userId);
      parameters.put("loanId", loan.getId());

      String message = "This requester currently has this item on loan.";

      return failedValidation(new ValidationError(message, parameters));
    } else {
      return Result.of(() -> requestAndRelatedRecords);
    }
=======
          return singleValidationError(new ValidationError(message, parameters));
        })
        .map(loan -> requestAndRelatedRecords));
>>>>>>> ba6d5b84
  }
}<|MERGE_RESOLUTION|>--- conflicted
+++ resolved
@@ -150,19 +150,8 @@
     return Objects.equals(it.getUserId(), that.getUserId());
   }
 
-<<<<<<< HEAD
-  private static Result<RequestAndRelatedRecords> refuseWhenLoanRequestFails(RequestAndRelatedRecords requestAndRelatedRecords,
-    Result<Loan> loanResult) {
-    if (loanResult.failed()) {
-      return Result.failed(loanResult.cause());
-    } else {
-      return Result.of(() -> requestAndRelatedRecords);
-    }
-  }
-=======
   private CompletableFuture<Result<RequestAndRelatedRecords>> refuseWhenUserHasAlreadyBeenLoanedItem(
     RequestAndRelatedRecords requestAndRelatedRecords) {
->>>>>>> ba6d5b84
 
     final Request request = requestAndRelatedRecords.getRequest();
 
@@ -177,25 +166,8 @@
 
           String message = "This requester currently has this item on loan.";
 
-<<<<<<< HEAD
-    String userId = request.getUserId();
-
-    if (loan != null && loan.getUserId().equals(userId)) {
-      Map<String, String> parameters = new HashMap<>();
-      parameters.put("itemId", request.getItemId());
-      parameters.put("userId", userId);
-      parameters.put("loanId", loan.getId());
-
-      String message = "This requester currently has this item on loan.";
-
-      return failedValidation(new ValidationError(message, parameters));
-    } else {
-      return Result.of(() -> requestAndRelatedRecords);
-    }
-=======
           return singleValidationError(new ValidationError(message, parameters));
         })
         .map(loan -> requestAndRelatedRecords));
->>>>>>> ba6d5b84
   }
 }