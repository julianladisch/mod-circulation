package org.folio.circulation.rules;

import static org.folio.circulation.resources.AbstractCirculationRulesEngineResource.ITEM_TYPE_ID_NAME;
import static org.folio.circulation.resources.AbstractCirculationRulesEngineResource.LOAN_TYPE_ID_NAME;
import static org.folio.circulation.resources.AbstractCirculationRulesEngineResource.PATRON_TYPE_ID_NAME;
import static org.folio.circulation.resources.AbstractCirculationRulesEngineResource.LOCATION_ID_NAME;
import static org.folio.circulation.rules.CirculationRulesExceptionMatcher.matches;
import static org.hamcrest.MatcherAssert.assertThat;
import static org.hamcrest.Matchers.containsString;
import static org.hamcrest.Matchers.greaterThan;
import static org.hamcrest.Matchers.is;
import static org.hamcrest.Matchers.not;
import static org.junit.Assert.fail;

import java.lang.invoke.MethodHandles;
import java.lang.reflect.Method;
import java.util.Arrays;
import java.util.UUID;

import api.support.builders.LocationBuilder;
import org.folio.circulation.domain.Location;
import org.junit.Test;
import org.slf4j.Logger;
import org.slf4j.LoggerFactory;

import io.vertx.core.MultiMap;
import io.vertx.core.http.CaseInsensitiveHeaders;
import io.vertx.core.json.JsonArray;

public class Text2DroolsTest {
  private static final Logger log = LoggerFactory.getLogger(MethodHandles.lookup().lookupClass());

  private static final String HEADER = "priority: last-line\nfallback-policy: l no-loan r no-hold n basic-notice\n";
  private static final String FIRST_INSTITUTION_ID = "3d22d91c-cf1d-11e9-bb65-2a2ae2dbcce4";
  private static final String SECOND_INSTITUTION_ID = "3d22d91c-cf1d-11e9-bb65-2a2ae2dbcce5";
<<<<<<< HEAD
=======
  private static final String FIRST_LIBRARY_ID = "aa59f830-cfea-11e9-bb65-2a2ae2dbcce4";
  private static final String SECOND_LIBRARY_ID = "2125c4ea-9c9a-462e-84d2-90e3fcdbf1eb";
  private static final String FIRST_CAMPUS_ID = "692dbd8c-9804-4281-9fd1-8ce601d7c6a3";
  private static final String SECOND_CAMPUS_ID = "04163907-8f63-41f3-888d-f2d2888a4dd0";
>>>>>>> 69febe78


  @Test
  public void headerFallbackPolicy() {
    String droolsText = Text2Drools.convert(HEADER);
    Drools drools = new Drools(droolsText);
    assertThat(drools.loanPolicy(params("foo", "bar", "biz", "shelf"),
<<<<<<< HEAD
      createLocationWithInstitution(FIRST_INSTITUTION_ID)),
=======
      createLocation(FIRST_INSTITUTION_ID, FIRST_LIBRARY_ID, FIRST_CAMPUS_ID)),
>>>>>>> 69febe78
      is("no-loan"));
  }

  private String test1 = String.join("\n",
      "priority: t, s, c, b, a, m, g",
      "fallback-policy: l no-loan r no-hold n basic-notice",
      "m book cd dvd: l policy-a r request-1 n notice-1",
      "m newspaper + g all: l policy-c r request-2 n notice-2",
      "m streaming-subscription: l policy-c r request-3 n notice-3",
      "    g visitor: l in-house r request-4 n notice-4",
      "    g undergrad: l in-house r request-5 n notice-5",
      "m book cd dvd + t special-items: l in-house r request-6 n notice-6",
      "t special-items: l policy-d r request-7 n notice-7",
      "    g visitor alumni: l in-house r request-8 n notice-8",
      "a " + FIRST_INSTITUTION_ID + ": l in-house r request-8 n notice-8"
      );
  private String [][] loanTestCases = new String[][] {
    // item type,   loan type,      patron type,   loan policies
    { "foo",       "foo",           "foo",                                                        "no-loan" },
    { "book",      "regular",       "undergrad",                                      "policy-a", "no-loan" },
    { "book",      "special-items", "undergrad",  "in-house",             "policy-d", "policy-a", "no-loan" },
    { "book",      "special-items", "visitor",    "in-house", "in-house", "policy-d", "policy-a", "no-loan" },
    { "newspaper", "regular",       "undergrad",                                      "policy-c", "no-loan" },
    { "newspaper", "special-items", "undergrad",                          "policy-d", "policy-c", "no-loan" },
    { "newspaper", "special-items", "visitor",                "in-house", "policy-d", "policy-c", "no-loan" },
    { "dvd",       "special-items", "undergrad",  "in-house",             "policy-d", "policy-a", "no-loan" },
    { "map",       "special-items", "alumni",                 "in-house", "policy-d",             "no-loan" },
  };

  private String[][] requestTestCases = new String[][] {
    // item type,   request type,   patron type,   request policies
    { "foo",        "foo",          "foo",                                                            "no-hold" },
    { "book",       "regular",      "undergrad",                                         "request-1", "no-hold" },
    { "book",      "special-items", "undergrad",  "request-6",              "request-7", "request-1", "no-hold" },
    { "book",      "special-items", "visitor",    "request-8", "request-6", "request-7", "request-1", "no-hold" },
    { "newspaper", "regular",       "undergrad",                                         "request-2", "no-hold" },
    { "newspaper", "special-items", "undergrad",                            "request-7", "request-2", "no-hold" },
    { "newspaper", "special-items", "visitor",                 "request-8", "request-7", "request-2", "no-hold" },
  };

  /** @return s[0] + " " + s[1] + " " + s[2] */
  private String first3(String [] s) {
    return s[0] + " " + s[1] + " " + s[2];
  }

  @Test
  public void test1static() {
    String drools = Text2Drools.convert(test1);
    log.debug("drools = {}" + drools);
    for (String [] s : loanTestCases) {
      assertThat(first3(s), Drools.loanPolicy(drools, params(s[0], s[1], s[2], "shelf"),
<<<<<<< HEAD
        createLocationWithInstitution(SECOND_INSTITUTION_ID)),
=======
        createLocation(SECOND_INSTITUTION_ID, SECOND_LIBRARY_ID, SECOND_CAMPUS_ID)),
>>>>>>> 69febe78
        is(s[3]));
    }
  }

  @Test
  public void test1() {
    Drools drools = new Drools(Text2Drools.convert(test1));
    for (String [] s : loanTestCases) {
      assertThat(first3(s), drools.loanPolicy(params(s[0], s[1], s[2], "shelf"),
<<<<<<< HEAD
        createLocationWithInstitution(SECOND_INSTITUTION_ID)), is(s[3]));
=======
        createLocation(SECOND_INSTITUTION_ID, SECOND_LIBRARY_ID, SECOND_CAMPUS_ID)), is(s[3]));
>>>>>>> 69febe78
    }
  }

  @Test
  public void testRequestPolicyList() {
      testRequestPolicies(test1, requestTestCases);
  }

  @Test
  public void testRequestPolicy() {
    String drools = Text2Drools.convert(test1);
    for (String[] s : requestTestCases) {
      assertThat(first3(s), Drools.requestPolicy(drools, params(s[0], s[1], s[2], "shelf"),
<<<<<<< HEAD
        createLocationWithInstitution(SECOND_INSTITUTION_ID)), is(s[3]));
=======
        createLocation(SECOND_INSTITUTION_ID, SECOND_LIBRARY_ID, SECOND_CAMPUS_ID)), is(s[3]));
>>>>>>> 69febe78
    }
  }

  /** s without the first 3 elements, converted to a String.
   * <p>
   * expected({"a", "b", "c", "d", "e", "f", "g"}) = "[d, e, f, g]"
   * */
  private String expected(String [] s) {
    return Arrays.toString(Arrays.copyOfRange(s, 3, s.length));
  }

  /**
   * Test that Drools.loanPolicies(...) with the circulationRules work for all cases.
   * <p>
   * The first 3 element of a case are the parameters for Drools.loanPolicies(...),
   * the other parameters are the expected result.
   */
  private void testLoanPolicies(String circulationRules, String [][] cases) {
    Drools drools = new Drools(Text2Drools.convert(circulationRules));
    for (String [] s : cases) {
      JsonArray array = drools.loanPolicies(params(s[0], s[1], s[2], "shelf"),
<<<<<<< HEAD
        createLocationWithInstitution(SECOND_INSTITUTION_ID));
=======
        createLocation(SECOND_INSTITUTION_ID, SECOND_LIBRARY_ID, SECOND_CAMPUS_ID));
>>>>>>> 69febe78
      String [] policies = new String[array.size()];
      for (int i=0; i<array.size(); i++) {
        policies[i] = array.getJsonObject(i).getString("loanPolicyId");
      }
      assertThat(first3(s), Arrays.toString(policies), is(expected(s)));
    }
  }

  private void testRequestPolicies(String circulationRules, String[][] cases) {
      Drools drools = new Drools(Text2Drools.convert(circulationRules));
      for (String [] s : cases) {
        JsonArray array = drools.requestPolicies(params(s[0], s[1], s[2], "shelf"),
<<<<<<< HEAD
          createLocationWithInstitution(SECOND_INSTITUTION_ID));
=======
          createLocation(SECOND_INSTITUTION_ID, SECOND_LIBRARY_ID, SECOND_CAMPUS_ID));
>>>>>>> 69febe78
        String [] policies = new String[array.size()];
        for (int i=0; i<array.size(); i++) {
          policies[i] = array.getJsonObject(i).getString("requestPolicyId");
        }
        assertThat(first3(s), Arrays.toString(policies), is(expected(s)));
      }
  }

  @Test
  public void test1list() {
    testLoanPolicies(test1, loanTestCases);
  }

  @Test
  public void firstLineMisplacedFallbackPolicy() {
    try {
      Text2Drools.convert(String.join("\n",
          "priority: first-line",
          "fallback-policy: l no-loan r no-hold n basic-notice",
          "m book: l policy-a r no-hold n basic-notice"));
      fail();
    } catch (CirculationRulesException e) {
      assertThat(e, matches("fallback-policy", 3, 1));
    }
  }

  @Test
  public void firstLine() {
    String circulationRules = String.join("\n",
        "priority: first-line",
        "g visitor",
        "  t special-items: l in-house r no-hold n basic-notice",
        "m book: l policy-b r no-hold n basic-notice",
        "fallback-policy: l no-loan r no-hold n basic-notice",
        "",
        ""
    );
    String [][] cases = {
        { "book", "special-items", "visitor",     "in-house", "policy-b", "no-loan" },
        { "book", "special-items", "undergrad",               "policy-b", "no-loan" },
        { "dvd",  "special-items", "undergrad",                           "no-loan" },
    };
    testLoanPolicies(circulationRules, cases);
  }

  @Test
  public void tab() {
    try {
      Text2Drools.convert(HEADER + "  \t m book: l policy-a r no-hold n basic-notice");
      fail();
    } catch (CirculationRulesException e) {
      assertThat(e, matches("Tab", 3, 4));
    }
  }

  @Test
  public void missingPriority() {
    try {
      Text2Drools.convert("fallback-policy: l no-loan r no-hold n basic-notice");
      fail();
    } catch (CirculationRulesException e) {
      assertThat(e, matches("priority", 1, 1));
    }
  }

  @Test
  public void reject6CriteriumTypes() {
    try {
      Text2Drools.convert("priority: t g m a b c\nfallback-policy: l no-loan r no-hold n basic-notice");
      fail();
    } catch (CirculationRulesException e) {
      assertThat(e, matches("7 letters expected, found only 6", 1, 11));
    }
  }

  @Test
  public void reject8CriteriumTypes() {
    try {
      Text2Drools.convert("priority: t g m a b c s s\nfallback-policy: l no-loan r no-hold n basic-notice");
      fail();
    } catch (CirculationRulesException e) {
      assertThat(e, matches("Only 7 letters expected, found 8", 1, 11));
    }
  }

  @Test
  public void duplicateCriteriumType() {
    try {
      Text2Drools.convert("priority: t g m a b s s\nfallback-policy: l no-loan r no-hold n basic-notice r no-hold n basic-notice");
      fail();
    } catch (CirculationRulesException e) {
      assertThat(e, matches("Duplicate letter s", 1, 23));
    }
  }

  @Test
  public void duplicatePriorityType() {
    try {
      Text2Drools.convert("priority: number-of-criteria, number-of-criteria, last-line\nfallback-policy: l no-loan r no-hold n basic-notice");
      fail();
    } catch (CirculationRulesException e) {
      assertThat(e, matches("Duplicate priority", 1, 31));
    }
  }

  @Test
  public void twoPriorities() {
    Drools drools = new Drools(Text2Drools.convert(String.join("\n",
        "priority: number-of-criteria, first-line",
        "fallback-policy: l no-loan r no-hold n basic-notice",
        "m book: l policy-a r no-hold n basic-notice",
        "g student: l policy-b r no-hold n basic-notice",
        "m dvd: l policy-c r no-hold n basic-notice",
        "     g visitor: l policy-d r no-hold n basic-notice"
        )));
    assertThat(drools.loanPolicy(params("book", "regular", "student", "shelf"),
<<<<<<< HEAD
      createLocationWithInstitution(SECOND_INSTITUTION_ID)), is("policy-a"));
    assertThat(drools.loanPolicy(params("dvd",  "regular", "student", "shelf"),
      createLocationWithInstitution(SECOND_INSTITUTION_ID)), is("policy-b"));
    assertThat(drools.loanPolicy(params("dvd",  "regular", "visitor", "shelf"),
      createLocationWithInstitution(SECOND_INSTITUTION_ID)), is("policy-d"));
=======
      createLocation(SECOND_INSTITUTION_ID, SECOND_LIBRARY_ID, SECOND_CAMPUS_ID)), is("policy-a"));
    assertThat(drools.loanPolicy(params("dvd",  "regular", "student", "shelf"),
      createLocation(SECOND_INSTITUTION_ID, SECOND_LIBRARY_ID, SECOND_CAMPUS_ID)), is("policy-b"));
    assertThat(drools.loanPolicy(params("dvd",  "regular", "visitor", "shelf"),
      createLocation(SECOND_INSTITUTION_ID, SECOND_LIBRARY_ID, SECOND_CAMPUS_ID)), is("policy-d"));
>>>>>>> 69febe78
  }

  @Test
  public void threePriorities() {
    Drools drools = new Drools(Text2Drools.convert(String.join("\n",
        "priority: criterium(t, s, c, b, a, m, g), number-of-criteria, first-line",
        "fallback-policy: l no-loan r no-hold n basic-notice",
        "m book: l policy-a r no-hold n basic-notice",
        "g student: l policy-b r no-hold n basic-notice",
        "m dvd: l policy-c r no-hold n basic-notice",
        "     g visitor: l policy-d r no-hold n basic-notice"
        )));
    assertThat(drools.loanPolicy(params("book", "regular", "student", "shelf"),
<<<<<<< HEAD
      createLocationWithInstitution(SECOND_INSTITUTION_ID)), is("policy-a"));
    assertThat(drools.loanPolicy(params("dvd",  "regular", "student", "shelf"),
      createLocationWithInstitution(SECOND_INSTITUTION_ID)), is("policy-c"));
    assertThat(drools.loanPolicy(params("dvd",  "regular", "visitor", "shelf"),
      createLocationWithInstitution(SECOND_INSTITUTION_ID)), is("policy-d"));
=======
      createLocation(SECOND_INSTITUTION_ID, SECOND_LIBRARY_ID, SECOND_CAMPUS_ID)), is("policy-a"));
    assertThat(drools.loanPolicy(params("dvd",  "regular", "student", "shelf"),
      createLocation(SECOND_INSTITUTION_ID, SECOND_LIBRARY_ID, SECOND_CAMPUS_ID)), is("policy-c"));
    assertThat(drools.loanPolicy(params("dvd",  "regular", "visitor", "shelf"),
      createLocation(SECOND_INSTITUTION_ID, SECOND_LIBRARY_ID, SECOND_CAMPUS_ID)), is("policy-d"));
>>>>>>> 69febe78
  }

  @Test
  public void missingFallbackPolicies() {
    try {
      Text2Drools.convert("priority: last-line\nm book: l policy-a r no-hold n basic-notice");
      fail();
    } catch (CirculationRulesException e) {
      assertThat(e, matches("fallback", 2, 1));
    }
  }

  @Test
  public void missingFallbackPolicyFirstLine() {
    try {
      Text2Drools.convert("priority: first-line\nm book: l policy-a r no-hold n basic-notice");
      fail();
    } catch (CirculationRulesException e) {
      assertThat(e, matches("fallback", 2, 44));
    }
  }

  @Test
  public void indentedFallbackPolicies() {
    try {
      Text2Drools.convert(HEADER + "m book\n  fallback-policy: l policy-b r no-hold n basic-notice");
      fail();
    } catch (CirculationRulesException e) {
      assertThat(e, matches("mismatched input 'fallback-policy'", 4, 3));
    }
  }

  @Test
  public void exclamationBeforePriority() {
    try {
      Text2Drools.convert("! fallback-policy: l policy-a r no-hold n basic-notice");
      fail();
    } catch (CirculationRulesException e) {
      assertThat(e, matches("mismatched input '!'", 1, 1));
    }
  }

  @Test
  public void emptyNameList() {
    try {
      Text2Drools.convert(HEADER + "m: l policy-a r no-hold n basic-notice");
      fail();
    } catch (CirculationRulesException e) {
      assertThat(e, matches("Name missing", 3, 2));
    }
  }

  @Test
  public void noSpaceAroundColon() {
    Drools drools = new Drools(Text2Drools.convert(String.join("\n",
        "priority:last-line",
        "fallback-policy:l no-loan r no-hold n basic-notice",
        "s new:l policy-a r no-hold n basic-notice",
<<<<<<< HEAD
        "a " + FIRST_INSTITUTION_ID + ":l policy-b r hold n basic-notice")));
    assertThat(drools.loanPolicy(params("dvd", "regular", "student", "shelf"),
      createLocationWithInstitution(SECOND_INSTITUTION_ID)), is("no-loan"));
    assertThat(drools.loanPolicy(params("dvd", "regular", "student", "new"),
      createLocationWithInstitution(SECOND_INSTITUTION_ID)), is("policy-a"));
    assertThat(drools.loanPolicy(params("dvd", "regular", "student", "new"),
      createLocationWithInstitution(FIRST_INSTITUTION_ID)), is("policy-b"));
=======
        "a " + FIRST_INSTITUTION_ID + ":l policy-b r hold n basic-notice",
        "c " + FIRST_LIBRARY_ID + ":l policy-c r hold n basic-notice",
        "b " + FIRST_CAMPUS_ID + ":l policy-d r hold n basic-notice")));
    assertThat(drools.loanPolicy(params("dvd", "regular", "student", "shelf"),
      createLocation(SECOND_INSTITUTION_ID, SECOND_LIBRARY_ID, SECOND_CAMPUS_ID)), is("no-loan"));
    assertThat(drools.loanPolicy(params("dvd", "regular", "student", "new"),
      createLocation(SECOND_INSTITUTION_ID, SECOND_LIBRARY_ID, SECOND_CAMPUS_ID)), is("policy-a"));
    assertThat(drools.loanPolicy(params("dvd", "regular", "student", "new"),
      createLocation(FIRST_INSTITUTION_ID, SECOND_LIBRARY_ID, SECOND_CAMPUS_ID)), is("policy-b"));
    assertThat(drools.loanPolicy(params("dvd", "regular", "student", "new"),
      createLocation(FIRST_INSTITUTION_ID, FIRST_LIBRARY_ID, SECOND_CAMPUS_ID)), is("policy-c"));
    assertThat(drools.loanPolicy(params("dvd", "regular", "student", "new"),
      createLocation(FIRST_INSTITUTION_ID, FIRST_LIBRARY_ID, FIRST_CAMPUS_ID)), is("policy-d"));
>>>>>>> 69febe78
  }

 @Test
  public void multiSpaceAroundColon() {
    Drools drools = new Drools(Text2Drools.convert(String.join("\n",
        "priority   :   last-line",
        "fallback-policy   :   l no-loan r no-hold n basic-notice",
        "s new   :   l policy-a r no-hold n basic-notice",
<<<<<<< HEAD
        "a " + FIRST_INSTITUTION_ID + "   : l policy-b r hold n basic-notice")));
    assertThat(drools.loanPolicy(params("dvd", "regular", "student", "shelf"),
      createLocationWithInstitution(SECOND_INSTITUTION_ID)), is("no-loan"));
    assertThat(drools.loanPolicy(params("dvd", "regular", "student", "new"),
      createLocationWithInstitution(SECOND_INSTITUTION_ID)), is("policy-a"));
   assertThat(drools.loanPolicy(params("dvd", "regular", "student", "new"),
     createLocationWithInstitution(FIRST_INSTITUTION_ID)), is("policy-b"));
=======
        "a " + FIRST_INSTITUTION_ID + "   : l policy-b r hold n basic-notice",
        "c " + FIRST_LIBRARY_ID + ":l policy-c r hold n basic-notice",
        "b " + FIRST_CAMPUS_ID + ":l policy-d r hold n basic-notice")));
    assertThat(drools.loanPolicy(params("dvd", "regular", "student", "shelf"),
      createLocation(SECOND_INSTITUTION_ID, SECOND_LIBRARY_ID, SECOND_CAMPUS_ID)), is("no-loan"));
    assertThat(drools.loanPolicy(params("dvd", "regular", "student", "new"),
      createLocation(SECOND_INSTITUTION_ID, SECOND_LIBRARY_ID, SECOND_CAMPUS_ID)), is("policy-a"));
   assertThat(drools.loanPolicy(params("dvd", "regular", "student", "new"),
     createLocation(FIRST_INSTITUTION_ID, SECOND_LIBRARY_ID, SECOND_CAMPUS_ID)), is("policy-b"));
   assertThat(drools.loanPolicy(params("dvd", "regular", "student", "new"),
     createLocation(FIRST_INSTITUTION_ID, FIRST_LIBRARY_ID, SECOND_CAMPUS_ID)), is("policy-c"));
   assertThat(drools.loanPolicy(params("dvd", "regular", "student", "new"),
     createLocation(FIRST_INSTITUTION_ID, FIRST_LIBRARY_ID, FIRST_CAMPUS_ID)), is("policy-d"));
>>>>>>> 69febe78
  }

  @Test
  public void negation() {
    Drools drools = new Drools(Text2Drools.convert(HEADER + "m !dvd !music: l policy-a r no-hold n basic-notice"));
    assertThat(drools.loanPolicy(params("dvd",       "regular", "student", "shelf"),
<<<<<<< HEAD
      createLocationWithInstitution(SECOND_INSTITUTION_ID)), is("no-loan"));
    assertThat(drools.loanPolicy(params("music",     "regular", "student", "shelf"),
      createLocationWithInstitution(SECOND_INSTITUTION_ID)), is("no-loan"));
    assertThat(drools.loanPolicy(params("newspaper", "regular", "student", "shelf"),
      createLocationWithInstitution(SECOND_INSTITUTION_ID)), is("policy-a"));
=======
      createLocation(SECOND_INSTITUTION_ID, SECOND_LIBRARY_ID, SECOND_CAMPUS_ID)), is("no-loan"));
    assertThat(drools.loanPolicy(params("music",     "regular", "student", "shelf"),
      createLocation(SECOND_INSTITUTION_ID, SECOND_LIBRARY_ID, SECOND_CAMPUS_ID)), is("no-loan"));
    assertThat(drools.loanPolicy(params("newspaper", "regular", "student", "shelf"),
      createLocation(SECOND_INSTITUTION_ID, SECOND_LIBRARY_ID, SECOND_CAMPUS_ID)), is("policy-a"));
>>>>>>> 69febe78
  }

  @Test
  public void negationSingle() {
    Drools drools = new Drools(Text2Drools.convert(HEADER + "m !dvd: l policy-a r no-hold n basic-notice"));
    assertThat(drools.loanPolicy(params("dvd",       "regular", "student", "shelf"),
<<<<<<< HEAD
      createLocationWithInstitution(SECOND_INSTITUTION_ID)), is("no-loan"));
    assertThat(drools.loanPolicy(params("newspaper", "regular", "student", "shelf"),
      createLocationWithInstitution(SECOND_INSTITUTION_ID)), is("policy-a"));
=======
      createLocation(SECOND_INSTITUTION_ID, SECOND_LIBRARY_ID, SECOND_CAMPUS_ID)), is("no-loan"));
    assertThat(drools.loanPolicy(params("newspaper", "regular", "student", "shelf"),
      createLocation(SECOND_INSTITUTION_ID, SECOND_LIBRARY_ID, SECOND_CAMPUS_ID)), is("policy-a"));
>>>>>>> 69febe78
  }

  @Test
  public void shelvingLocation() {
    Drools drools = new Drools(Text2Drools.convert(String.join("\n",
        "priority: last-line",
        "fallback-policy: l no-loan r no-hold n basic-notice",
        "s new: l policy-a r no-hold n basic-notice",
        "m book: l policy-b r no-hold n basic-notice",
        "a " + FIRST_INSTITUTION_ID + ": l policy-c r no-hold n basic-notice",
        "b new: l policy-d r no-hold n basic-notice",
<<<<<<< HEAD
        "c new: l policy-e r no-hold n basic-notice")));
    assertThat(drools.loanPolicy(params("dvd",  "regular", "student",  "new"),
      createLocationWithInstitution(SECOND_INSTITUTION_ID)),   is("policy-a"));
    assertThat(drools.loanPolicy(params("book", "regular", "student",  "new"),
      createLocationWithInstitution(SECOND_INSTITUTION_ID)),   is("policy-b"));
    assertThat(drools.loanPolicy(params("book", "regular", "student",  "shelf"),
      createLocationWithInstitution(SECOND_INSTITUTION_ID)), is("policy-b"));
    assertThat(drools.loanPolicy(params("book", "regular", "student",  "old"),
      createLocationWithInstitution(FIRST_INSTITUTION_ID)),   is("policy-c"));
=======
        "c "+ FIRST_LIBRARY_ID + ": l policy-e r no-hold n basic-notice",
        "b "+ FIRST_CAMPUS_ID + ": l policy-e r no-hold n basic-notice")));
    assertThat(drools.loanPolicy(params("dvd",  "regular", "student",  "new"),
      createLocation(SECOND_INSTITUTION_ID, SECOND_LIBRARY_ID, SECOND_CAMPUS_ID)),   is("policy-a"));
    assertThat(drools.loanPolicy(params("book", "regular", "student",  "new"),
      createLocation(SECOND_INSTITUTION_ID, SECOND_LIBRARY_ID, SECOND_CAMPUS_ID)),   is("policy-b"));
    assertThat(drools.loanPolicy(params("book", "regular", "student",  "shelf"),
      createLocation(SECOND_INSTITUTION_ID, SECOND_LIBRARY_ID, SECOND_CAMPUS_ID)), is("policy-b"));
    assertThat(drools.loanPolicy(params("book", "regular", "student",  "old"),
      createLocation(FIRST_INSTITUTION_ID, SECOND_LIBRARY_ID, SECOND_CAMPUS_ID)),   is("policy-c"));
    assertThat(drools.loanPolicy(params("book", "regular", "student",  "old"),
      createLocation(FIRST_INSTITUTION_ID, FIRST_LIBRARY_ID, FIRST_CAMPUS_ID)),   is("policy-e"));
>>>>>>> 69febe78
  }

  @Test
  public void shelvingLocationDefaultPriority() {
    Drools drools = new Drools(Text2Drools.convert(String.join("\n",
        "priority: t, s, c, b, a, m, g",
        "fallback-policy: l no-loan r no-hold n basic-notice",
        "s new: l policy-new r no-hold n basic-notice",
        "t special-items: l policy-special r no-hold n basic-notice",
        "m book: l policy-book r no-hold n basic-notice",
        "s stacks: l policy-stacks r no-hold n basic-notice",
<<<<<<< HEAD
        "a " + FIRST_INSTITUTION_ID + ": l policy-a r no-hold n basic-notice")));
    assertThat(drools.loanPolicy(params("book", "regular",       "student", "new"),
      createLocationWithInstitution(SECOND_INSTITUTION_ID)),         is("policy-new"));
    assertThat(drools.loanPolicy(params("book", "regular",       "student", "open-stacks"),
      createLocationWithInstitution(SECOND_INSTITUTION_ID)), is("policy-book"));
    assertThat(drools.loanPolicy(params("book", "regular",       "student", "stacks"),
      createLocationWithInstitution(SECOND_INSTITUTION_ID)),      is("policy-stacks"));
    assertThat(drools.loanPolicy(params("book", "special-items", "student", "new"),
      createLocationWithInstitution(SECOND_INSTITUTION_ID)),         is("policy-special"));
    assertThat(drools.loanPolicy(params("book", "special-items", "student", "stacks"),
      createLocationWithInstitution(SECOND_INSTITUTION_ID)),      is("policy-special"));
    assertThat(drools.loanPolicy(params("book", "special-items", "student", "open-stacks"),
      createLocationWithInstitution(SECOND_INSTITUTION_ID)), is("policy-special"));
    assertThat(drools.loanPolicy(params("book", "regular",       "student", "open-stacks"),
      createLocationWithInstitution(FIRST_INSTITUTION_ID)), is("policy-a"));
=======
        "a " + FIRST_INSTITUTION_ID + ": l policy-a r no-hold n basic-notice",
        "c " + FIRST_LIBRARY_ID + ": l policy-c r no-hold n basic-notice",
        "b " + FIRST_CAMPUS_ID + ": l policy-d r no-hold n basic-notice")));
    assertThat(drools.loanPolicy(params("book", "regular",       "student", "new"),
      createLocation(SECOND_INSTITUTION_ID, SECOND_LIBRARY_ID, SECOND_CAMPUS_ID)),         is("policy-new"));
    assertThat(drools.loanPolicy(params("book", "regular",       "student", "open-stacks"),
      createLocation(SECOND_INSTITUTION_ID, SECOND_LIBRARY_ID, SECOND_CAMPUS_ID)), is("policy-book"));
    assertThat(drools.loanPolicy(params("book", "regular",       "student", "stacks"),
      createLocation(SECOND_INSTITUTION_ID, SECOND_LIBRARY_ID, SECOND_CAMPUS_ID)),      is("policy-stacks"));
    assertThat(drools.loanPolicy(params("book", "special-items", "student", "new"),
      createLocation(SECOND_INSTITUTION_ID, SECOND_LIBRARY_ID, SECOND_CAMPUS_ID)),         is("policy-special"));
    assertThat(drools.loanPolicy(params("book", "special-items", "student", "stacks"),
      createLocation(SECOND_INSTITUTION_ID, SECOND_LIBRARY_ID, SECOND_CAMPUS_ID)),      is("policy-special"));
    assertThat(drools.loanPolicy(params("book", "special-items", "student", "open-stacks"),
      createLocation(SECOND_INSTITUTION_ID, SECOND_LIBRARY_ID, SECOND_CAMPUS_ID)), is("policy-special"));
    assertThat(drools.loanPolicy(params("book", "regular",       "student", "open-stacks"),
      createLocation(FIRST_INSTITUTION_ID, SECOND_LIBRARY_ID, SECOND_CAMPUS_ID)), is("policy-a"));
    assertThat(drools.loanPolicy(params("book", "regular",       "student", "open-stacks"),
      createLocation(FIRST_INSTITUTION_ID, FIRST_LIBRARY_ID, FIRST_CAMPUS_ID)), is("policy-c"));
    assertThat(drools.loanPolicy(params("book", "regular",       "student", "open-stacks"),
      createLocation(SECOND_INSTITUTION_ID, SECOND_LIBRARY_ID, FIRST_CAMPUS_ID)), is("policy-d"));
>>>>>>> 69febe78
  }

  @Test
  public void missingLoanPolicy() {
    try {
      Text2Drools.convert(HEADER + "m book:");
      fail();
    } catch (CirculationRulesException e) {
      assertThat(e, matches("Policy missing after ':'", 3, 8));
    }
  }

  @Test
  public void duplicateLoanPolicy() {
    try {
      Text2Drools.convert(HEADER + "m book: l policy-a l policy-b r no-hold n basic-notice");
      fail();
    } catch (CirculationRulesException e) {
      assertThat(e, matches("Only one policy of type l allowed", 3, 6));
    }
  }

  @Test
  public void comment() {
    String drools = Text2Drools.convert(HEADER + "# m book: l loan-anyhow r no-hold n basic-notice");
    assertThat(drools, not(containsString("loan-anyhow")));
  }

  @Test
  public void commentWithoutSpace() {
    String drools = Text2Drools.convert(HEADER + "#m book: l loan-anyhow r no-hold n basic-notice");
    assertThat(drools, not(containsString("loan-anyhow")));
  }

  @Test
  public void invalidToken() {
    try {
      Text2Drools.convert("foo");
      fail();
    } catch (CirculationRulesException e) {
      assertThat(e, matches("extraneous input 'foo'", 1, 1));
    }
  }

  @Test
  public void run100() {
    Drools drools = new Drools(Text2Drools.convert(test1));
    long start = System.currentTimeMillis();
    int n = 0;
    while (n < 100) {
      for (String [] s : loanTestCases) {
        drools.loanPolicy(params(s[0], s[1], s[2], "shelf"),
<<<<<<< HEAD
          createLocationWithInstitution(SECOND_INSTITUTION_ID));
=======
          createLocation(SECOND_INSTITUTION_ID, SECOND_LIBRARY_ID, SECOND_CAMPUS_ID));
>>>>>>> 69febe78
        n++;
      }
    }
    long millis = System.currentTimeMillis() - start;
    float perSecond = 1000f * n / millis;
    log.debug("{} loan policy calculations per second", perSecond);
    assertThat("loan policy calculations per second", perSecond, is(greaterThan(100f)));
  }

  @Test(expected=IllegalArgumentException.class)
  public void unknownCriteriumType() throws ReflectiveOperationException {
    Method criteriumTypeClassnameMethod =
        Text2Drools.class.getDeclaredMethod("criteriumTypeClassname", String.class);
    criteriumTypeClassnameMethod.setAccessible(true);
    criteriumTypeClassnameMethod.invoke("q");
  }

  @Test
  public void missingFallbackPolicy() {
    try {
      Text2Drools.convert("priority: last-line\nfallback-policy: l no-loan r no-hold\n");
    } catch (CirculationRulesException e) {
      assertThat(e, matches("fallback", 2, 0));
    }
  }

  @Test
  public void duplicateFallbackPolicy() {
    try {
      Text2Drools.convert("priority: last-line\nfallback-policy: l no-loan r no-hold n basic-notice r no-hold");
    } catch (CirculationRulesException e) {
      assertThat(e, matches("Only one fallback policy of type r is allowed", 2, 0));
    }
  }

  @Test
  public void missingRequestPolicy() {
    try {
      Text2Drools.convert(HEADER + "m book: l no-loan n basic-notice");
    } catch (CirculationRulesException e) {
      assertThat(e, matches("Must contain one of each policy type, missing type r", 3, 6));
    }
  }

  @Test
  public void alternatePolicyOrder() {
    try {
      Text2Drools.convert(String.join("\n",
        "priority: first-line",
        "m book: r allow-hold n general-notice l two-week",
        "fallback-policy: l no-loan r no-hold n basic-notice"
      ));
    } catch (CirculationRulesException e) {
      fail("circulation rules should build correctly in any order");
    }
  }

  private MultiMap params(String itId, String ltId, String ptId, String lId) {
    MultiMap params = new CaseInsensitiveHeaders();
    params.add(ITEM_TYPE_ID_NAME, itId);
    params.add(LOAN_TYPE_ID_NAME, ltId);
    params.add(PATRON_TYPE_ID_NAME, ptId);
    params.add(LOCATION_ID_NAME, lId);
    return params;
  }

<<<<<<< HEAD
  private Location createLocationWithInstitution(String id){
    return Location.from(new LocationBuilder().forInstitution(UUID.fromString(id)).create());
=======
  private Location createLocation(String institutionId, String libraryId,
                                  String campusId){
    return Location.from(new LocationBuilder()
      .forInstitution(UUID.fromString(institutionId))
      .forLibrary(UUID.fromString(libraryId))
      .forCampus(UUID.fromString(campusId))
      .create());
>>>>>>> 69febe78
  }
}<|MERGE_RESOLUTION|>--- conflicted
+++ resolved
@@ -33,13 +33,10 @@
   private static final String HEADER = "priority: last-line\nfallback-policy: l no-loan r no-hold n basic-notice\n";
   private static final String FIRST_INSTITUTION_ID = "3d22d91c-cf1d-11e9-bb65-2a2ae2dbcce4";
   private static final String SECOND_INSTITUTION_ID = "3d22d91c-cf1d-11e9-bb65-2a2ae2dbcce5";
-<<<<<<< HEAD
-=======
   private static final String FIRST_LIBRARY_ID = "aa59f830-cfea-11e9-bb65-2a2ae2dbcce4";
   private static final String SECOND_LIBRARY_ID = "2125c4ea-9c9a-462e-84d2-90e3fcdbf1eb";
   private static final String FIRST_CAMPUS_ID = "692dbd8c-9804-4281-9fd1-8ce601d7c6a3";
   private static final String SECOND_CAMPUS_ID = "04163907-8f63-41f3-888d-f2d2888a4dd0";
->>>>>>> 69febe78
 
 
   @Test
@@ -47,11 +44,7 @@
     String droolsText = Text2Drools.convert(HEADER);
     Drools drools = new Drools(droolsText);
     assertThat(drools.loanPolicy(params("foo", "bar", "biz", "shelf"),
-<<<<<<< HEAD
-      createLocationWithInstitution(FIRST_INSTITUTION_ID)),
-=======
       createLocation(FIRST_INSTITUTION_ID, FIRST_LIBRARY_ID, FIRST_CAMPUS_ID)),
->>>>>>> 69febe78
       is("no-loan"));
   }
 
@@ -103,11 +96,7 @@
     log.debug("drools = {}" + drools);
     for (String [] s : loanTestCases) {
       assertThat(first3(s), Drools.loanPolicy(drools, params(s[0], s[1], s[2], "shelf"),
-<<<<<<< HEAD
-        createLocationWithInstitution(SECOND_INSTITUTION_ID)),
-=======
         createLocation(SECOND_INSTITUTION_ID, SECOND_LIBRARY_ID, SECOND_CAMPUS_ID)),
->>>>>>> 69febe78
         is(s[3]));
     }
   }
@@ -117,11 +106,7 @@
     Drools drools = new Drools(Text2Drools.convert(test1));
     for (String [] s : loanTestCases) {
       assertThat(first3(s), drools.loanPolicy(params(s[0], s[1], s[2], "shelf"),
-<<<<<<< HEAD
-        createLocationWithInstitution(SECOND_INSTITUTION_ID)), is(s[3]));
-=======
         createLocation(SECOND_INSTITUTION_ID, SECOND_LIBRARY_ID, SECOND_CAMPUS_ID)), is(s[3]));
->>>>>>> 69febe78
     }
   }
 
@@ -135,11 +120,7 @@
     String drools = Text2Drools.convert(test1);
     for (String[] s : requestTestCases) {
       assertThat(first3(s), Drools.requestPolicy(drools, params(s[0], s[1], s[2], "shelf"),
-<<<<<<< HEAD
-        createLocationWithInstitution(SECOND_INSTITUTION_ID)), is(s[3]));
-=======
         createLocation(SECOND_INSTITUTION_ID, SECOND_LIBRARY_ID, SECOND_CAMPUS_ID)), is(s[3]));
->>>>>>> 69febe78
     }
   }
 
@@ -161,11 +142,7 @@
     Drools drools = new Drools(Text2Drools.convert(circulationRules));
     for (String [] s : cases) {
       JsonArray array = drools.loanPolicies(params(s[0], s[1], s[2], "shelf"),
-<<<<<<< HEAD
-        createLocationWithInstitution(SECOND_INSTITUTION_ID));
-=======
         createLocation(SECOND_INSTITUTION_ID, SECOND_LIBRARY_ID, SECOND_CAMPUS_ID));
->>>>>>> 69febe78
       String [] policies = new String[array.size()];
       for (int i=0; i<array.size(); i++) {
         policies[i] = array.getJsonObject(i).getString("loanPolicyId");
@@ -178,11 +155,7 @@
       Drools drools = new Drools(Text2Drools.convert(circulationRules));
       for (String [] s : cases) {
         JsonArray array = drools.requestPolicies(params(s[0], s[1], s[2], "shelf"),
-<<<<<<< HEAD
-          createLocationWithInstitution(SECOND_INSTITUTION_ID));
-=======
           createLocation(SECOND_INSTITUTION_ID, SECOND_LIBRARY_ID, SECOND_CAMPUS_ID));
->>>>>>> 69febe78
         String [] policies = new String[array.size()];
         for (int i=0; i<array.size(); i++) {
           policies[i] = array.getJsonObject(i).getString("requestPolicyId");
@@ -299,19 +272,11 @@
         "     g visitor: l policy-d r no-hold n basic-notice"
         )));
     assertThat(drools.loanPolicy(params("book", "regular", "student", "shelf"),
-<<<<<<< HEAD
-      createLocationWithInstitution(SECOND_INSTITUTION_ID)), is("policy-a"));
-    assertThat(drools.loanPolicy(params("dvd",  "regular", "student", "shelf"),
-      createLocationWithInstitution(SECOND_INSTITUTION_ID)), is("policy-b"));
-    assertThat(drools.loanPolicy(params("dvd",  "regular", "visitor", "shelf"),
-      createLocationWithInstitution(SECOND_INSTITUTION_ID)), is("policy-d"));
-=======
       createLocation(SECOND_INSTITUTION_ID, SECOND_LIBRARY_ID, SECOND_CAMPUS_ID)), is("policy-a"));
     assertThat(drools.loanPolicy(params("dvd",  "regular", "student", "shelf"),
       createLocation(SECOND_INSTITUTION_ID, SECOND_LIBRARY_ID, SECOND_CAMPUS_ID)), is("policy-b"));
     assertThat(drools.loanPolicy(params("dvd",  "regular", "visitor", "shelf"),
       createLocation(SECOND_INSTITUTION_ID, SECOND_LIBRARY_ID, SECOND_CAMPUS_ID)), is("policy-d"));
->>>>>>> 69febe78
   }
 
   @Test
@@ -325,19 +290,11 @@
         "     g visitor: l policy-d r no-hold n basic-notice"
         )));
     assertThat(drools.loanPolicy(params("book", "regular", "student", "shelf"),
-<<<<<<< HEAD
-      createLocationWithInstitution(SECOND_INSTITUTION_ID)), is("policy-a"));
-    assertThat(drools.loanPolicy(params("dvd",  "regular", "student", "shelf"),
-      createLocationWithInstitution(SECOND_INSTITUTION_ID)), is("policy-c"));
-    assertThat(drools.loanPolicy(params("dvd",  "regular", "visitor", "shelf"),
-      createLocationWithInstitution(SECOND_INSTITUTION_ID)), is("policy-d"));
-=======
       createLocation(SECOND_INSTITUTION_ID, SECOND_LIBRARY_ID, SECOND_CAMPUS_ID)), is("policy-a"));
     assertThat(drools.loanPolicy(params("dvd",  "regular", "student", "shelf"),
       createLocation(SECOND_INSTITUTION_ID, SECOND_LIBRARY_ID, SECOND_CAMPUS_ID)), is("policy-c"));
     assertThat(drools.loanPolicy(params("dvd",  "regular", "visitor", "shelf"),
       createLocation(SECOND_INSTITUTION_ID, SECOND_LIBRARY_ID, SECOND_CAMPUS_ID)), is("policy-d"));
->>>>>>> 69febe78
   }
 
   @Test
@@ -396,15 +353,6 @@
         "priority:last-line",
         "fallback-policy:l no-loan r no-hold n basic-notice",
         "s new:l policy-a r no-hold n basic-notice",
-<<<<<<< HEAD
-        "a " + FIRST_INSTITUTION_ID + ":l policy-b r hold n basic-notice")));
-    assertThat(drools.loanPolicy(params("dvd", "regular", "student", "shelf"),
-      createLocationWithInstitution(SECOND_INSTITUTION_ID)), is("no-loan"));
-    assertThat(drools.loanPolicy(params("dvd", "regular", "student", "new"),
-      createLocationWithInstitution(SECOND_INSTITUTION_ID)), is("policy-a"));
-    assertThat(drools.loanPolicy(params("dvd", "regular", "student", "new"),
-      createLocationWithInstitution(FIRST_INSTITUTION_ID)), is("policy-b"));
-=======
         "a " + FIRST_INSTITUTION_ID + ":l policy-b r hold n basic-notice",
         "c " + FIRST_LIBRARY_ID + ":l policy-c r hold n basic-notice",
         "b " + FIRST_CAMPUS_ID + ":l policy-d r hold n basic-notice")));
@@ -418,7 +366,6 @@
       createLocation(FIRST_INSTITUTION_ID, FIRST_LIBRARY_ID, SECOND_CAMPUS_ID)), is("policy-c"));
     assertThat(drools.loanPolicy(params("dvd", "regular", "student", "new"),
       createLocation(FIRST_INSTITUTION_ID, FIRST_LIBRARY_ID, FIRST_CAMPUS_ID)), is("policy-d"));
->>>>>>> 69febe78
   }
 
  @Test
@@ -427,15 +374,6 @@
         "priority   :   last-line",
         "fallback-policy   :   l no-loan r no-hold n basic-notice",
         "s new   :   l policy-a r no-hold n basic-notice",
-<<<<<<< HEAD
-        "a " + FIRST_INSTITUTION_ID + "   : l policy-b r hold n basic-notice")));
-    assertThat(drools.loanPolicy(params("dvd", "regular", "student", "shelf"),
-      createLocationWithInstitution(SECOND_INSTITUTION_ID)), is("no-loan"));
-    assertThat(drools.loanPolicy(params("dvd", "regular", "student", "new"),
-      createLocationWithInstitution(SECOND_INSTITUTION_ID)), is("policy-a"));
-   assertThat(drools.loanPolicy(params("dvd", "regular", "student", "new"),
-     createLocationWithInstitution(FIRST_INSTITUTION_ID)), is("policy-b"));
-=======
         "a " + FIRST_INSTITUTION_ID + "   : l policy-b r hold n basic-notice",
         "c " + FIRST_LIBRARY_ID + ":l policy-c r hold n basic-notice",
         "b " + FIRST_CAMPUS_ID + ":l policy-d r hold n basic-notice")));
@@ -449,41 +387,26 @@
      createLocation(FIRST_INSTITUTION_ID, FIRST_LIBRARY_ID, SECOND_CAMPUS_ID)), is("policy-c"));
    assertThat(drools.loanPolicy(params("dvd", "regular", "student", "new"),
      createLocation(FIRST_INSTITUTION_ID, FIRST_LIBRARY_ID, FIRST_CAMPUS_ID)), is("policy-d"));
->>>>>>> 69febe78
   }
 
   @Test
   public void negation() {
     Drools drools = new Drools(Text2Drools.convert(HEADER + "m !dvd !music: l policy-a r no-hold n basic-notice"));
     assertThat(drools.loanPolicy(params("dvd",       "regular", "student", "shelf"),
-<<<<<<< HEAD
-      createLocationWithInstitution(SECOND_INSTITUTION_ID)), is("no-loan"));
-    assertThat(drools.loanPolicy(params("music",     "regular", "student", "shelf"),
-      createLocationWithInstitution(SECOND_INSTITUTION_ID)), is("no-loan"));
-    assertThat(drools.loanPolicy(params("newspaper", "regular", "student", "shelf"),
-      createLocationWithInstitution(SECOND_INSTITUTION_ID)), is("policy-a"));
-=======
       createLocation(SECOND_INSTITUTION_ID, SECOND_LIBRARY_ID, SECOND_CAMPUS_ID)), is("no-loan"));
     assertThat(drools.loanPolicy(params("music",     "regular", "student", "shelf"),
       createLocation(SECOND_INSTITUTION_ID, SECOND_LIBRARY_ID, SECOND_CAMPUS_ID)), is("no-loan"));
     assertThat(drools.loanPolicy(params("newspaper", "regular", "student", "shelf"),
       createLocation(SECOND_INSTITUTION_ID, SECOND_LIBRARY_ID, SECOND_CAMPUS_ID)), is("policy-a"));
->>>>>>> 69febe78
   }
 
   @Test
   public void negationSingle() {
     Drools drools = new Drools(Text2Drools.convert(HEADER + "m !dvd: l policy-a r no-hold n basic-notice"));
     assertThat(drools.loanPolicy(params("dvd",       "regular", "student", "shelf"),
-<<<<<<< HEAD
-      createLocationWithInstitution(SECOND_INSTITUTION_ID)), is("no-loan"));
-    assertThat(drools.loanPolicy(params("newspaper", "regular", "student", "shelf"),
-      createLocationWithInstitution(SECOND_INSTITUTION_ID)), is("policy-a"));
-=======
       createLocation(SECOND_INSTITUTION_ID, SECOND_LIBRARY_ID, SECOND_CAMPUS_ID)), is("no-loan"));
     assertThat(drools.loanPolicy(params("newspaper", "regular", "student", "shelf"),
       createLocation(SECOND_INSTITUTION_ID, SECOND_LIBRARY_ID, SECOND_CAMPUS_ID)), is("policy-a"));
->>>>>>> 69febe78
   }
 
   @Test
@@ -495,17 +418,6 @@
         "m book: l policy-b r no-hold n basic-notice",
         "a " + FIRST_INSTITUTION_ID + ": l policy-c r no-hold n basic-notice",
         "b new: l policy-d r no-hold n basic-notice",
-<<<<<<< HEAD
-        "c new: l policy-e r no-hold n basic-notice")));
-    assertThat(drools.loanPolicy(params("dvd",  "regular", "student",  "new"),
-      createLocationWithInstitution(SECOND_INSTITUTION_ID)),   is("policy-a"));
-    assertThat(drools.loanPolicy(params("book", "regular", "student",  "new"),
-      createLocationWithInstitution(SECOND_INSTITUTION_ID)),   is("policy-b"));
-    assertThat(drools.loanPolicy(params("book", "regular", "student",  "shelf"),
-      createLocationWithInstitution(SECOND_INSTITUTION_ID)), is("policy-b"));
-    assertThat(drools.loanPolicy(params("book", "regular", "student",  "old"),
-      createLocationWithInstitution(FIRST_INSTITUTION_ID)),   is("policy-c"));
-=======
         "c "+ FIRST_LIBRARY_ID + ": l policy-e r no-hold n basic-notice",
         "b "+ FIRST_CAMPUS_ID + ": l policy-e r no-hold n basic-notice")));
     assertThat(drools.loanPolicy(params("dvd",  "regular", "student",  "new"),
@@ -518,7 +430,6 @@
       createLocation(FIRST_INSTITUTION_ID, SECOND_LIBRARY_ID, SECOND_CAMPUS_ID)),   is("policy-c"));
     assertThat(drools.loanPolicy(params("book", "regular", "student",  "old"),
       createLocation(FIRST_INSTITUTION_ID, FIRST_LIBRARY_ID, FIRST_CAMPUS_ID)),   is("policy-e"));
->>>>>>> 69febe78
   }
 
   @Test
@@ -530,23 +441,6 @@
         "t special-items: l policy-special r no-hold n basic-notice",
         "m book: l policy-book r no-hold n basic-notice",
         "s stacks: l policy-stacks r no-hold n basic-notice",
-<<<<<<< HEAD
-        "a " + FIRST_INSTITUTION_ID + ": l policy-a r no-hold n basic-notice")));
-    assertThat(drools.loanPolicy(params("book", "regular",       "student", "new"),
-      createLocationWithInstitution(SECOND_INSTITUTION_ID)),         is("policy-new"));
-    assertThat(drools.loanPolicy(params("book", "regular",       "student", "open-stacks"),
-      createLocationWithInstitution(SECOND_INSTITUTION_ID)), is("policy-book"));
-    assertThat(drools.loanPolicy(params("book", "regular",       "student", "stacks"),
-      createLocationWithInstitution(SECOND_INSTITUTION_ID)),      is("policy-stacks"));
-    assertThat(drools.loanPolicy(params("book", "special-items", "student", "new"),
-      createLocationWithInstitution(SECOND_INSTITUTION_ID)),         is("policy-special"));
-    assertThat(drools.loanPolicy(params("book", "special-items", "student", "stacks"),
-      createLocationWithInstitution(SECOND_INSTITUTION_ID)),      is("policy-special"));
-    assertThat(drools.loanPolicy(params("book", "special-items", "student", "open-stacks"),
-      createLocationWithInstitution(SECOND_INSTITUTION_ID)), is("policy-special"));
-    assertThat(drools.loanPolicy(params("book", "regular",       "student", "open-stacks"),
-      createLocationWithInstitution(FIRST_INSTITUTION_ID)), is("policy-a"));
-=======
         "a " + FIRST_INSTITUTION_ID + ": l policy-a r no-hold n basic-notice",
         "c " + FIRST_LIBRARY_ID + ": l policy-c r no-hold n basic-notice",
         "b " + FIRST_CAMPUS_ID + ": l policy-d r no-hold n basic-notice")));
@@ -568,7 +462,6 @@
       createLocation(FIRST_INSTITUTION_ID, FIRST_LIBRARY_ID, FIRST_CAMPUS_ID)), is("policy-c"));
     assertThat(drools.loanPolicy(params("book", "regular",       "student", "open-stacks"),
       createLocation(SECOND_INSTITUTION_ID, SECOND_LIBRARY_ID, FIRST_CAMPUS_ID)), is("policy-d"));
->>>>>>> 69febe78
   }
 
   @Test
@@ -621,11 +514,7 @@
     while (n < 100) {
       for (String [] s : loanTestCases) {
         drools.loanPolicy(params(s[0], s[1], s[2], "shelf"),
-<<<<<<< HEAD
-          createLocationWithInstitution(SECOND_INSTITUTION_ID));
-=======
           createLocation(SECOND_INSTITUTION_ID, SECOND_LIBRARY_ID, SECOND_CAMPUS_ID));
->>>>>>> 69febe78
         n++;
       }
     }
@@ -692,10 +581,6 @@
     return params;
   }
 
-<<<<<<< HEAD
-  private Location createLocationWithInstitution(String id){
-    return Location.from(new LocationBuilder().forInstitution(UUID.fromString(id)).create());
-=======
   private Location createLocation(String institutionId, String libraryId,
                                   String campusId){
     return Location.from(new LocationBuilder()
@@ -703,6 +588,5 @@
       .forLibrary(UUID.fromString(libraryId))
       .forCampus(UUID.fromString(campusId))
       .create());
->>>>>>> 69febe78
   }
 }