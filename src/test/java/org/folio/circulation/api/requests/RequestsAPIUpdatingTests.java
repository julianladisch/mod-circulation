--- conflicted
+++ resolved
@@ -1,11 +1,11 @@
 package org.folio.circulation.api.requests;
 
-<<<<<<< HEAD
 import io.vertx.core.json.JsonObject;
 import org.folio.circulation.api.support.APITests;
 import org.folio.circulation.api.support.builders.ItemBuilder;
 import org.folio.circulation.api.support.builders.RequestBuilder;
 import org.folio.circulation.api.support.builders.UserBuilder;
+import org.folio.circulation.api.support.builders.UserProxyBuilder;
 import org.folio.circulation.api.support.http.InterfaceUrls;
 import org.folio.circulation.support.http.client.IndividualResource;
 import org.folio.circulation.support.http.client.Response;
@@ -14,14 +14,7 @@
 import org.joda.time.DateTimeZone;
 import org.joda.time.LocalDate;
 import org.junit.Test;
-=======
-import static org.folio.circulation.api.support.fixtures.LoanFixture.checkOutItem;
-import static org.folio.circulation.api.support.matchers.TextDateTimeMatcher.isEquivalentTo;
-import static org.hamcrest.core.Is.is;
-import static org.hamcrest.junit.MatcherAssert.assertThat;
->>>>>>> 5de65c42
-
-import java.io.UnsupportedEncodingException;
+
 import java.net.HttpURLConnection;
 import java.net.MalformedURLException;
 import java.util.UUID;
@@ -30,27 +23,9 @@
 import java.util.concurrent.TimeUnit;
 import java.util.concurrent.TimeoutException;
 
-<<<<<<< HEAD
 import static org.folio.circulation.api.support.matchers.TextDateTimeMatcher.isEquivalentTo;
 import static org.hamcrest.core.Is.is;
 import static org.hamcrest.junit.MatcherAssert.assertThat;
-=======
-import org.folio.circulation.api.support.APITests;
-import org.folio.circulation.api.support.builders.ItemBuilder;
-import org.folio.circulation.api.support.builders.RequestBuilder;
-import org.folio.circulation.api.support.builders.UserProxyBuilder;
-import org.folio.circulation.api.support.builders.UserBuilder;
-import org.folio.circulation.api.support.http.InterfaceUrls;
-import org.folio.circulation.support.http.client.IndividualResource;
-import org.folio.circulation.support.http.client.Response;
-import org.folio.circulation.support.http.client.ResponseHandler;
-import org.joda.time.DateTime;
-import org.joda.time.DateTimeZone;
-import org.joda.time.LocalDate;
-import org.junit.Test;
-
-import io.vertx.core.json.JsonObject;
->>>>>>> 5de65c42
 
 public class RequestsAPIUpdatingTests extends APITests {
   @Test
@@ -58,8 +33,7 @@
     throws InterruptedException,
     MalformedURLException,
     TimeoutException,
-    ExecutionException,
-    UnsupportedEncodingException {
+    ExecutionException {
 
     UUID id = UUID.randomUUID();
 
@@ -226,8 +200,7 @@
     throws InterruptedException,
     MalformedURLException,
     TimeoutException,
-    ExecutionException,
-    UnsupportedEncodingException {
+    ExecutionException {
 
     UUID id = UUID.randomUUID();
 
@@ -292,8 +265,7 @@
     throws InterruptedException,
     MalformedURLException,
     TimeoutException,
-    ExecutionException,
-    UnsupportedEncodingException {
+    ExecutionException {
 
     UUID id = UUID.randomUUID();
 
@@ -374,8 +346,7 @@
     throws InterruptedException,
     MalformedURLException,
     TimeoutException,
-    ExecutionException,
-    UnsupportedEncodingException {
+    ExecutionException {
 
     UUID id = UUID.randomUUID();
 
@@ -479,8 +450,7 @@
     throws InterruptedException,
     MalformedURLException,
     TimeoutException,
-    ExecutionException,
-    UnsupportedEncodingException {
+    ExecutionException {
 
     UUID id = UUID.randomUUID();
 
@@ -557,7 +527,7 @@
 
     UUID itemId = itemsFixture.basedUponTemeraire().getId();
 
-    checkOutItem(itemId, loansClient);
+    loansFixture.checkOutItem(itemId);
 
     UUID requesterId = usersClient.create(new UserBuilder()).getId();
 
@@ -605,7 +575,7 @@
 
     UUID itemId = itemsFixture.basedUponTemeraire().getId();
 
-    checkOutItem(itemId, loansClient);
+    loansFixture.checkOutItem(itemId);
 
     UUID requesterId = usersClient.create(new UserBuilder()).getId();
 
