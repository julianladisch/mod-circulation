package org.folio.circulation.api.loans;

import io.vertx.core.json.JsonObject;
import org.folio.circulation.api.APITestSuite;
import org.folio.circulation.api.support.APITests;
import org.folio.circulation.api.support.builders.HoldingRequestBuilder;
import org.folio.circulation.api.support.builders.LoanRequestBuilder;
import org.folio.circulation.api.support.fixtures.InstanceRequestExamples;
import org.folio.circulation.api.support.fixtures.ItemRequestExamples;
import org.folio.circulation.support.http.client.IndividualResource;
import org.folio.circulation.support.http.client.Response;
import org.junit.Ignore;
import org.junit.Test;

import java.io.UnsupportedEncodingException;
import java.net.MalformedURLException;
import java.util.List;
import java.util.UUID;
import java.util.concurrent.ExecutionException;
import java.util.concurrent.TimeoutException;

import static org.folio.circulation.api.APITestSuite.annexLocationId;
import static org.folio.circulation.api.APITestSuite.mainLibraryLocationId;
import static org.folio.circulation.api.support.JsonCollectionAssistant.getRecordById;
import static org.hamcrest.core.Is.is;
import static org.hamcrest.junit.MatcherAssert.assertThat;

public class LoanAPILocationTests extends APITests {
  @Test
  public void locationIsBasedUponHoldingWhenNoTemporaryLocation()
    throws InterruptedException,
    ExecutionException,
    TimeoutException,
    MalformedURLException,
    UnsupportedEncodingException {

    UUID instanceId = instancesClient.create(
      InstanceRequestExamples.smallAngryPlanet()).getId();

    UUID holdingId = holdingsClient.create(
      new HoldingRequestBuilder()
        .forInstance(instanceId)
        .withPermanentLocation(mainLibraryLocationId())
        .create())
      .getId();

    UUID itemId = itemsClient.create(
      ItemRequestExamples.basedUponSmallAngryPlanet()
        .forHolding(holdingId)
        .withNoTemporaryLocation())
      .getId();

    UUID loanId = UUID.randomUUID();

    IndividualResource response = loansClient.create(new LoanRequestBuilder()
      .withId(loanId)
      .withItemId(itemId));

    JsonObject createdLoan = response.getJson();

    assertThat("has item location",
      createdLoan.getJsonObject("item").containsKey("location"), is(true));

    assertThat("location is taken from holding",
      createdLoan.getJsonObject("item").getJsonObject("location").getString("name"),
      is("Main Library"));

    Response fetchedLoanResponse = loansClient.getById(loanId);

    assertThat(fetchedLoanResponse.getStatusCode(), is(200));

    JsonObject fetchedLoan = fetchedLoanResponse.getJson();

    assertThat("has item location",
      fetchedLoan.getJsonObject("item").containsKey("location"), is(true));

    assertThat("location is taken from holding",
      fetchedLoan.getJsonObject("item").getJsonObject("location").getString("name"),
      is("Main Library"));
  }

  @Test
  public void locationIsTemporaryLocationWhenItemHasTemporaryLocation()
    throws InterruptedException,
    ExecutionException,
    TimeoutException,
    MalformedURLException,
    UnsupportedEncodingException {

    UUID instanceId = instancesClient.create(
      InstanceRequestExamples.smallAngryPlanet()).getId();

    UUID holdingId = holdingsClient.create(
      new HoldingRequestBuilder()
        .forInstance(instanceId)
        .withPermanentLocation(mainLibraryLocationId())
        .create())
      .getId();

    UUID itemId = itemsClient.create(ItemRequestExamples.basedUponSmallAngryPlanet()
      .forHolding(holdingId)
      .withTemporaryLocation(annexLocationId()))
      .getId();

    UUID loanId = UUID.randomUUID();

    IndividualResource response = loansClient.create(new LoanRequestBuilder()
      .withId(loanId)
      .withItemId(itemId));

    JsonObject createdLoan = response.getJson();

    assertThat("has item location",
      createdLoan.getJsonObject("item").containsKey("location"), is(true));

    assertThat("location is taken from item",
      createdLoan.getJsonObject("item").getJsonObject("location").getString("name"),
      is("Annex"));

    Response fetchedLoanResponse = loansClient.getById(loanId);

    assertThat(fetchedLoanResponse.getStatusCode(), is(200));

    JsonObject fetchedLoan = fetchedLoanResponse.getJson();

    assertThat("has item location",
      fetchedLoan.getJsonObject("item").containsKey("location"), is(true));

    assertThat("location is taken from item",
      fetchedLoan.getJsonObject("item").getJsonObject("location").getString("name"),
      is("Annex"));
  }

  @Test
<<<<<<< HEAD
  @Ignore("Cannot create a loan when holding is not found")
  public void locationIsBasedUponItemPermanentLocationWhenNoHolding()
    throws InterruptedException,
    ExecutionException,
    TimeoutException,
    MalformedURLException,
    UnsupportedEncodingException {

    UUID itemId = itemsClient.create(
      ItemRequestExamples.basedUponSmallAngryPlanet()
        .forHolding(null)
        .withPermanentLocation(mainLibraryLocationId())
        .withNoTemporaryLocation())
      .getId();

    UUID loanId = UUID.randomUUID();

    IndividualResource response = loansClient.create(new LoanRequestBuilder()
      .withId(loanId)
      .withItemId(itemId));

    JsonObject createdLoan = response.getJson();

    assertThat("has item location",
      createdLoan.getJsonObject("item").containsKey("location"), is(true));

    assertThat("location is taken from item",
      createdLoan.getJsonObject("item").getJsonObject("location").getString("name"),
      is("Main Library"));

    Response fetchedLoanResponse = loansClient.getById(loanId);

    assertThat(fetchedLoanResponse.getStatusCode(), is(200));

    JsonObject fetchedLoan = fetchedLoanResponse.getJson();

    assertThat("has item location",
      fetchedLoan.getJsonObject("item").containsKey("location"), is(true));

    assertThat("location is taken from item",
      fetchedLoan.getJsonObject("item").getJsonObject("location").getString("name"),
      is("Main Library"));
  }

  @Test
  @Ignore("Cannot create a loan when holding is not found")
  public void noLocationNoHoldingAndNoLocationsOnItem()
    throws InterruptedException,
    ExecutionException,
    TimeoutException,
    MalformedURLException,
    UnsupportedEncodingException {

    UUID itemId = itemsClient.create(
      ItemRequestExamples.basedUponSmallAngryPlanet()
        .forHolding(null)
        .withNoPermanentLocation()
        .withNoTemporaryLocation())
      .getId();

    UUID loanId = UUID.randomUUID();

    IndividualResource response = loansClient.create(new LoanRequestBuilder()
      .withId(loanId)
      .withItemId(itemId));

    JsonObject createdLoan = response.getJson();

    assertThat("has item location",
      createdLoan.getJsonObject("item").containsKey("location"), is(false));

    Response fetchedLoanResponse = loansClient.getById(loanId);

    assertThat(fetchedLoanResponse.getStatusCode(), is(200));

    JsonObject fetchedLoan = fetchedLoanResponse.getJson();

    assertThat("has item location",
      fetchedLoan.getJsonObject("item").containsKey("location"), is(false));
  }

  @Test
=======
>>>>>>> e729bff5
  public void locationsComeFromHoldingsForMultipleLoans()
    throws InterruptedException,
    MalformedURLException,
    TimeoutException,
    ExecutionException {

    UUID firstInstanceId = instancesClient.create(
      InstanceRequestExamples.smallAngryPlanet()).getId();

    UUID firstHoldingId = holdingsClient.create(
      new HoldingRequestBuilder()
        .forInstance(firstInstanceId)
        .withPermanentLocation(APITestSuite.mainLibraryLocationId())
        .create())
      .getId();

    UUID firstItemId = itemsClient.create(
      ItemRequestExamples.basedUponSmallAngryPlanet()
        .forHolding(firstHoldingId))
      .getId();

    UUID firstLoanId = loansClient.create(new LoanRequestBuilder()
      .withItemId(firstItemId)).getId();

    UUID secondInstanceId = instancesClient.create(
      InstanceRequestExamples.temeraire()).getId();

    UUID secondHoldingId = holdingsClient.create(
      new HoldingRequestBuilder()
        .forInstance(secondInstanceId)
        .withPermanentLocation(APITestSuite.annexLocationId())
        .create())
      .getId();

    UUID secondItemId = itemsClient.create(
      ItemRequestExamples.basedUponTemeraire()
        .forHolding(secondHoldingId))
      .getId();

    UUID secondLoanId = loansClient.create(new LoanRequestBuilder()
      .withItemId(secondItemId)).getId();

    List<JsonObject> fetchedLoansResponse = loansClient.getAll();

    assertThat(fetchedLoansResponse.size(), is(2));

    JsonObject firstFetchedLoan = getRecordById(
      fetchedLoansResponse, firstLoanId).get();

    assertThat("has item",
      firstFetchedLoan.containsKey("item"), is(true));

    assertThat("has item location",
      firstFetchedLoan.getJsonObject("item").containsKey("location"), is(true));

    assertThat("location is taken from holding",
      firstFetchedLoan.getJsonObject("item").getJsonObject("location").getString("name"),
      is("Main Library"));

    JsonObject secondFetchedLoan = getRecordById(
      fetchedLoansResponse, secondLoanId).get();

    assertThat("has item",
      secondFetchedLoan.containsKey("item"), is(true));

    assertThat("has item location",
      secondFetchedLoan.getJsonObject("item").containsKey("location"), is(true));

    assertThat("location is taken from holding",
      secondFetchedLoan.getJsonObject("item").getJsonObject("location").getString("name"),
      is("Annex"));
  }

  @Test
  public void noLocationsForMultipleLoansWhenNoHoldingAndNoTemporaryLocation()
    throws InterruptedException,
    MalformedURLException,
    TimeoutException,
    ExecutionException {

    UUID firstInstanceId = instancesClient.create(
      InstanceRequestExamples.smallAngryPlanet()).getId();

    UUID firstHoldingId = holdingsClient.create(
      new HoldingRequestBuilder()
        .forInstance(firstInstanceId)
        .withPermanentLocation(APITestSuite.mainLibraryLocationId())
        .create())
      .getId();

    UUID firstItemId = itemsClient.create(
      ItemRequestExamples.basedUponSmallAngryPlanet()
        .forHolding(firstHoldingId))
      .getId();

    UUID firstLoanId = loansClient.create(new LoanRequestBuilder()
      .withItemId(firstItemId)).getId();

    UUID secondInstanceId = instancesClient.create(
      InstanceRequestExamples.temeraire()).getId();

    UUID secondHoldingId = holdingsClient.create(
      new HoldingRequestBuilder()
        .forInstance(secondInstanceId)
        .withPermanentLocation(APITestSuite.annexLocationId())
        .create())
      .getId();

    UUID secondItemId = itemsClient.create(
      ItemRequestExamples.basedUponTemeraire()
        .forHolding(secondHoldingId))
      .getId();

    UUID secondLoanId = loansClient.create(new LoanRequestBuilder()
      .withItemId(secondItemId)).getId();

    //Delete holding or instance
    holdingsClient.delete(firstHoldingId);
    holdingsClient.delete(secondHoldingId);

    List<JsonObject> fetchedLoansResponse = loansClient.getAll();

    assertThat(fetchedLoansResponse.size(), is(2));

    JsonObject firstFetchedLoan = getRecordById(
      fetchedLoansResponse, firstLoanId).get();

    assertThat("has item",
      firstFetchedLoan.containsKey("item"), is(true));

    assertThat("has no item location",
      firstFetchedLoan.getJsonObject("item").containsKey("location"), is(false));

    JsonObject secondFetchedLoan = getRecordById(
      fetchedLoansResponse, secondLoanId).get();

    assertThat("has item",
      secondFetchedLoan.containsKey("item"), is(true));

    assertThat("has no location",
      secondFetchedLoan.getJsonObject("item").containsKey("location"), is(false));
  }

  @Test
  public void locationIsTemporaryItemLocationForMultipleLoans()
    throws InterruptedException,
    MalformedURLException,
    TimeoutException,
    ExecutionException {

    UUID firstInstanceId = instancesClient.create(
      InstanceRequestExamples.smallAngryPlanet()).getId();

    UUID firstHoldingId = holdingsClient.create(
      new HoldingRequestBuilder()
        .forInstance(firstInstanceId)
        .withPermanentLocation(APITestSuite.mainLibraryLocationId())
        .create())
      .getId();

    UUID firstItemId = itemsClient.create(
      ItemRequestExamples.basedUponSmallAngryPlanet()
        .withTemporaryLocation(APITestSuite.annexLocationId())
        .forHolding(firstHoldingId))
      .getId();

    UUID firstLoanId = loansClient.create(new LoanRequestBuilder()
      .withItemId(firstItemId)).getId();

    List<JsonObject> fetchedLoansResponse = loansClient.getAll();

    assertThat(fetchedLoansResponse.size(), is(1));

    JsonObject firstFetchedLoan = getRecordById(
      fetchedLoansResponse, firstLoanId).get();

    assertThat("has item",
      firstFetchedLoan.containsKey("item"), is(true));

    assertThat("has item location",
      firstFetchedLoan.getJsonObject("item").containsKey("location"), is(true));

    assertThat("location is taken from item",
      firstFetchedLoan.getJsonObject("item").getJsonObject("location").getString("name"),
      is("Annex"));
  }
}<|MERGE_RESOLUTION|>--- conflicted
+++ resolved
@@ -9,7 +9,6 @@
 import org.folio.circulation.api.support.fixtures.ItemRequestExamples;
 import org.folio.circulation.support.http.client.IndividualResource;
 import org.folio.circulation.support.http.client.Response;
-import org.junit.Ignore;
 import org.junit.Test;
 
 import java.io.UnsupportedEncodingException;
@@ -132,91 +131,6 @@
   }
 
   @Test
-<<<<<<< HEAD
-  @Ignore("Cannot create a loan when holding is not found")
-  public void locationIsBasedUponItemPermanentLocationWhenNoHolding()
-    throws InterruptedException,
-    ExecutionException,
-    TimeoutException,
-    MalformedURLException,
-    UnsupportedEncodingException {
-
-    UUID itemId = itemsClient.create(
-      ItemRequestExamples.basedUponSmallAngryPlanet()
-        .forHolding(null)
-        .withPermanentLocation(mainLibraryLocationId())
-        .withNoTemporaryLocation())
-      .getId();
-
-    UUID loanId = UUID.randomUUID();
-
-    IndividualResource response = loansClient.create(new LoanRequestBuilder()
-      .withId(loanId)
-      .withItemId(itemId));
-
-    JsonObject createdLoan = response.getJson();
-
-    assertThat("has item location",
-      createdLoan.getJsonObject("item").containsKey("location"), is(true));
-
-    assertThat("location is taken from item",
-      createdLoan.getJsonObject("item").getJsonObject("location").getString("name"),
-      is("Main Library"));
-
-    Response fetchedLoanResponse = loansClient.getById(loanId);
-
-    assertThat(fetchedLoanResponse.getStatusCode(), is(200));
-
-    JsonObject fetchedLoan = fetchedLoanResponse.getJson();
-
-    assertThat("has item location",
-      fetchedLoan.getJsonObject("item").containsKey("location"), is(true));
-
-    assertThat("location is taken from item",
-      fetchedLoan.getJsonObject("item").getJsonObject("location").getString("name"),
-      is("Main Library"));
-  }
-
-  @Test
-  @Ignore("Cannot create a loan when holding is not found")
-  public void noLocationNoHoldingAndNoLocationsOnItem()
-    throws InterruptedException,
-    ExecutionException,
-    TimeoutException,
-    MalformedURLException,
-    UnsupportedEncodingException {
-
-    UUID itemId = itemsClient.create(
-      ItemRequestExamples.basedUponSmallAngryPlanet()
-        .forHolding(null)
-        .withNoPermanentLocation()
-        .withNoTemporaryLocation())
-      .getId();
-
-    UUID loanId = UUID.randomUUID();
-
-    IndividualResource response = loansClient.create(new LoanRequestBuilder()
-      .withId(loanId)
-      .withItemId(itemId));
-
-    JsonObject createdLoan = response.getJson();
-
-    assertThat("has item location",
-      createdLoan.getJsonObject("item").containsKey("location"), is(false));
-
-    Response fetchedLoanResponse = loansClient.getById(loanId);
-
-    assertThat(fetchedLoanResponse.getStatusCode(), is(200));
-
-    JsonObject fetchedLoan = fetchedLoanResponse.getJson();
-
-    assertThat("has item location",
-      fetchedLoan.getJsonObject("item").containsKey("location"), is(false));
-  }
-
-  @Test
-=======
->>>>>>> e729bff5
   public void locationsComeFromHoldingsForMultipleLoans()
     throws InterruptedException,
     MalformedURLException,
