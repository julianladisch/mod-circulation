package org.folio.circulation.domain.policy;

import api.support.builders.FixedDueDateSchedule;
import api.support.builders.FixedDueDateSchedulesBuilder;
import api.support.builders.LoanBuilder;
import api.support.builders.LoanPolicyBuilder;
import io.vertx.core.json.JsonObject;
import junitparams.JUnitParamsRunner;
import junitparams.Parameters;
import org.folio.circulation.domain.Loan;
import org.folio.circulation.support.HttpResult;
import org.joda.time.DateTime;
import org.joda.time.DateTimeZone;
import org.junit.Test;
import org.junit.runner.RunWith;

import java.util.UUID;

import static api.support.matchers.FailureMatcher.hasValidationFailure;
import static org.hamcrest.CoreMatchers.is;
import static org.junit.Assert.assertThat;

@RunWith(JUnitParamsRunner.class)
public class RollingLoanPolicyRenewalDueDateCalculationTests {

  private static final String EXPECTED_REASON_DATE_FALLS_OTSIDE_DATE_RANGES =
    "renewal date falls outside of the date ranges " +
      "in the limit schedule of rolling loan policy";

  @Test
  @Parameters({
    "1",
    "8",
    "12",
    "15"
  })
  public void shouldApplyMonthlyRollingPolicy(int duration) {
    LoanPolicy loanPolicy = LoanPolicy.from(new LoanPolicyBuilder()
      .rolling(Period.months(duration))
      .renewFromSystemDate()
      .unlimitedRenewals()
      .create());

    DateTime loanDate = new DateTime(2018, 3, 14, 11, 14, 54, DateTimeZone.UTC);

    Loan loan = loanFor(loanDate, loanDate.plusMonths(duration));

    DateTime systemDate = new DateTime(2018, 6, 1, 21, 32, 11, DateTimeZone.UTC);

    final HttpResult<Loan> calculationResult = loanPolicy.renew(loan, systemDate);

    assertThat(calculationResult.value().getDueDate(), is(systemDate.plusMonths(duration)));
  }

  @Test
  @Parameters({
    "1",
    "2",
    "3",
    "4",
    "5"
  })
  public void shouldApplyWeeklyRollingPolicy(int duration) {

    LoanPolicy loanPolicy = LoanPolicy.from(new LoanPolicyBuilder()
      .rolling(Period.weeks(duration))
      .renewFromSystemDate()
      .unlimitedRenewals()
      .create());

    DateTime loanDate = new DateTime(2018, 3, 14, 11, 14, 54, DateTimeZone.UTC);

    Loan loan = loanFor(loanDate, loanDate.plusWeeks(duration));

    DateTime systemDate = new DateTime(2018, 6, 1, 21, 32, 11, DateTimeZone.UTC);

    final HttpResult<Loan> calculationResult = loanPolicy.renew(loan, systemDate);

    assertThat(calculationResult.value().getDueDate(), is(systemDate.plusWeeks(duration)));
  }

  @Test
  @Parameters({
    "1",
    "7",
    "14",
    "12",
    "30",
    "100"
  })
  public void shouldApplyDailyRollingPolicy(int duration) {

    LoanPolicy loanPolicy = LoanPolicy.from(new LoanPolicyBuilder()
      .rolling(Period.days(duration))
      .renewFromSystemDate()
      .unlimitedRenewals()
      .create());

    DateTime loanDate = new DateTime(2018, 3, 14, 11, 14, 54, DateTimeZone.UTC);

    Loan loan = loanFor(loanDate, loanDate.plusDays(duration));

    DateTime systemDate = new DateTime(2018, 6, 1, 21, 32, 11, DateTimeZone.UTC);

    final HttpResult<Loan> calculationResult = loanPolicy.renew(loan, systemDate);

    assertThat(calculationResult.value().getDueDate(), is(systemDate.plusDays(duration)));
  }

  @Test
  @Parameters({
    "2",
    "5",
    "30",
    "45",
    "60",
    "24"
  })
  public void shouldApplyHourlyRollingPolicy(int duration) {

    LoanPolicy loanPolicy = LoanPolicy.from(new LoanPolicyBuilder()
      .rolling(Period.hours(duration))
      .renewFromSystemDate()
      .unlimitedRenewals()
      .create());

    DateTime loanDate = new DateTime(2018, 3, 14, 11, 14, 54, DateTimeZone.UTC);

    Loan loan = loanFor(loanDate, loanDate.plusHours(duration));

    DateTime systemDate = new DateTime(2018, 6, 1, 21, 32, 11, DateTimeZone.UTC);

    final HttpResult<Loan> calculationResult = loanPolicy.renew(loan, systemDate);

    assertThat(calculationResult.value().getDueDate(), is(systemDate.plusHours(duration)));
  }

  @Test
  @Parameters({
    "1",
    "5",
    "30",
    "60",
    "200"
  })
  public void shouldApplyMinuteIntervalRollingPolicy(int duration) {
    LoanPolicy loanPolicy = LoanPolicy.from(new LoanPolicyBuilder()
      .rolling(Period.minutes(duration))
      .renewFromSystemDate()
      .unlimitedRenewals()
      .create());

    DateTime loanDate = new DateTime(2018, 3, 14, 11, 14, 54, DateTimeZone.UTC);

    Loan loan = loanFor(loanDate);

    DateTime systemDate = new DateTime(2018, 6, 1, 21, 32, 11, DateTimeZone.UTC);

    final HttpResult<Loan> calculationResult = loanPolicy.renew(loan, systemDate);

    assertThat(calculationResult.value().getDueDate(), is(systemDate.plusMinutes(duration)));
  }

  @Test
  public void shouldFailForUnrecognisedInterval() {
    LoanPolicy loanPolicy = LoanPolicy.from(new LoanPolicyBuilder()
      .rolling(Period.from(5, "Unknown"))
      .withName("Invalid Loan Policy")
      .create());

    DateTime loanDate = new DateTime(2018, 3, 14, 11, 14, 54, DateTimeZone.UTC);

    Loan loan = loanFor(loanDate);

    final HttpResult<Loan> result = loanPolicy.renew(loan, DateTime.now());

    assertThat(result, hasValidationFailure(
      "the interval \"Unknown\" in the loan policy is not recognised"));
  }

  @Test
  public void shouldFailWhenNoPeriodProvided() {
    final JsonObject representation = new LoanPolicyBuilder()
      .rolling(Period.from(5, "Unknown"))
      .withName("Invalid Loan Policy")
      .create();

    representation.getJsonObject("loansPolicy").remove("period");

    LoanPolicy loanPolicy = LoanPolicy.from(representation);

    DateTime loanDate = new DateTime(2018, 3, 14, 11, 14, 54, DateTimeZone.UTC);

    Loan loan = loanFor(loanDate);

    final HttpResult<Loan> result = loanPolicy.renew(loan, DateTime.now());

    assertThat(result, hasValidationFailure(
      "the loan period in the loan policy is not recognised"));
  }

  @Test
  public void shouldFailWhenNoPeriodDurationProvided() {
    final JsonObject representation = new LoanPolicyBuilder()
      .rolling(Period.from(5, "Weeks"))
      .withName("Invalid Loan Policy")
      .create();

    representation.getJsonObject("loansPolicy").getJsonObject("period").remove("duration");

    LoanPolicy loanPolicy = LoanPolicy.from(representation);

    DateTime loanDate = new DateTime(2018, 3, 14, 11, 14, 54, DateTimeZone.UTC);

    Loan loan = loanFor(loanDate);

    final HttpResult<Loan> result = loanPolicy.renew(loan, DateTime.now());

    assertThat(result, hasValidationFailure(
      "the loan period in the loan policy is not recognised"));
  }

  @Test
  public void shouldFailWhenNoPeriodIntervalProvided() {
    final JsonObject representation = new LoanPolicyBuilder()
      .rolling(Period.from(5, "Weeks"))
      .withName("Invalid Loan Policy")
      .create();

    representation.getJsonObject("loansPolicy").getJsonObject("period").remove("intervalId");

    LoanPolicy loanPolicy = LoanPolicy.from(representation);

    DateTime loanDate = new DateTime(2018, 3, 14, 11, 14, 54, DateTimeZone.UTC);

    Loan loan = loanFor(loanDate);

    final HttpResult<Loan> result = loanPolicy.renew(loan, DateTime.now());

    assertThat(result, hasValidationFailure(
      "the loan period in the loan policy is not recognised"));
  }

  @Test
  @Parameters({
    "0",
    "-1",
  })
  public void shouldFailWhenDurationIsInvalid(int duration) {
    final JsonObject representation = new LoanPolicyBuilder()
      .rolling(Period.minutes(duration))
      .withName("Invalid Loan Policy")
      .create();

    LoanPolicy loanPolicy = LoanPolicy.from(representation);

    DateTime loanDate = new DateTime(2018, 3, 14, 11, 14, 54, DateTimeZone.UTC);

    Loan loan = loanFor(loanDate);

    final HttpResult<Loan> result = loanPolicy.renew(loan, DateTime.now());

    assertThat(result, hasValidationFailure(
      String.format("the duration \"%s\" in the loan policy is invalid", duration)));
  }

  @Test
  public void shouldTruncateDueDateWhenWithinDueDateLimitSchedule() {
    //TODO: Slight hack to use the same builder, the schedule is fed in later
    //TODO: Introduce builder for individual schedules
    LoanPolicy loanPolicy = LoanPolicy.from(new LoanPolicyBuilder()
      .rolling(Period.days(15))
      .limitedBySchedule(UUID.randomUUID())
      .renewFromCurrentDueDate()
      .create())
      .withDueDateSchedules(new FixedDueDateSchedulesBuilder()
        .addSchedule(FixedDueDateSchedule.wholeMonth(2018, 3,
          new DateTime(2018, 4, 10, 23, 59, 59, DateTimeZone.UTC)))
        .create());

    DateTime loanDate = new DateTime(2018, 3, 14, 11, 14, 54, DateTimeZone.UTC);

    Loan loan = loanFor(loanDate, loanDate.plusDays(15));

    final HttpResult<Loan> result = loanPolicy.renew(loan, DateTime.now());

    assertThat(result.value().getDueDate(),
      is(new DateTime(2018, 4, 10, 23, 59, 59, DateTimeZone.UTC)));
  }

  @Test
  public void shouldNotTruncateDueDateWhenWithinDueDateLimitScheduleButInitialDateIsSooner() {
    //TODO: Slight hack to use the same builder, the schedule is fed in later
    //TODO: Introduce builder for individual schedules
    LoanPolicy loanPolicy = LoanPolicy.from(new LoanPolicyBuilder()
      .rolling(Period.days(6))
      .limitedBySchedule(UUID.randomUUID())
      .renewFromCurrentDueDate()
      .create())
      .withDueDateSchedules(new FixedDueDateSchedulesBuilder()
        .addSchedule(FixedDueDateSchedule.wholeMonth(2018, 3))
        .create());

    DateTime loanDate = new DateTime(2018, 3, 11, 16, 21, 43, DateTimeZone.UTC);

    Loan loan = loanFor(loanDate, loanDate.plusDays(6));

    final HttpResult<Loan> result = loanPolicy.renew(loan, DateTime.now());

    assertThat(result.value().getDueDate(),
      is(new DateTime(2018, 3, 23, 16, 21, 43, DateTimeZone.UTC)));
  }

  @Test
  public void shouldFailWhenNotWithinOneOfProvidedDueDateLimitSchedules() {
    //TODO: Slight hack to use the same builder, the schedule is fed in later
    //TODO: Introduce builder for individual schedules
    LoanPolicy loanPolicy = LoanPolicy.from(new LoanPolicyBuilder()
      .withName("One Month")
      .rolling(Period.months(1))
      .renewFromCurrentDueDate()
      .limitedBySchedule(UUID.randomUUID())
      .create())
      .withDueDateSchedules(new FixedDueDateSchedulesBuilder()
        .addSchedule(FixedDueDateSchedule.wholeMonth(2018, 3))
        .addSchedule(FixedDueDateSchedule.wholeMonth(2018, 5))
        .create());

    DateTime loanDate = new DateTime(2018, 4, 3, 9, 25, 43, DateTimeZone.UTC);

    Loan loan = loanFor(loanDate);

    final HttpResult<Loan> result = loanPolicy.renew(loan, DateTime.now());

    assertThat(result, hasValidationFailure(
      EXPECTED_REASON_DATE_FALLS_OTSIDE_DATE_RANGES));
  }

  @Test
  public void shouldFailWhenNoDueDateLimitSchedules() {
    //TODO: Slight hack to use the same builder, the schedule is fed in later
    //TODO: Introduce builder for individual schedules
    LoanPolicy loanPolicy = LoanPolicy.from(new LoanPolicyBuilder()
      .rolling(Period.months(1))
      .withName("One Month")
      .renewFromCurrentDueDate()
      .limitedBySchedule(UUID.randomUUID())
      .create())
      .withDueDateSchedules(new FixedDueDateSchedulesBuilder().create());

    DateTime loanDate = new DateTime(2018, 4, 3, 9, 25, 43, DateTimeZone.UTC);

    Loan loan = loanFor(loanDate);

    final HttpResult<Loan> result = loanPolicy.renew(loan, DateTime.now());

    assertThat(result, hasValidationFailure(
      EXPECTED_REASON_DATE_FALLS_OTSIDE_DATE_RANGES));
  }

  @Test
  public void shouldFailWhenRenewalWouldNotChangeDueDate() {
    LoanPolicy loanPolicy = LoanPolicy.from(new LoanPolicyBuilder()
      .rolling(Period.weeks(2))
      .withName("Example Rolling Loan Policy")
      .renewFromSystemDate()
      .renewWith(Period.days(3))
      .create());

    final DateTime initialDueDate = new DateTime(2018, 1, 17, 13, 45, 21, DateTimeZone.UTC);

    Loan loan = new LoanBuilder()
      .open()
      .withLoanDate(new DateTime(2018, 1, 20, 13, 45, 21, DateTimeZone.UTC))
      .withDueDate(initialDueDate)
      .asDomainObject();

    DateTime renewalDate = initialDueDate.minusDays(3);

    final HttpResult<Loan> result = loanPolicy.renew(loan, renewalDate);

    assertThat(result,
<<<<<<< HEAD
      hasValidationFailure("Renewal would not change the due date"));
=======
      hasValidationFailure("renewal would not change the due date"));
>>>>>>> d6250cd3
  }

  @Test
  public void shouldFailWhenRenewalWouldMeanEarlierDueDate() {
    LoanPolicy loanPolicy = LoanPolicy.from(new LoanPolicyBuilder()
      .rolling(Period.weeks(2))
      .withName("Example Rolling Loan Policy")
      .renewFromSystemDate()
      .renewWith(Period.days(3))
      .create());

    final DateTime initialDueDate = new DateTime(2018, 1, 17, 13, 45, 21, DateTimeZone.UTC);

    Loan loan = new LoanBuilder()
      .open()
      .withLoanDate(new DateTime(2018, 1, 20, 13, 45, 21, DateTimeZone.UTC))
      .withDueDate(initialDueDate)
      .asDomainObject();

    DateTime renewalDate = initialDueDate.minusDays(4);

    final HttpResult<Loan> result = loanPolicy.renew(loan, renewalDate);

    assertThat(result,
<<<<<<< HEAD
      hasValidationFailure("Renewal would not change the due date"));
=======
      hasValidationFailure("renewal would not change the due date"));
>>>>>>> d6250cd3
  }

  private Loan loanFor(DateTime loanDate) {
    return loanFor(loanDate, loanDate.plusWeeks(2));
  }

  private Loan loanFor(DateTime loanDate, DateTime dueDate) {
    return new LoanBuilder()
      .open()
      .withLoanDate(loanDate)
      .withDueDate(dueDate)
      .asDomainObject();
  }
}<|MERGE_RESOLUTION|>--- conflicted
+++ resolved
@@ -380,11 +380,7 @@
     final HttpResult<Loan> result = loanPolicy.renew(loan, renewalDate);
 
     assertThat(result,
-<<<<<<< HEAD
-      hasValidationFailure("Renewal would not change the due date"));
-=======
       hasValidationFailure("renewal would not change the due date"));
->>>>>>> d6250cd3
   }
 
   @Test
@@ -409,11 +405,7 @@
     final HttpResult<Loan> result = loanPolicy.renew(loan, renewalDate);
 
     assertThat(result,
-<<<<<<< HEAD
-      hasValidationFailure("Renewal would not change the due date"));
-=======
       hasValidationFailure("renewal would not change the due date"));
->>>>>>> d6250cd3
   }
 
   private Loan loanFor(DateTime loanDate) {
