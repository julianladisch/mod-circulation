--- conflicted
+++ resolved
@@ -1,11 +1,10 @@
 package org.folio.circulation.domain;
 
 import static java.util.concurrent.CompletableFuture.completedFuture;
-<<<<<<< HEAD
 import static org.folio.circulation.domain.OverdueFineCalculatorService.Scenario.CHECKIN;
 import static org.folio.circulation.domain.OverdueFineCalculatorService.Scenario.RENEWAL;
-=======
->>>>>>> 3711cb8b
+import static org.folio.circulation.support.Result.succeeded;
+import static java.util.concurrent.CompletableFuture.completedFuture;
 import static org.folio.circulation.support.Result.succeeded;
 import static org.junit.Assert.assertEquals;
 import static org.mockito.ArgumentMatchers.any;
@@ -157,17 +156,10 @@
       .thenReturn(completedFuture(succeeded(periodCalculatorResult)));
     when(itemRepository.fetchItemRelatedRecords(any()))
       .thenReturn(completedFuture(succeeded(createItem())));
-<<<<<<< HEAD
-    doReturn(completedFuture(succeeded(createFeeFineOwner())))
-      .when(feeFineOwnerRepository).getFeeFineOwner(SERVICE_POINT_ID.toString());
-    doReturn(completedFuture(succeeded(createFeeFine())))
-      .when(feeFineRepository).getOverdueFine(eq(FEE_FINE_OWNER_ID.toString()));
-=======
     when(feeFineOwnerRepository.getFeeFineOwner(SERVICE_POINT_ID.toString()))
       .thenReturn(completedFuture(succeeded(createFeeFineOwner())));
     when(feeFineRepository.getFeeFine(FEE_FINE_TYPE, true))
       .thenReturn(completedFuture(succeeded(createFeeFine())));
->>>>>>> 3711cb8b
 
     CheckInProcessRecords records = new CheckInProcessRecords(
       CheckInByBarcodeRequest.from(createCheckInByBarcodeRequest()).value())
@@ -223,19 +215,13 @@
     when(overdueFinePolicyRepository.findOverdueFinePolicyForLoan(any()))
       .thenReturn(completedFuture(succeeded(loan)));
     when(overduePeriodCalculatorService.getMinutes(any(), any()))
-<<<<<<< HEAD
-      .thenReturn(completedFuture(succeeded(5)));
+      .thenReturn(completedFuture(succeeded(periodCalculatorResult)));
     when(itemRepository.fetchItemRelatedRecords(any()))
       .thenReturn(completedFuture(succeeded(null)));
-=======
-      .thenReturn(completedFuture(succeeded(periodCalculatorResult)));
-    when(itemRepository.fetchItemRelatedRecords(any()))
-      .thenReturn(completedFuture(Result.succeeded(null)));
     when(feeFineOwnerRepository.getFeeFineOwner(SERVICE_POINT_ID.toString()))
       .thenReturn(completedFuture(succeeded(createFeeFineOwner())));
     when(feeFineRepository.getFeeFine(FEE_FINE_TYPE, true))
       .thenReturn(completedFuture(succeeded(createFeeFine())));
->>>>>>> 3711cb8b
 
     CheckInProcessRecords records = new CheckInProcessRecords(
       CheckInByBarcodeRequest.from(createCheckInByBarcodeRequest()).value())
@@ -257,26 +243,17 @@
       .thenReturn(completedFuture(succeeded(5)));
     when(itemRepository.fetchItemRelatedRecords(any()))
       .thenReturn(completedFuture(succeeded(createItem())));
-<<<<<<< HEAD
-    doReturn(completedFuture(succeeded(null)))
-      .when(feeFineOwnerRepository).getFeeFineOwner(SERVICE_POINT_ID.toString());
-=======
     when(feeFineRepository.getFeeFine(FEE_FINE_TYPE, true))
       .thenReturn(completedFuture(succeeded(createFeeFine())));
     when(feeFineOwnerRepository.getFeeFineOwner(SERVICE_POINT_ID.toString()))
       .thenReturn(completedFuture(succeeded(null)));
->>>>>>> 3711cb8b
-
-    CheckInProcessRecords records = new CheckInProcessRecords(
-      CheckInByBarcodeRequest.from(createCheckInByBarcodeRequest()).value())
-      .withLoan(loan);
-
-<<<<<<< HEAD
+
+    CheckInProcessRecords records = new CheckInProcessRecords(
+      CheckInByBarcodeRequest.from(createCheckInByBarcodeRequest()).value())
+      .withLoan(loan);
+
     overdueFineCalculatorService.createOverdueFineIfNecessary(records).get();
     verifyNoInteractions(feeFineRepository);
-=======
-    overdueFineCalculatorService.calculateOverdueFine(records).get();
->>>>>>> 3711cb8b
     verifyNoInteractions(accountRepository);
   }
 
@@ -291,40 +268,19 @@
       .thenReturn(completedFuture(succeeded(periodCalculatorResult)));
     when(itemRepository.fetchItemRelatedRecords(any()))
       .thenReturn(completedFuture(succeeded(createItem())));
-<<<<<<< HEAD
-    doReturn(completedFuture(succeeded(createFeeFineOwner())))
-      .when(feeFineOwnerRepository).getFeeFineOwner(SERVICE_POINT_ID.toString());
-    doReturn(completedFuture(succeeded(null)))
-      .when(feeFineRepository).getOverdueFine(eq(FEE_FINE_OWNER_ID.toString()));
-    doReturn(completedFuture(succeeded(createFeeFine())))
-      .when(feeFineRepository).create(any());
-=======
     when(feeFineRepository.getFeeFine(FEE_FINE_TYPE, true))
       .thenReturn(completedFuture(succeeded(null)));
     when(feeFineOwnerRepository.getFeeFineOwner(SERVICE_POINT_ID.toString()))
       .thenReturn(completedFuture(succeeded(createFeeFineOwner())));
->>>>>>> 3711cb8b
-
-    CheckInProcessRecords records = new CheckInProcessRecords(
-      CheckInByBarcodeRequest.from(createCheckInByBarcodeRequest()).value())
-      .withLoan(loan);
-
-<<<<<<< HEAD
-    overdueFineCalculatorService.createOverdueFineIfNecessary(records).get();
-
-    verify(feeFineRepository, times(1)).create(any());
-
-    ArgumentCaptor<FeeFine> argument = ArgumentCaptor.forClass(FeeFine.class);
-    verify(feeFineRepository).create(argument.capture());
-    assertEquals(FEE_FINE_TYPE, argument.getValue().getFeeFineType());
-
-    verify(accountRepository, times(1)).create(any());
-=======
+
+    CheckInProcessRecords records = new CheckInProcessRecords(
+      CheckInByBarcodeRequest.from(createCheckInByBarcodeRequest()).value())
+      .withLoan(loan);
+
     overdueFineCalculatorService.calculateOverdueFine(records).get();
     verifyNoInteractions(itemRepository);
     verifyNoInteractions(feeFineOwnerRepository);
     verifyNoInteractions(accountRepository);
->>>>>>> 3711cb8b
   }
 
   @Test
@@ -459,9 +415,9 @@
     overdueRecallFineObject.put("intervalId", overdueRecallFineInterval);
 
     JsonObject overdueFinePolicy = new OverdueFinePolicyBuilder()
-        .withOverdueFine(overdueFineObject)
-        .withOverdueRecallFine(overdueRecallFineObject)
-        .create();
+      .withOverdueFine(overdueFineObject)
+      .withOverdueRecallFine(overdueRecallFineObject)
+      .create();
     overdueFinePolicy.put("maxOverdueFine", maxOverdueFine);
     overdueFinePolicy.put("maxOverdueRecallFine", maxOverdueRecallFine);
 
