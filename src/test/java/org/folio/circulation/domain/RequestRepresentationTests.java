--- conflicted
+++ resolved
@@ -27,12 +27,9 @@
   private static final UUID ADDRESS_ID = UUID.randomUUID();
   private static final UUID SERVICE_POINT_ID = UUID.randomUUID();
   private static final UUID INSTANCE_ID = UUID.randomUUID();
-<<<<<<< HEAD
-=======
   private static final String EDITIONS = "editions";
   private static final String PUBLICATION = "publication";
   private static final String INSTANCE = "instance";
->>>>>>> 43bfb783
 
   @Test
   void testExtendedRepresentation() {
