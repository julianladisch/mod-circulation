package api.loans;

import api.support.APITests;
import api.support.builders.CheckOutByBarcodeRequestBuilder;
import api.support.builders.LoanPolicyBuilder;
import io.vertx.core.json.JsonObject;
import org.folio.circulation.domain.OpeningDay;
import org.folio.circulation.domain.OpeningDayPeriod;
import org.folio.circulation.domain.OpeningHour;
import org.folio.circulation.domain.policy.DueDateManagement;
import org.folio.circulation.domain.policy.LoanPolicyPeriod;
import org.folio.circulation.domain.policy.LoansPolicyProfile;
import org.folio.circulation.domain.policy.Period;
import org.folio.circulation.support.http.client.IndividualResource;
import org.joda.time.DateTime;
import org.joda.time.DateTimeZone;
import org.junit.Test;

import java.net.MalformedURLException;
import java.time.LocalDate;
import java.time.LocalDateTime;
import java.time.LocalTime;
import java.time.ZoneOffset;
import java.time.temporal.ChronoUnit;
import java.util.List;
import java.util.SplittableRandom;
import java.util.UUID;
import java.util.concurrent.ExecutionException;
import java.util.concurrent.TimeoutException;

import static api.support.fixtures.CalendarExamples.*;
import static org.folio.circulation.resources.CheckOutByBarcodeResource.DATE_TIME_FORMATTER;
import static org.folio.circulation.support.PeriodUtil.*;
import static org.hamcrest.CoreMatchers.is;
import static org.hamcrest.MatcherAssert.assertThat;
import static org.joda.time.DateTimeConstants.HOURS_PER_DAY;
import static org.joda.time.DateTimeConstants.MINUTES_PER_HOUR;

/**
 * Test case for Short-term loans
 * Loanable = Y
 * Loan profile = Rolling
 * Closed Library Due Date Management = Move to the end of the current service point hours
 * <p>
 * Expected result:
 * If SPID-1 is determined to be CLOSED for system-calculated due date and timestamp
 * Then the due date timestamp should be changed to the endTime of the current service point for SPID-1 (i.e., truncating the loan length)
 */
public class CheckOutCalculateDueDateShortTermTests extends APITests {

  private static final String LOAN_POLICY_NAME = "Move to the end of the current service point hours";
  private static final String POLICY_PROFILE_NAME = LoansPolicyProfile.ROLLING.name();
  private static final String INTERVAL_HOURS = "Hours";
  private static final String INTERVAL_MINUTES = "Minutes";
  private static final int START_VAL = 1;

  private final String dueDateManagement =
    DueDateManagement.MOVE_TO_END_OF_CURRENT_SERVICE_POINT_HOURS.getValue();

  /**
   * Loan period: Hours
   * Current day: closed
   * Next day: open allDay
   * Test period: FRI=open, SAT=close, MON=open
   */
  @Test
  public void testHoursLoanPeriodIfCurrentDayIsClosedAndNextAllDayOpen() throws Exception {
    String servicePointId = CASE_FRI_SAT_MON_DAY_ALL_SERVICE_POINT_ID;
<<<<<<< HEAD
    int duration = new SplittableRandom().nextInt(1, HOURS_PER_DAY);
=======
    int duration = new SplittableRandom().nextInt(START_VAL, HOURS_PER_DAY);
>>>>>>> a8be18a8

    OpeningDayPeriod openingDay = getFirstFakeOpeningDayByServId(servicePointId);
    DateTime expectedDueDate = getEndDateTimeOpeningDay(openingDay.getOpeningDay());

    checkOffsetTime(expectedDueDate, servicePointId, INTERVAL_HOURS, duration);
  }

  /**
   * Loan period: Hours
   * Current day: closed
   * Next day: period
   * Test period: FRI=open, SAT=close, MON=open
   */
  @Test
  public void testHoursLoanPeriodIfCurrentDayIsClosedAndNextDayHasPeriod() throws Exception {
    String servicePointId = CASE_FRI_SAT_MON_SERVICE_POINT_ID;
<<<<<<< HEAD
    int duration = new SplittableRandom().nextInt(1, HOURS_PER_DAY);
=======
    int duration = new SplittableRandom().nextInt(START_VAL, HOURS_PER_DAY);
>>>>>>> a8be18a8

    OpeningDayPeriod openingDay = getFirstFakeOpeningDayByServId(servicePointId);
    DateTime expectedDueDate = getEndDateTimeOpeningDay(openingDay.getOpeningDay());

    checkOffsetTime(expectedDueDate, servicePointId, INTERVAL_HOURS, duration);
  }

  /**
   * Loan period: Minutes
   * Current day: closed
   * Next day: open allDay
   * Test period: FRI=open, SAT=close, MON=open
   */
  @Test
  public void testMinutesLoanPeriodIfCurrentDayIsClosedAndNextAllDayOpen() throws Exception {
    String servicePointId = CASE_FRI_SAT_MON_DAY_ALL_SERVICE_POINT_ID;
<<<<<<< HEAD
    int duration = new SplittableRandom().nextInt(1, MINUTES_PER_HOUR);
=======
    int duration = new SplittableRandom().nextInt(START_VAL, MINUTES_PER_HOUR);
>>>>>>> a8be18a8

    OpeningDayPeriod openingDay = getFirstFakeOpeningDayByServId(servicePointId);
    DateTime expectedDueDate = getEndDateTimeOpeningDay(openingDay.getOpeningDay());

    checkOffsetTime(expectedDueDate, servicePointId, INTERVAL_MINUTES, duration);
  }

  /**
   * Loan period: Minutes
   * Current day: closed
   * Next day: period
   * Test period: FRI=open, SAT=close, MON=open
   */
  @Test
  public void testMinutesLoanPeriodIfCurrentDayIsClosedAndNextDayHasPeriod() throws Exception {
    String servicePointId = CASE_FRI_SAT_MON_SERVICE_POINT_ID;
<<<<<<< HEAD
    int duration = new SplittableRandom().nextInt(1, HOURS_PER_DAY);
=======
    int duration = new SplittableRandom().nextInt(START_VAL, HOURS_PER_DAY);
>>>>>>> a8be18a8

    OpeningDayPeriod openingDay = getFirstFakeOpeningDayByServId(servicePointId);
    DateTime expectedDueDate = getEndDateTimeOpeningDay(openingDay.getOpeningDay());

    checkOffsetTime(expectedDueDate, servicePointId, INTERVAL_MINUTES, duration);
  }

  /**
   * Loan period: Hours
   * Current day: open allDay
   * Current and next day: open allDay
   * Test period: WED=open, THU=open, FRI=open
   */
  @Test
  public void testHoursLoanPeriodIfAllDayOpen() throws Exception {
    String servicePointId = CASE_WED_THU_FRI_DAY_ALL_SERVICE_POINT_ID;
<<<<<<< HEAD
    int duration = new SplittableRandom().nextInt(1, HOURS_PER_DAY);
=======
    int duration = new SplittableRandom().nextInt(START_VAL, HOURS_PER_DAY);
>>>>>>> a8be18a8
    String interval = INTERVAL_HOURS;

    OpeningDayPeriod currentDay = getCurrentFakeOpeningDayByServId(servicePointId);
    DateTime expectedDueDate = getTimeOpeningDay(currentDay.getOpeningDay(), interval, duration);

    checkOffsetTime(expectedDueDate, servicePointId, interval, duration);
  }

  /**
   * Loan period: Hours
   * Current day: open
   * Current and next day: period
   * Test period: WED=open, THU=open, FRI=open
   */
  @Test
  public void testHoursLoanPeriodIfDayHasPeriod() throws Exception {
    String servicePointId = CASE_WED_THU_FRI_SERVICE_POINT_ID;
<<<<<<< HEAD
    int duration = new SplittableRandom().nextInt(1, HOURS_PER_DAY);
=======
    int duration = new SplittableRandom().nextInt(START_VAL, HOURS_PER_DAY);
>>>>>>> a8be18a8
    String interval = INTERVAL_HOURS;

    List<OpeningDayPeriod> openingDayPeriods = getFakeOpeningDayByServId(servicePointId);
    DateTime expectedDueDate = getTimeOpeningPeriodDay(openingDayPeriods, interval, duration);

    checkOffsetTime(expectedDueDate, servicePointId, interval, duration);
  }

  /**
   * Loan period: Minutes
   * Current and next day: open allDay
   * Test period: WED=open, THU=open, FRI=open
   */
  @Test
  public void testMinutesLoanPeriodIfAllDayOpen() throws Exception {
    String servicePointId = CASE_WED_THU_FRI_DAY_ALL_SERVICE_POINT_ID;
<<<<<<< HEAD
    int duration = new SplittableRandom().nextInt(1, MINUTES_PER_HOUR);
=======
    int duration = new SplittableRandom().nextInt(START_VAL, MINUTES_PER_HOUR);
>>>>>>> a8be18a8
    String interval = INTERVAL_MINUTES;

    OpeningDayPeriod currentDay = getCurrentFakeOpeningDayByServId(servicePointId);
    DateTime expectedDueDate = getTimeOpeningDay(currentDay.getOpeningDay(), interval, duration);

    checkOffsetTime(expectedDueDate, servicePointId, interval, duration);
  }

  /**
   * Loan period: Minutes
   * Current and next day: period
   * Test period: WED=open, THU=open, FRI=open
   */
  @Test
  public void testMinutesLoanPeriodIfDayHasPeriod() throws Exception {
    String servicePointId = CASE_WED_THU_FRI_SERVICE_POINT_ID;
<<<<<<< HEAD
    int duration = new SplittableRandom().nextInt(1, MINUTES_PER_HOUR);
=======
    int duration = new SplittableRandom().nextInt(START_VAL, MINUTES_PER_HOUR);
>>>>>>> a8be18a8
    String interval = INTERVAL_MINUTES;

    List<OpeningDayPeriod> openingDayPeriods = getFakeOpeningDayByServId(servicePointId);
    DateTime expectedDueDate = getTimeOpeningPeriodDay(openingDayPeriods, interval, duration);

    checkOffsetTime(expectedDueDate, servicePointId, interval, duration);
  }

  /**
   * Loan period: Hours
   * Current and next day: period
   * Test period: WED=open, THU=open, FRI=open
   */
  @Test
  public void testHoursLoanTimeOutsidePeriod() throws Exception {
    String servicePointId = CASE_WED_THU_FRI_SERVICE_POINT_ID;
    int duration;
    String interval = INTERVAL_HOURS;

    LocalTime endTimeOfPeriod = LocalTime.parse(END_TIME_SECOND_PERIOD);
    LocalTime timeNow = LocalTime.now(ZoneOffset.UTC);

    // The value of `duration` is calculated taking into account the exit for the period.
    if (timeNow.isBefore(endTimeOfPeriod)) {
      duration = (int) ChronoUnit.HOURS.between(timeNow, endTimeOfPeriod) + 1;
    } else {
      duration = HOURS_PER_DAY - (int) ChronoUnit.HOURS.between(endTimeOfPeriod, timeNow) + 1;
    }

    List<OpeningDayPeriod> openingDayPeriods = getFakeOpeningDayByServId(servicePointId);
    DateTime expectedDueDate = getTimeOpeningPeriodDay(openingDayPeriods, interval, duration);

    checkOffsetTime(expectedDueDate, servicePointId, interval, duration);
  }

  /**
   * Loan period: Hours
   * Current and next day: period
   * Test period: WED=open, THU=open, FRI=open
   */
  @Test
  public void testHoursLoanTimeOutsidePeriodCase2() throws Exception {
    String servicePointId = CASE_WED_THU_FRI_SERVICE_POINT_ID;
    int duration;
    String interval = INTERVAL_HOURS;

    LocalTime starTmeOfPeriod = LocalTime.parse(START_TIME_FIRST_PERIOD);
    LocalTime timeNow = LocalTime.now(ZoneOffset.UTC);

    // The value is calculated taking into account the transition to the next period
    if (timeNow.isAfter(starTmeOfPeriod)) {
      duration = HOURS_PER_DAY - (int) ChronoUnit.HOURS.between(starTmeOfPeriod, timeNow) - 1;
    } else {
      duration = (int) ChronoUnit.HOURS.between(timeNow, starTmeOfPeriod) - 1;
    }

    List<OpeningDayPeriod> openingDayPeriods = getFakeOpeningDayByServId(servicePointId);
    DateTime expectedDueDate = getTimeOpeningPeriodDay(openingDayPeriods, interval, duration);

    checkOffsetTime(expectedDueDate, servicePointId, interval, duration);
  }

  /**
   * Check result
   */
  private void checkOffsetTime(DateTime expectedDueDate, String servicePointId,
                               String interval, int duration)
    throws InterruptedException,
    MalformedURLException,
    TimeoutException,
    ExecutionException {

    IndividualResource smallAngryPlanet = itemsFixture.basedUponSmallAngryPlanet();
    final IndividualResource steve = usersFixture.steve();
    final DateTime loanDate = DateTime.now().toDateTime(DateTimeZone.UTC);
    final UUID checkoutServicePointId = UUID.fromString(servicePointId);

    JsonObject loanPolicyEntry = createLoanPolicyEntry(duration, interval);
    String loanPolicyId = createLoanPolicy(loanPolicyEntry);

    final IndividualResource response = loansFixture.checkOutByBarcode(
      new CheckOutByBarcodeRequestBuilder()
        .forItem(smallAngryPlanet)
        .to(steve)
        .on(loanDate)
        .at(checkoutServicePointId));

    final JsonObject loan = response.getJson();

    assertThat("last loan policy should be stored",
      loan.getString("loanPolicyId"), is(loanPolicyId));

    DateTime actualDueDate = getThresholdDateTime(DateTime.parse(loan.getString("dueDate")));
    DateTime thresholdDateTime = getThresholdDateTime(expectedDueDate);

    assertThat("due date should be " + thresholdDateTime + ", actual due date is " + actualDueDate,
      actualDueDate.compareTo(thresholdDateTime) == 0);
  }

  /**
   * Minor threshold when comparing minutes or milliseconds of dateTime
   */
  private DateTime getThresholdDateTime(DateTime dateTime) {
    return dateTime.withSecondOfMinute(0).withMillisOfSecond(0);
  }

  private DateTime getTimeOpeningDay(OpeningDay openingDay, String interval, int duration) {
    LoanPolicyPeriod period = interval.equals(INTERVAL_HOURS)
      ? LoanPolicyPeriod.HOURS
      : LoanPolicyPeriod.MINUTES;

    LocalDate dateOfDay = LocalDate.parse(openingDay.getDate(), DATE_TIME_FORMATTER);
    LocalTime timeShift = getTimeShift(LocalTime.now(ZoneOffset.UTC), period, duration);

    return getDateTimeZoneRetain(LocalDateTime.of(dateOfDay, timeShift));
  }

  private DateTime getEndDateTimeOpeningDay(OpeningDay openingDay) {
    boolean allDay = openingDay.getAllDay();
    String date = openingDay.getDate();
    LocalDate localDate = LocalDate.parse(date, DATE_TIME_FORMATTER);

    if (allDay) {
      return getDateTimeOfEndDay(localDate);
    } else {
      List<OpeningHour> openingHours = openingDay.getOpeningHour();
      OpeningHour openingHour = openingHours.get(openingHours.size() - 1);
      LocalTime localTime = LocalTime.parse(openingHour.getEndTime());
      return getDateTimeZoneRetain(LocalDateTime.of(localDate, localTime));
    }
  }

  /**
   * Get the date with the end of the day
   */
  private DateTime getDateTimeOfEndDay(LocalDate localDate) {
    return getDateTimeZoneRetain(localDate.atTime(LocalTime.MAX));
  }

  private DateTime getTimeOpeningPeriodDay(List<OpeningDayPeriod> openingDayPeriods,
                                           String interval, int duration) {

    OpeningDay prevOpeningDay = openingDayPeriods.get(0).getOpeningDay();
    OpeningDay currentOpeningDay = openingDayPeriods.get(1).getOpeningDay();

    LoanPolicyPeriod period = interval.equals(INTERVAL_HOURS)
      ? LoanPolicyPeriod.HOURS
      : LoanPolicyPeriod.MINUTES;

    LocalDate dateOfCurrentDay = LocalDate.parse(currentOpeningDay.getDate(), DATE_TIME_FORMATTER);
    LocalTime timeShift = getTimeShift(LocalTime.now(ZoneOffset.UTC), period, duration);

    if (isDateTimeWithDurationInsideDay(currentOpeningDay, timeShift)) {
      if (isInPeriodOpeningDay(currentOpeningDay.getOpeningHour(), timeShift)) {
        return getDateTimeZoneRetain(LocalDateTime.of(dateOfCurrentDay, timeShift));
      }

      LocalTime endTimeOfPeriod = findEndTimeOfOpeningPeriod(currentOpeningDay.getOpeningHour(), timeShift);
      return getDateTimeZoneRetain(LocalDateTime.of(dateOfCurrentDay, endTimeOfPeriod));
    }

    LocalTime[] startAndEndTime = getStartAndEndTime(prevOpeningDay.getOpeningHour());
    LocalTime endTime = startAndEndTime[1];

    if (timeShift.isAfter(endTime)) {
      return getDateTimeZoneRetain(LocalDateTime.of(dateOfCurrentDay, endTime));
    }

    LocalDate dateOfPrevDay = LocalDate.parse(prevOpeningDay.getDate(), DATE_TIME_FORMATTER);
    LocalTime prevEndTime = getStartAndEndTime(prevOpeningDay.getOpeningHour())[1];
    return getDateTimeZoneRetain(LocalDateTime.of(dateOfPrevDay, prevEndTime));
  }

  private LocalTime findEndTimeOfOpeningPeriod(List<OpeningHour> openingHoursList, LocalTime time) {
    LocalTime endTimePeriod =
      LocalTime.parse(openingHoursList.get(openingHoursList.size() - 1).getEndTime());

    if (time.isAfter(endTimePeriod)) {
      return endTimePeriod;
    }

    for (int i = 0; i < openingHoursList.size() - 1; i++) {
      LocalTime startTimeFirst = LocalTime.parse(openingHoursList.get(i).getStartTime());
      LocalTime endTimeFirst = LocalTime.parse(openingHoursList.get(i).getEndTime());
      LocalTime startTimeSecond = LocalTime.parse(openingHoursList.get(i + 1).getStartTime());
      if (time.isAfter(startTimeFirst) && time.isBefore(startTimeSecond)) {
        return endTimeFirst;
      }
    }

    return LocalTime.parse(openingHoursList.get(0).getEndTime());
  }

  private DateTime getDateTimeZoneRetain(LocalDateTime localDateTime) {
    return new DateTime(localDateTime.toString())
      .withZoneRetainFields(DateTimeZone.UTC);
  }

  private String createLoanPolicy(JsonObject loanPolicyEntry)
    throws InterruptedException,
    MalformedURLException,
    TimeoutException,
    ExecutionException {

    IndividualResource loanPolicy = loanPoliciesFixture.create(loanPolicyEntry);
    useLoanPolicyAsFallback(loanPolicy.getId());

    return loanPolicy.getId().toString();
  }

  /**
   * Create a fake json LoanPolicy
   */
  private JsonObject createLoanPolicyEntry(int duration, String intervalId) {
    return new LoanPolicyBuilder()
      .withName(LOAN_POLICY_NAME)
      .withDescription("LoanPolicy")
      .withLoansProfile(POLICY_PROFILE_NAME)
      .rolling(Period.from(duration, intervalId))
      .withClosedLibraryDueDateManagement(dueDateManagement)
      .renewFromCurrentDueDate()
      .create();
  }
}<|MERGE_RESOLUTION|>--- conflicted
+++ resolved
@@ -66,11 +66,7 @@
   @Test
   public void testHoursLoanPeriodIfCurrentDayIsClosedAndNextAllDayOpen() throws Exception {
     String servicePointId = CASE_FRI_SAT_MON_DAY_ALL_SERVICE_POINT_ID;
-<<<<<<< HEAD
-    int duration = new SplittableRandom().nextInt(1, HOURS_PER_DAY);
-=======
     int duration = new SplittableRandom().nextInt(START_VAL, HOURS_PER_DAY);
->>>>>>> a8be18a8
 
     OpeningDayPeriod openingDay = getFirstFakeOpeningDayByServId(servicePointId);
     DateTime expectedDueDate = getEndDateTimeOpeningDay(openingDay.getOpeningDay());
@@ -87,11 +83,7 @@
   @Test
   public void testHoursLoanPeriodIfCurrentDayIsClosedAndNextDayHasPeriod() throws Exception {
     String servicePointId = CASE_FRI_SAT_MON_SERVICE_POINT_ID;
-<<<<<<< HEAD
-    int duration = new SplittableRandom().nextInt(1, HOURS_PER_DAY);
-=======
     int duration = new SplittableRandom().nextInt(START_VAL, HOURS_PER_DAY);
->>>>>>> a8be18a8
 
     OpeningDayPeriod openingDay = getFirstFakeOpeningDayByServId(servicePointId);
     DateTime expectedDueDate = getEndDateTimeOpeningDay(openingDay.getOpeningDay());
@@ -108,11 +100,7 @@
   @Test
   public void testMinutesLoanPeriodIfCurrentDayIsClosedAndNextAllDayOpen() throws Exception {
     String servicePointId = CASE_FRI_SAT_MON_DAY_ALL_SERVICE_POINT_ID;
-<<<<<<< HEAD
-    int duration = new SplittableRandom().nextInt(1, MINUTES_PER_HOUR);
-=======
     int duration = new SplittableRandom().nextInt(START_VAL, MINUTES_PER_HOUR);
->>>>>>> a8be18a8
 
     OpeningDayPeriod openingDay = getFirstFakeOpeningDayByServId(servicePointId);
     DateTime expectedDueDate = getEndDateTimeOpeningDay(openingDay.getOpeningDay());
@@ -129,11 +117,7 @@
   @Test
   public void testMinutesLoanPeriodIfCurrentDayIsClosedAndNextDayHasPeriod() throws Exception {
     String servicePointId = CASE_FRI_SAT_MON_SERVICE_POINT_ID;
-<<<<<<< HEAD
-    int duration = new SplittableRandom().nextInt(1, HOURS_PER_DAY);
-=======
     int duration = new SplittableRandom().nextInt(START_VAL, HOURS_PER_DAY);
->>>>>>> a8be18a8
 
     OpeningDayPeriod openingDay = getFirstFakeOpeningDayByServId(servicePointId);
     DateTime expectedDueDate = getEndDateTimeOpeningDay(openingDay.getOpeningDay());
@@ -150,11 +134,7 @@
   @Test
   public void testHoursLoanPeriodIfAllDayOpen() throws Exception {
     String servicePointId = CASE_WED_THU_FRI_DAY_ALL_SERVICE_POINT_ID;
-<<<<<<< HEAD
-    int duration = new SplittableRandom().nextInt(1, HOURS_PER_DAY);
-=======
     int duration = new SplittableRandom().nextInt(START_VAL, HOURS_PER_DAY);
->>>>>>> a8be18a8
     String interval = INTERVAL_HOURS;
 
     OpeningDayPeriod currentDay = getCurrentFakeOpeningDayByServId(servicePointId);
@@ -172,11 +152,7 @@
   @Test
   public void testHoursLoanPeriodIfDayHasPeriod() throws Exception {
     String servicePointId = CASE_WED_THU_FRI_SERVICE_POINT_ID;
-<<<<<<< HEAD
-    int duration = new SplittableRandom().nextInt(1, HOURS_PER_DAY);
-=======
     int duration = new SplittableRandom().nextInt(START_VAL, HOURS_PER_DAY);
->>>>>>> a8be18a8
     String interval = INTERVAL_HOURS;
 
     List<OpeningDayPeriod> openingDayPeriods = getFakeOpeningDayByServId(servicePointId);
@@ -193,11 +169,7 @@
   @Test
   public void testMinutesLoanPeriodIfAllDayOpen() throws Exception {
     String servicePointId = CASE_WED_THU_FRI_DAY_ALL_SERVICE_POINT_ID;
-<<<<<<< HEAD
-    int duration = new SplittableRandom().nextInt(1, MINUTES_PER_HOUR);
-=======
     int duration = new SplittableRandom().nextInt(START_VAL, MINUTES_PER_HOUR);
->>>>>>> a8be18a8
     String interval = INTERVAL_MINUTES;
 
     OpeningDayPeriod currentDay = getCurrentFakeOpeningDayByServId(servicePointId);
@@ -214,11 +186,7 @@
   @Test
   public void testMinutesLoanPeriodIfDayHasPeriod() throws Exception {
     String servicePointId = CASE_WED_THU_FRI_SERVICE_POINT_ID;
-<<<<<<< HEAD
-    int duration = new SplittableRandom().nextInt(1, MINUTES_PER_HOUR);
-=======
     int duration = new SplittableRandom().nextInt(START_VAL, MINUTES_PER_HOUR);
->>>>>>> a8be18a8
     String interval = INTERVAL_MINUTES;
 
     List<OpeningDayPeriod> openingDayPeriods = getFakeOpeningDayByServId(servicePointId);
