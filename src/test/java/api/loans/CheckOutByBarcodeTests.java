--- conflicted
+++ resolved
@@ -232,26 +232,16 @@
 
     final IndividualResource loanPolicy = loanPoliciesFixture.create(
       dueDateLimitedPolicy);
-<<<<<<< HEAD
-    final IndividualResource overdueFinePolicyResource = overdueFinePoliciesFixture.facultyStandard();
-    final IndividualResource lostItemFeePolicyResource = lostItemFeePoliciesFixture.facultyStandard();
-=======
     final IndividualResource overdueFinePolicy = overdueFinePoliciesFixture.facultyStandard();
     final IndividualResource lostItemFeePolicy = lostItemFeePoliciesFixture.facultyStandard();
->>>>>>> 23c161b2
 
     UUID dueDateLimitedPolicyId = loanPolicy.getId();
 
     useFallbackPolicies(dueDateLimitedPolicyId,
       requestPoliciesFixture.allowAllRequestPolicy().getId(),
       noticePoliciesFixture.activeNotice().getId(),
-<<<<<<< HEAD
-      overdueFinePolicyResource.getId(),
-      lostItemFeePolicyResource.getId());
-=======
       overdueFinePolicy.getId(),
       lostItemFeePolicy.getId());
->>>>>>> 23c161b2
 
     IndividualResource smallAngryPlanet = itemsFixture.basedUponSmallAngryPlanet();
     final IndividualResource steve = usersFixture.steve();
@@ -272,15 +262,9 @@
 
     loanHasPatronGroupProperties(loan, "Regular Group");
 
-<<<<<<< HEAD
-    loanHasLoanPolicyProperties(loan, loanPolicyResource);
-    loanHasOverdueFinePolicyProperties(loan, overdueFinePolicyResource);
-    loanHasLostItemPolicyProperties(loan, lostItemFeePolicyResource);
-=======
     loanHasLoanPolicyProperties(loan, loanPolicy);
     loanHasOverdueFinePolicyProperties(loan, overdueFinePolicy);
     loanHasLostItemPolicyProperties(loan, lostItemFeePolicy);
->>>>>>> 23c161b2
 
     assertThat("due date should be limited by schedule",
       loan.getString("dueDate"),
