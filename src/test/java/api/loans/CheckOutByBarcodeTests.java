package api.loans;

import static api.requests.RequestsAPICreationTests.setupMissingItem;
import static api.support.APITestContext.END_OF_CURRENT_YEAR_DUE_DATE;
import static api.support.builders.ItemBuilder.AVAILABLE;
import static api.support.builders.ItemBuilder.CHECKED_OUT;
import static api.support.matchers.CheckOutByBarcodeResponseMatchers.hasItemBarcodeParameter;
import static api.support.matchers.CheckOutByBarcodeResponseMatchers.hasLoanPolicyParameters;
import static api.support.matchers.CheckOutByBarcodeResponseMatchers.hasProxyUserBarcodeParameter;
import static api.support.matchers.CheckOutByBarcodeResponseMatchers.hasServicePointParameter;
import static api.support.matchers.CheckOutByBarcodeResponseMatchers.hasUserBarcodeParameter;
import static api.support.matchers.ItemStatusCodeMatcher.hasItemStatus;
import static api.support.matchers.TextDateTimeMatcher.isEquivalentTo;
import static api.support.matchers.TextDateTimeMatcher.withinSecondsAfter;
import static api.support.matchers.UUIDMatcher.is;
import static api.support.matchers.ValidationErrorMatchers.hasErrorWith;
import static api.support.matchers.ValidationErrorMatchers.hasMessage;
import static api.support.matchers.ValidationErrorMatchers.hasMessageContaining;
import static org.folio.circulation.domain.representations.ItemProperties.CALL_NUMBER_COMPONENTS;
import static org.hamcrest.CoreMatchers.allOf;
import static org.hamcrest.CoreMatchers.is;
import static org.hamcrest.CoreMatchers.notNullValue;
import static org.hamcrest.MatcherAssert.assertThat;
import static org.hamcrest.Matchers.hasSize;
import static org.joda.time.DateTimeZone.UTC;
import static org.junit.Assert.assertFalse;
import static org.junit.Assert.assertTrue;

import java.util.List;
import java.util.UUID;

import org.folio.circulation.domain.policy.Period;
import org.folio.circulation.support.http.client.IndividualResource;
import org.folio.circulation.support.http.client.Response;
import org.joda.time.DateTime;
import org.joda.time.Seconds;
import org.junit.Test;

import api.support.APITests;
import api.support.builders.CheckOutByBarcodeRequestBuilder;
import api.support.builders.FixedDueDateSchedule;
import api.support.builders.FixedDueDateSchedulesBuilder;
import api.support.builders.LoanBuilder;
import api.support.builders.LoanPolicyBuilder;
import api.support.builders.RequestBuilder;
import api.support.builders.UserBuilder;
import api.support.http.InventoryItemResource;
import io.vertx.core.json.JsonArray;
import io.vertx.core.json.JsonObject;

public class CheckOutByBarcodeTests extends APITests {
  @Test
  public void canCheckOutUsingItemAndUserBarcode() {
     IndividualResource smallAngryPlanet = itemsFixture.basedUponSmallAngryPlanet(
      item -> item
        .withEnumeration("v.70:no.1-6")
        .withChronology("1987:Jan.-June")
        .withVolume("testVolume"));

    final IndividualResource steve = usersFixture.steve();

    final DateTime loanDate = new DateTime(2018, 3, 18, 11, 43, 54, UTC);

    final UUID checkoutServicePointId = UUID.randomUUID();

    final IndividualResource response = loansFixture.checkOutByBarcode(
      new CheckOutByBarcodeRequestBuilder()
        .forItem(smallAngryPlanet)
        .to(steve)
        .on(loanDate)
        .at(checkoutServicePointId));

    final JsonObject loan = response.getJson();

    assertThat(loan.getString("id"), is(notNullValue()));

    assertThat("user ID should match barcode",
      loan.getString("userId"), is(steve.getId()));

    assertThat("item ID should match barcode",
      loan.getString("itemId"), is(smallAngryPlanet.getId()));

    assertThat("status should be open",
      loan.getJsonObject("status").getString("name"), is("Open"));

    assertThat("action should be checkedout",
      loan.getString("action"), is("checkedout"));

    assertThat("loan date should be as supplied",
      loan.getString("loanDate"), isEquivalentTo(loanDate));

    loanHasLoanPolicyProperties(loan, loanPoliciesFixture.canCirculateRolling());

    loanHasPatronGroupProperties(loan, "Regular Group");

    assertThat("due date should be 3 weeks after loan date, based upon loan policy",
      loan.getString("dueDate"), isEquivalentTo(loanDate.plusWeeks(3)));

    assertThat("Checkout service point should be stored",
      loan.getString("checkoutServicePointId"), is(checkoutServicePointId));

    smallAngryPlanet = itemsClient.get(smallAngryPlanet);

    assertThat(smallAngryPlanet, hasItemStatus(CHECKED_OUT));

    assertThat("has item information",
      loan.containsKey("item"), is(true));

    assertThat("title is taken from instance",
      loan.getJsonObject("item").getString("title"),
      is("The Long Way to a Small, Angry Planet"));

    assertThat("barcode is taken from item",
      loan.getJsonObject("item").getString("barcode"),
      is("036000291452"));

    assertThat("call number is 123456", loan.getJsonObject("item")
      .getString("callNumber"), is("123456"));

    assertThat("has item enumeration",
      loan.getJsonObject("item").getString("enumeration"), is("v.70:no.1-6"));

    assertThat("has item chronology",
      loan.getJsonObject("item").getString("chronology"), is("1987:Jan.-June"));

    assertThat("has item volume",
      loan.getJsonObject("item").getString("volume"), is("testVolume"));

    assertThat(loan.getJsonObject("item").encode() + " contains 'materialType'",
      loan.getJsonObject("item").containsKey("materialType"), is(true));

    assertThat("materialType is book", loan.getJsonObject("item")
      .getJsonObject("materialType").getString("name"), is("Book"));

    assertThat("item has contributors",
      loan.getJsonObject("item").containsKey("contributors"), is(true));

    JsonArray contributors = loan.getJsonObject("item").getJsonArray("contributors");

    assertThat("item has a single contributor",
      contributors.size(), is(1));

    assertThat("Becky Chambers is a contributor",
      contributors.getJsonObject(0).getString("name"), is("Chambers, Becky"));

    assertThat("has item status",
      loan.getJsonObject("item").containsKey("status"), is(true));

    assertThat("status is taken from item",
      loan.getJsonObject("item").getJsonObject("status").getString("name"),
      is("Checked out"));

    assertThat("Should not have snapshot of item status, as current status is included",
      loan.containsKey("itemStatus"), is(false));

    assertThat("item has location",
      loan.getJsonObject("item").containsKey("location"), is(true));

    assertThat("location is taken from holding",
      loan.getJsonObject("item").getJsonObject("location").getString("name"),
      is("3rd Floor"));

    List<JsonObject> patronSessionRecords = patronSessionRecordsClient.getAll();
    assertThat(patronSessionRecords, hasSize(1));

    JsonObject sessionRecord = patronSessionRecords.get(0);
    assertThat(sessionRecord.getString("patronId"), is(steve.getId()));
    assertThat(sessionRecord.getString("loanId"), is(response.getId()));
    assertThat(sessionRecord.getString("actionType"), is("Check-out"));

    assertTrue(loan.getJsonObject("item").containsKey(CALL_NUMBER_COMPONENTS));
    JsonObject callNumberComponents = loan.getJsonObject("item")
      .getJsonObject(CALL_NUMBER_COMPONENTS);

    assertThat(callNumberComponents.getString("callNumber"), is("123456"));
    assertFalse(callNumberComponents.containsKey("prefix"));
    assertThat(callNumberComponents.getString("suffix"), is("CIRC"));
  }

  @Test
  public void canCheckOutUsingFixedDueDateLoanPolicy() {
    useExampleFixedPolicyCirculationRules();

    IndividualResource smallAngryPlanet = itemsFixture.basedUponSmallAngryPlanet();
    final IndividualResource steve = usersFixture.steve();

    final DateTime loanDate = DateTime.now(UTC)
      .withMonthOfYear(3)
      .withDayOfMonth(18)
      .withHourOfDay(11)
      .withMinuteOfHour(43)
      .withSecondOfMinute(54)
      .withMillisOfSecond(0);

    final IndividualResource response = loansFixture.checkOutByBarcode(
      new CheckOutByBarcodeRequestBuilder()
        .forItem(smallAngryPlanet)
        .to(steve)
        .on(loanDate)
        .at(UUID.randomUUID()));

    final JsonObject loan = response.getJson();

    assertThat("loan date should be as supplied",
      loan.getString("loanDate"), isEquivalentTo(loanDate));

    loanHasPatronGroupProperties(loan, "Regular Group");

    loanHasLoanPolicyProperties(loan, loanPoliciesFixture.canCirculateFixed());

    assertThat("due date should be based upon fixed due date schedule",
      loan.getString("dueDate"), isEquivalentTo(END_OF_CURRENT_YEAR_DUE_DATE));
  }

  @Test
  public void canCheckOutUsingDueDateLimitedRollingLoanPolicy() {
    FixedDueDateSchedulesBuilder dueDateLimitSchedule = new FixedDueDateSchedulesBuilder()
      .withName("March Only Due Date Limit")
      .addSchedule(FixedDueDateSchedule.wholeMonth(2018, 3));

    final UUID dueDateLimitScheduleId = loanPoliciesFixture.createSchedule(
      dueDateLimitSchedule).getId();

    LoanPolicyBuilder dueDateLimitedPolicy = new LoanPolicyBuilder()
      .withName("Due Date Limited Rolling Policy")
      .rolling(Period.days(30))
      .limitedBySchedule(dueDateLimitScheduleId);

    final IndividualResource loanPolicyResource = loanPoliciesFixture.create(
      dueDateLimitedPolicy);

    UUID dueDateLimitedPolicyId = loanPolicyResource.getId();

<<<<<<< HEAD
    UUID overDueId = overdueFinePoliciesFixture.facultyStandard().getId();
    useFallbackPolicies(
      dueDateLimitedPolicyId,
      requestPoliciesFixture.allowAllRequestPolicy().getId(),
      noticePoliciesFixture.activeNotice().getId(),
            overDueId,
      lostItemFeePoliciesFixture.facultyStandard().getId()
    );
=======
    useFallbackPolicies(dueDateLimitedPolicyId,
      requestPoliciesFixture.allowAllRequestPolicy().getId(),
      noticePoliciesFixture.activeNotice().getId(),
      overdueFinePoliciesFixture.facultyStandard().getId(),
      lostItemFeePoliciesFixture.facultyStandard().getId());
>>>>>>> 3c6e20e5

    IndividualResource smallAngryPlanet = itemsFixture.basedUponSmallAngryPlanet();
    final IndividualResource steve = usersFixture.steve();

    final DateTime loanDate = new DateTime(2018, 3, 18, 11, 43, 54, UTC);

    final IndividualResource response = loansFixture.checkOutByBarcode(
      new CheckOutByBarcodeRequestBuilder()
        .forItem(smallAngryPlanet)
        .to(steve)
        .on(loanDate)
        .at(UUID.randomUUID()));

    final JsonObject loan = response.getJson();

    assertThat("loan date should be as supplied",
      loan.getString("loanDate"), isEquivalentTo(loanDate));

    loanHasPatronGroupProperties(loan, "Regular Group");

    loanHasLoanPolicyProperties(loan, loanPolicyResource);

    assertThat("due date should be limited by schedule",
      loan.getString("dueDate"),
      isEquivalentTo(new DateTime(2018, 3, 31, 23, 59, 59, UTC)));
  }

  @Test
  public void canGetLoanCreatedWhilstCheckingOut() {
    final IndividualResource smallAngryPlanet = itemsFixture.basedUponSmallAngryPlanet();
    final IndividualResource steve = usersFixture.steve();

    final IndividualResource response = loansFixture.checkOutByBarcode(
      smallAngryPlanet, steve);

    assertThat("Location header should be present", response.getLocation(),
      is(notNullValue()));

    loansFixture.getLoanByLocation(response);
  }

  @Test
  public void canCheckOutWithoutLoanDate() {
    IndividualResource smallAngryPlanet = itemsFixture.basedUponSmallAngryPlanet();
    final IndividualResource steve = usersFixture.steve();

    final DateTime requestDate = DateTime.now();

    final IndividualResource response = loansFixture.checkOutByBarcode(
      new CheckOutByBarcodeRequestBuilder()
        .forItem(smallAngryPlanet)
        .to(steve)
        .at(UUID.randomUUID()));

    final JsonObject loan = response.getJson();

    assertThat("loan date should be as supplied",
      loan.getString("loanDate"),
      withinSecondsAfter(Seconds.seconds(10), requestDate));
  }

  @Test
  public void cannotCheckOutWhenLoaneeCannotBeFound() {
    //TODO: Review this to see if can simplify by not creating user at all?
    final IndividualResource smallAngryPlanet = itemsFixture.basedUponSmallAngryPlanet();
    final IndividualResource steve = usersFixture.steve();

    usersFixture.remove(steve);

    final Response response = loansFixture.attemptCheckOutByBarcode(smallAngryPlanet, steve);

    assertThat(response.getJson(), hasErrorWith(allOf(
      hasMessage("Could not find user with matching barcode"),
      hasUserBarcodeParameter(steve))));
  }

  @Test
  public void cannotCheckOutWhenLoaneeIsInactive() {
    final IndividualResource smallAngryPlanet = itemsFixture.basedUponSmallAngryPlanet();
    final IndividualResource steve = usersFixture.steve(UserBuilder::inactive);

    final Response response = loansFixture.attemptCheckOutByBarcode(
      smallAngryPlanet, steve);

    assertThat(response.getJson(), hasErrorWith(allOf(
      hasMessage("Cannot check out to inactive user"),
      hasUserBarcodeParameter(steve))));
  }

  @Test
  public void cannotCheckOutByProxyWhenProxyingUserIsInactive() {
    final IndividualResource smallAngryPlanet = itemsFixture.basedUponSmallAngryPlanet();

    final IndividualResource james = usersFixture.james();
    final IndividualResource steve = usersFixture.steve(UserBuilder::inactive);

    proxyRelationshipsFixture.currentProxyFor(james, steve);

    final Response response = loansFixture.attemptCheckOutByBarcode(
      new CheckOutByBarcodeRequestBuilder()
        .forItem(smallAngryPlanet)
        .to(james)
        .proxiedBy(steve)
        .at(UUID.randomUUID()));

    assertThat(response.getJson(), hasErrorWith(allOf(
      hasMessage("Cannot check out via inactive proxying user"),
      hasProxyUserBarcodeParameter(steve))));
  }

  @Test
  public void cannotCheckOutByProxyWhenNoRelationship() {

    IndividualResource smallAngryPlanet = itemsFixture.basedUponSmallAngryPlanet();
    IndividualResource james = usersFixture.james();
    IndividualResource jessica = usersFixture.jessica();

    final Response response = loansFixture.attemptCheckOutByBarcode(
      new CheckOutByBarcodeRequestBuilder()
        .forItem(smallAngryPlanet)
        .to(jessica)
        .proxiedBy(james)
        .at(UUID.randomUUID()));

    assertThat(response.getJson(), hasErrorWith(allOf(
      hasMessage("Cannot check out item via proxy when relationship is invalid"),
      hasProxyUserBarcodeParameter(james))));
  }

  @Test
  public void cannotCheckOutWhenItemCannotBeFound() {

    final IndividualResource smallAngryPlanet = itemsFixture.basedUponSmallAngryPlanet();
    final IndividualResource steve = usersFixture.steve();

    itemsClient.delete(smallAngryPlanet.getId());

    final Response response = loansFixture.attemptCheckOutByBarcode(
      smallAngryPlanet, steve);

    assertThat(response.getJson(), hasErrorWith(allOf(
      hasMessage("No item with barcode 036000291452 could be found"),
      hasItemBarcodeParameter(smallAngryPlanet))));
  }

  @Test
  public void cannotCheckOutWhenItemIsAlreadyCheckedOut() {
    final IndividualResource smallAngryPlanet = itemsFixture.basedUponSmallAngryPlanet();
    final IndividualResource jessica = usersFixture.jessica();
    final IndividualResource steve = usersFixture.steve();

    loansFixture.checkOutByBarcode(smallAngryPlanet, jessica);

    final Response response = loansFixture.attemptCheckOutByBarcode(
      smallAngryPlanet, steve);

    assertThat(response.getJson(), hasErrorWith(allOf(
      hasMessage("Item is already checked out"),
      hasItemBarcodeParameter(smallAngryPlanet))));
  }

  @Test
  public void cannotCheckOutWhenItemIsMissing() {
    final IndividualResource missingItem = setupMissingItem(itemsFixture);
    final IndividualResource steve = usersFixture.steve();

    final Response response = loansFixture.attemptCheckOutByBarcode(
      missingItem, steve);

    assertThat(response.getJson(), hasErrorWith(allOf(
      hasMessageContaining("has the item status Missing"),
      hasItemBarcodeParameter(missingItem))));
  }

  @Test
  public void cannotCheckOutWhenOpenLoanAlreadyExists() {
    final IndividualResource smallAngryPlanet = itemsFixture.basedUponSmallAngryPlanet();
    final IndividualResource jessica = usersFixture.jessica();
    final IndividualResource steve = usersFixture.steve();

    loansStorageClient.create(new LoanBuilder()
      .open()
      .withItemId(smallAngryPlanet.getId())
      .withUserId(jessica.getId()));

    final Response response = loansFixture.attemptCheckOutByBarcode(
      smallAngryPlanet, steve);

    assertThat(response.getJson(), hasErrorWith(allOf(
      hasMessage("Cannot check out item that already has an open loan"),
      hasItemBarcodeParameter(smallAngryPlanet))));
  }

  @Test
  public void cannotCheckOutWhenItemDeclaredLost() {
    final IndividualResource declaredLostItem = itemsFixture.setupDeclaredLostItem();
    final IndividualResource steve = usersFixture.steve();

    final Response response = loansFixture.attemptCheckOutByBarcode(
      declaredLostItem, steve);

    assertThat(response.getJson(), hasErrorWith(allOf(
      hasMessageContaining("has the item status Declared lost"),
      hasItemBarcodeParameter(declaredLostItem))));
  }

  @Test
  public void canCheckOutViaProxy() {
    IndividualResource smallAngryPlanet = itemsFixture.basedUponSmallAngryPlanet();
    IndividualResource james = usersFixture.james();
    IndividualResource jessica = usersFixture.jessica();

    proxyRelationshipsFixture.currentProxyFor(jessica, james);

    final IndividualResource response = loansFixture.checkOutByBarcode(
      new CheckOutByBarcodeRequestBuilder()
        .forItem(smallAngryPlanet)
        .to(jessica)
        .proxiedBy(james)
        .at(UUID.randomUUID()));

    JsonObject loan = response.getJson();

    assertThat("user id does not match",
      loan.getString("userId"), is(jessica.getId()));

    assertThat("proxy user id does not match",
      loan.getString("proxyUserId"), is(james.getId()));
  }

  @Test
  public void cannotCheckOutWhenLoanPolicyDoesNotExist() {
    final UUID nonExistentloanPolicyId = UUID.randomUUID();

    useFallbackPolicies(nonExistentloanPolicyId,
      requestPoliciesFixture.allowAllRequestPolicy().getId(),
      noticePoliciesFixture.activeNotice().getId(),
      overdueFinePoliciesFixture.facultyStandard().getId(),
      lostItemFeePoliciesFixture.facultyStandard().getId());

    IndividualResource smallAngryPlanet = itemsFixture.basedUponSmallAngryPlanet();
    final IndividualResource steve = usersFixture.steve();

    final DateTime loanDate = new DateTime(2018, 3, 18, 11, 43, 54, UTC);

    final Response response = loansFixture.attemptCheckOutByBarcode(500,
      new CheckOutByBarcodeRequestBuilder()
        .forItem(smallAngryPlanet)
        .to(steve)
        .on(loanDate)
        .at(UUID.randomUUID()));

    assertThat(response.getBody(), is(String.format(
      "Loan policy %s could not be found, please check circulation rules",
      nonExistentloanPolicyId)));
  }

  @Test
  public void cannotCheckOutWhenServicePointOfCheckoutNotPresent() {
    IndividualResource smallAngryPlanet = itemsFixture.basedUponSmallAngryPlanet();
    IndividualResource james = usersFixture.james();

    final DateTime loanDate = new DateTime(2018, 3, 18, 11, 43, 54, UTC);

    final Response response = loansFixture.attemptCheckOutByBarcode(422,
      new CheckOutByBarcodeRequestBuilder()
        .forItem(smallAngryPlanet)
        .to(james)
        .on(loanDate));

    assertThat(response.getStatusCode(), is(422));

    assertThat(response.getJson(), hasErrorWith(allOf(
      hasMessage("Check out must be performed at a service point"),
      hasServicePointParameter(null))));
  }

  @Test
  public void canCheckOutUsingItemBarcodeThatContainsSpaces() {
    final IndividualResource steve = usersFixture.steve();
    IndividualResource smallAngryPlanet
      = itemsFixture.basedUponSmallAngryPlanet(item -> item
      .withBarcode("12345 67890"));

    final IndividualResource response = loansFixture.checkOutByBarcode(
      new CheckOutByBarcodeRequestBuilder()
        .forItem(smallAngryPlanet)
        .to(steve)
        .at(servicePointsFixture.cd1()));

    final JsonObject loan = response.getJson();

    assertThat(loan.getString("id"), is(notNullValue()));

    assertThat("user ID should match barcode",
      loan.getString("userId"), is(steve.getId()));

    assertThat("item ID should match barcode",
      loan.getString("itemId"), is(smallAngryPlanet.getId()));

    assertThat("status should be open",
      loan.getJsonObject("status").getString("name"), is("Open"));

    smallAngryPlanet = itemsClient.get(smallAngryPlanet);

    assertThat(smallAngryPlanet, hasItemStatus(CHECKED_OUT));
  }

  @Test
  public void canCheckOutUsingUserBarcodeThatContainsSpaces() {
    IndividualResource smallAngryPlanet = itemsFixture.basedUponSmallAngryPlanet(
      item -> item
        .withEnumeration("v.70:no.1-6")
        .withChronology("1987:Jan.-June")
        .withVolume("testVolume"));

    final IndividualResource steve
      = usersFixture.steve(user -> user.withBarcode("12345 67890"));

    final IndividualResource response = loansFixture.checkOutByBarcode(
      new CheckOutByBarcodeRequestBuilder()
        .forItem(smallAngryPlanet)
        .to(steve)
        .at(servicePointsFixture.cd1()));

    final JsonObject loan = response.getJson();

    assertThat(loan.getString("id"), is(notNullValue()));

    assertThat("user ID should match barcode",
      loan.getString("userId"), is(steve.getId()));

    assertThat("item ID should match barcode",
      loan.getString("itemId"), is(smallAngryPlanet.getId()));

    assertThat("has item enumeration",
      loan.getJsonObject("item").getString("enumeration"), is("v.70:no.1-6"));

    assertThat("has item chronology",
      loan.getJsonObject("item").getString("chronology"), is("1987:Jan.-June"));

    assertThat("has item volume",
      loan.getJsonObject("item").getString("volume"), is("testVolume"));

    assertThat("status should be open",
      loan.getJsonObject("status").getString("name"), is("Open"));

    smallAngryPlanet = itemsClient.get(smallAngryPlanet);

    assertThat(smallAngryPlanet, hasItemStatus(CHECKED_OUT));
  }

  @Test
  public void canCheckOutUsingProxyUserBarcodeThatContainsSpaces() {
    IndividualResource smallAngryPlanet = itemsFixture.basedUponSmallAngryPlanet(
      item -> item
        .withEnumeration("v.70:no.1-6")
        .withChronology("1987:Jan.-June")
        .withVolume("testVolume"));

    final IndividualResource jessica = usersFixture.jessica();

    final IndividualResource steve
      = usersFixture.steve(user -> user.withBarcode("12345 67890"));

    proxyRelationshipsFixture.currentProxyFor(jessica, steve);

    final IndividualResource response = loansFixture.checkOutByBarcode(
      new CheckOutByBarcodeRequestBuilder()
        .forItem(smallAngryPlanet)
        .to(jessica)
        .proxiedBy(steve)
        .at(servicePointsFixture.cd1()));

    final JsonObject loan = response.getJson();

    assertThat(loan.getString("id"), is(notNullValue()));

    assertThat("user ID should match barcode",
      loan.getString("userId"), is(jessica.getId()));

    assertThat("proxy user ID should match barcode",
      loan.getString("proxyUserId"), is(steve.getId()));

    assertThat("item ID should match barcode",
      loan.getString("itemId"), is(smallAngryPlanet.getId()));

    assertThat("status should be open",
      loan.getJsonObject("status").getString("name"), is("Open"));

    assertThat("has item enumeration",
      loan.getJsonObject("item").getString("enumeration"), is("v.70:no.1-6"));

    assertThat("has item chronology",
      loan.getJsonObject("item").getString("chronology"), is("1987:Jan.-June"));

    assertThat("has item volume",
      loan.getJsonObject("item").getString("volume"), is("testVolume"));

    smallAngryPlanet = itemsClient.get(smallAngryPlanet);

    assertThat(smallAngryPlanet, hasItemStatus(CHECKED_OUT));
  }

  @Test
  public void canCheckOutOnOrderItem() {
    IndividualResource smallAngryPlanet = itemsFixture.basedUponSmallAngryPlanet(
      item -> item
        .onOrder()
        .withEnumeration("v.70:no.1-6")
        .withChronology("1987:Jan.-June")
        .withVolume("testVolume"));

    final IndividualResource jessica = usersFixture.jessica();

    final IndividualResource response = loansFixture.checkOutByBarcode(
      new CheckOutByBarcodeRequestBuilder()
        .forItem(smallAngryPlanet)
        .to(jessica)
        .at(servicePointsFixture.cd1()));

    final JsonObject loan = response.getJson();

    assertThat(loan.getString("id"), is(notNullValue()));

    assertThat("user ID should match barcode",
      loan.getString("userId"), is(jessica.getId()));

    assertThat("item ID should match barcode",
      loan.getString("itemId"), is(smallAngryPlanet.getId()));

    assertThat("status should be open",
      loan.getJsonObject("status").getString("name"), is("Open"));

    assertThat("has item enumeration",
      loan.getJsonObject("item").getString("enumeration"), is("v.70:no.1-6"));

    assertThat("has item chronology",
      loan.getJsonObject("item").getString("chronology"), is("1987:Jan.-June"));

    assertThat("has item volume",
      loan.getJsonObject("item").getString("volume"), is("testVolume"));

    smallAngryPlanet = itemsClient.get(smallAngryPlanet);

    assertThat(smallAngryPlanet, hasItemStatus(CHECKED_OUT));
  }

  @Test
  public void canCheckOutOnOrderItemWithRequest() {
    IndividualResource smallAngryPlanet = itemsFixture.basedUponSmallAngryPlanet(
      item -> item
        .onOrder()
        .withEnumeration("v.70:no.1-6")
        .withChronology("1987:Jan.-June")
        .withVolume("testVolume"));

    final IndividualResource jessica = usersFixture.jessica();

    requestsFixture.place(new RequestBuilder()
      .withItemId(smallAngryPlanet.getId())
      .withRequesterId(jessica.getId())
      .withPickupServicePoint(servicePointsFixture.cd1()));

    final IndividualResource response = loansFixture.checkOutByBarcode(
      new CheckOutByBarcodeRequestBuilder()
        .forItem(smallAngryPlanet)
        .to(jessica)
        .at(servicePointsFixture.cd1()));

    final JsonObject loan = response.getJson();

    assertThat(loan.getString("id"), is(notNullValue()));

    assertThat("user ID should match barcode",
      loan.getString("userId"), is(jessica.getId()));

    assertThat("item ID should match barcode",
      loan.getString("itemId"), is(smallAngryPlanet.getId()));

    assertThat("status should be open",
      loan.getJsonObject("status").getString("name"), is("Open"));

    assertThat("has item enumeration",
      loan.getJsonObject("item").getString("enumeration"), is("v.70:no.1-6"));

    assertThat("has item chronology",
      loan.getJsonObject("item").getString("chronology"), is("1987:Jan.-June"));

    assertThat("has item volume",
      loan.getJsonObject("item").getString("volume"), is("testVolume"));

    smallAngryPlanet = itemsClient.get(smallAngryPlanet);

    assertThat(smallAngryPlanet, hasItemStatus(CHECKED_OUT));
  }

  @Test
  public void canCheckOutInProcessItem() {

    IndividualResource smallAngryPlanet = itemsFixture.basedUponSmallAngryPlanet(
      item -> item
        .inProcess()
        .withEnumeration("v.70:no.1-6")
        .withChronology("1987:Jan.-June")
        .withVolume("testVolume"));

    final IndividualResource jessica = usersFixture.jessica();

    final IndividualResource response = loansFixture.checkOutByBarcode(
      new CheckOutByBarcodeRequestBuilder()
        .forItem(smallAngryPlanet)
        .to(jessica)
        .at(servicePointsFixture.cd1()));

    final JsonObject loan = response.getJson();

    assertThat(loan.getString("id"), is(notNullValue()));

    assertThat("user ID should match barcode",
      loan.getString("userId"), is(jessica.getId()));

    assertThat("item ID should match barcode",
      loan.getString("itemId"), is(smallAngryPlanet.getId()));

    assertThat("status should be open",
      loan.getJsonObject("status").getString("name"), is("Open"));

    assertThat("has item enumeration",
      loan.getJsonObject("item").getString("enumeration"), is("v.70:no.1-6"));

    assertThat("has item chronology",
      loan.getJsonObject("item").getString("chronology"), is("1987:Jan.-June"));

    assertThat("has item volume",
      loan.getJsonObject("item").getString("volume"), is("testVolume"));

    smallAngryPlanet = itemsClient.get(smallAngryPlanet);

    assertThat(smallAngryPlanet, hasItemStatus(CHECKED_OUT));
  }

  @Test
  public void canCheckOutInProcessItemWithRequest() {
    IndividualResource smallAngryPlanet = itemsFixture.basedUponSmallAngryPlanet(
      item -> item
        .inProcess()
        .withEnumeration("v.70:no.1-6")
        .withChronology("1987:Jan.-June")
        .withVolume("testVolume"));

    final IndividualResource jessica = usersFixture.jessica();

    requestsFixture.place(new RequestBuilder()
      .withItemId(smallAngryPlanet.getId())
      .withRequesterId(jessica.getId())
      .withPickupServicePoint(servicePointsFixture.cd1()));

    final IndividualResource response = loansFixture.checkOutByBarcode(
      new CheckOutByBarcodeRequestBuilder()
        .forItem(smallAngryPlanet)
        .to(jessica)
        .at(servicePointsFixture.cd1()));

    final JsonObject loan = response.getJson();

    assertThat(loan.getString("id"), is(notNullValue()));

    assertThat("user ID should match barcode",
      loan.getString("userId"), is(jessica.getId()));

    assertThat("item ID should match barcode",
      loan.getString("itemId"), is(smallAngryPlanet.getId()));

    assertThat("status should be open",
      loan.getJsonObject("status").getString("name"), is("Open"));

    assertThat("has item enumeration",
      loan.getJsonObject("item").getString("enumeration"), is("v.70:no.1-6"));

    assertThat("has item chronology",
      loan.getJsonObject("item").getString("chronology"), is("1987:Jan.-June"));

    assertThat("has item volume",
      loan.getJsonObject("item").getString("volume"), is("testVolume"));

    smallAngryPlanet = itemsClient.get(smallAngryPlanet);

    assertThat(smallAngryPlanet, hasItemStatus(CHECKED_OUT));
  }

  @Test
  public void checkOutFailsWhenCirculationRulesReferenceInvalidLoanPolicyId() {
    setInvalidLoanPolicyReferenceInRules("some-loan-policy");

    IndividualResource smallAngryPlanet = itemsFixture.basedUponSmallAngryPlanet();
    final IndividualResource steve = usersFixture.steve();

    final DateTime loanDate = new DateTime(2018, 3, 18, 11, 43, 54, UTC);

    final Response response = loansFixture.attemptCheckOutByBarcode(500,
      new CheckOutByBarcodeRequestBuilder()
        .forItem(smallAngryPlanet)
        .to(steve)
        .on(loanDate)
        .at(servicePointsFixture.cd1()));

    assertThat(response.getBody(),
      is("Loan policy some-loan-policy could not be found, please check circulation rules"));

    smallAngryPlanet = itemsClient.get(smallAngryPlanet);

    assertThat(smallAngryPlanet, hasItemStatus(AVAILABLE));
  }

  @Test
  public void checkOutDoesNotFailWhenCirculationRulesReferenceInvalidNoticePolicyId() {
    setInvalidNoticePolicyReferenceInRules("some-notice-policy");

    IndividualResource smallAngryPlanet = itemsFixture.basedUponSmallAngryPlanet();
    final IndividualResource steve = usersFixture.steve();

    final DateTime loanDate = new DateTime(2018, 3, 18, 11, 43, 54, UTC);

    loansFixture.checkOutByBarcode(
      new CheckOutByBarcodeRequestBuilder()
        .forItem(smallAngryPlanet)
        .to(steve)
        .on(loanDate)
        .at(servicePointsFixture.cd1()));

    smallAngryPlanet = itemsClient.get(smallAngryPlanet);

    assertThat(smallAngryPlanet, hasItemStatus(CHECKED_OUT));
  }

  @Test
  public void cannotCheckOutWhenItemIsNotLoanable() {
    IndividualResource notLoanablePolicy = loanPoliciesFixture.create(
      new LoanPolicyBuilder()
        .withName("Not Loanable Policy")
        .withLoanable(false));

    useFallbackPolicies(
      notLoanablePolicy.getId(),
      requestPoliciesFixture.allowAllRequestPolicy().getId(),
      noticePoliciesFixture.inactiveNotice().getId(),
      overdueFinePoliciesFixture.facultyStandard().getId(),
      lostItemFeePoliciesFixture.facultyStandard().getId());

    InventoryItemResource nod = itemsFixture.basedUponNod();
    IndividualResource steve = usersFixture.steve();
    Response response = loansFixture.attemptCheckOutByBarcode(nod, steve);

    assertThat(response.getJson(), hasErrorWith(allOf(
      hasMessage("Item is not loanable"),
      hasItemBarcodeParameter(nod),
      hasLoanPolicyParameters(notLoanablePolicy))));
  }
}<|MERGE_RESOLUTION|>--- conflicted
+++ resolved
@@ -231,22 +231,11 @@
 
     UUID dueDateLimitedPolicyId = loanPolicyResource.getId();
 
-<<<<<<< HEAD
-    UUID overDueId = overdueFinePoliciesFixture.facultyStandard().getId();
-    useFallbackPolicies(
-      dueDateLimitedPolicyId,
-      requestPoliciesFixture.allowAllRequestPolicy().getId(),
-      noticePoliciesFixture.activeNotice().getId(),
-            overDueId,
-      lostItemFeePoliciesFixture.facultyStandard().getId()
-    );
-=======
     useFallbackPolicies(dueDateLimitedPolicyId,
       requestPoliciesFixture.allowAllRequestPolicy().getId(),
       noticePoliciesFixture.activeNotice().getId(),
       overdueFinePoliciesFixture.facultyStandard().getId(),
       lostItemFeePoliciesFixture.facultyStandard().getId());
->>>>>>> 3c6e20e5
 
     IndividualResource smallAngryPlanet = itemsFixture.basedUponSmallAngryPlanet();
     final IndividualResource steve = usersFixture.steve();
