package api.loans;

import static api.requests.RequestsAPICreationTests.setupMissingItem;
import static api.support.APITestContext.END_OF_CURRENT_YEAR_DUE_DATE;
import static api.support.builders.ItemBuilder.AVAILABLE;
import static api.support.builders.ItemBuilder.CHECKED_OUT;
import static api.support.matchers.CheckOutByBarcodeResponseMatchers.hasItemBarcodeParameter;
import static api.support.matchers.CheckOutByBarcodeResponseMatchers.hasLoanPolicyParameters;
import static api.support.matchers.CheckOutByBarcodeResponseMatchers.hasProxyUserBarcodeParameter;
import static api.support.matchers.CheckOutByBarcodeResponseMatchers.hasServicePointParameter;
import static api.support.matchers.CheckOutByBarcodeResponseMatchers.hasUserBarcodeParameter;
import static api.support.matchers.EventMatchers.isValidItemCheckedOutEvent;
import static api.support.matchers.ItemMatchers.isCheckedOut;
import static api.support.matchers.ItemMatchers.isLostAndPaid;
import static api.support.matchers.ItemMatchers.isWithdrawn;
import static api.support.matchers.ItemStatusCodeMatcher.hasItemStatus;
import static api.support.matchers.JsonObjectMatcher.hasJsonPath;
import static api.support.matchers.LoanMatchers.isOpen;
import static api.support.matchers.TextDateTimeMatcher.isEquivalentTo;
import static api.support.matchers.TextDateTimeMatcher.withinSecondsAfter;
import static api.support.matchers.UUIDMatcher.is;
import static api.support.matchers.ValidationErrorMatchers.hasErrorWith;
import static api.support.matchers.ValidationErrorMatchers.hasMessage;
import static api.support.matchers.ValidationErrorMatchers.hasMessageContaining;
import static org.folio.circulation.domain.policy.Period.months;
import static org.folio.circulation.domain.representations.ItemProperties.CALL_NUMBER_COMPONENTS;
import static org.hamcrest.CoreMatchers.allOf;
import static org.hamcrest.CoreMatchers.is;
import static org.hamcrest.CoreMatchers.notNullValue;
import static org.hamcrest.MatcherAssert.assertThat;
import static org.hamcrest.Matchers.hasSize;
import static org.joda.time.DateTimeZone.UTC;
import static org.junit.Assert.assertTrue;

import java.util.List;
import java.util.Random;
import java.util.UUID;
import java.util.concurrent.TimeUnit;

import org.awaitility.Awaitility;
import org.folio.circulation.domain.policy.Period;
import org.folio.circulation.support.http.client.IndividualResource;
import org.folio.circulation.support.http.client.Response;
import org.joda.time.DateTime;
import org.joda.time.Seconds;
import org.junit.Test;

import api.support.APITests;
import api.support.builders.CheckOutByBarcodeRequestBuilder;
import api.support.builders.FixedDueDateSchedule;
import api.support.builders.FixedDueDateSchedulesBuilder;
import api.support.builders.ItemBuilder;
import api.support.builders.LoanBuilder;
import api.support.builders.LoanPolicyBuilder;
import api.support.builders.NoticePolicyBuilder;
import api.support.builders.RequestBuilder;
import api.support.builders.UserBuilder;
import api.support.fakes.FakePubSub;
import api.support.http.InventoryItemResource;
import io.vertx.core.json.JsonArray;
import io.vertx.core.json.JsonObject;

public class CheckOutByBarcodeTests extends APITests {
  @Test
  public void canCheckOutUsingItemAndUserBarcode() {
    IndividualResource smallAngryPlanet = itemsFixture.basedUponSmallAngryPlanet(
      item -> item
        .withEnumeration("v.70:no.1-6")
        .withChronology("1987:Jan.-June")
        .withVolume("testVolume"));

    final IndividualResource steve = usersFixture.steve();

    final DateTime loanDate = new DateTime(2018, 3, 18, 11, 43, 54, UTC);

    final UUID checkoutServicePointId = UUID.randomUUID();

    final IndividualResource response = checkOutFixture.checkOutByBarcode(
      new CheckOutByBarcodeRequestBuilder()
        .forItem(smallAngryPlanet)
        .to(steve)
        .on(loanDate)
        .at(checkoutServicePointId));

    final JsonObject loan = response.getJson();

    assertThat(loan.getString("id"), is(notNullValue()));

    assertThat("user ID should match barcode",
      loan.getString("userId"), is(steve.getId()));

    assertThat("item ID should match barcode",
      loan.getString("itemId"), is(smallAngryPlanet.getId()));

    assertThat("itemEffectiveLocationIdAtCheckOut should match item effective location ID",
      loan.getString("itemEffectiveLocationIdAtCheckOut"), is(smallAngryPlanet.getJson().getString("effectiveLocationId")));

    assertThat("status should be open",
      loan.getJsonObject("status").getString("name"), is("Open"));

    assertThat("action should be checkedout",
      loan.getString("action"), is("checkedout"));

    assertThat("loan date should be as supplied",
      loan.getString("loanDate"), isEquivalentTo(loanDate));

    loanHasLoanPolicyProperties(loan, loanPoliciesFixture.canCirculateRolling());
    loanHasOverdueFinePolicyProperties(loan,  overdueFinePoliciesFixture.facultyStandard());
    loanHasLostItemPolicyProperties(loan,  lostItemFeePoliciesFixture.facultyStandard());

    loanHasPatronGroupProperties(loan, "Regular Group");

    assertThat("due date should be 3 weeks after loan date, based upon loan policy",
      loan.getString("dueDate"), isEquivalentTo(loanDate.plusWeeks(3)));

    assertThat("Checkout service point should be stored",
      loan.getString("checkoutServicePointId"), is(checkoutServicePointId));

    smallAngryPlanet = itemsClient.get(smallAngryPlanet);

    assertThat(smallAngryPlanet, hasItemStatus(CHECKED_OUT));

    assertThat("has item information",
      loan.containsKey("item"), is(true));

    assertThat("title is taken from instance",
      loan.getJsonObject("item").getString("title"),
      is("The Long Way to a Small, Angry Planet"));

    assertThat("barcode is taken from item",
      loan.getJsonObject("item").getString("barcode"),
      is("036000291452"));

    assertThat("call number is 123456", loan.getJsonObject("item")
      .getString("callNumber"), is("123456"));

    assertThat("has item enumeration",
      loan.getJsonObject("item").getString("enumeration"), is("v.70:no.1-6"));

    assertThat("has item chronology",
      loan.getJsonObject("item").getString("chronology"), is("1987:Jan.-June"));

    assertThat("has item volume",
      loan.getJsonObject("item").getString("volume"), is("testVolume"));

    assertThat(loan.getJsonObject("item").encode() + " contains 'materialType'",
      loan.getJsonObject("item").containsKey("materialType"), is(true));

    assertThat("materialType is book", loan.getJsonObject("item")
      .getJsonObject("materialType").getString("name"), is("Book"));

    assertThat("item has contributors",
      loan.getJsonObject("item").containsKey("contributors"), is(true));

    JsonArray contributors = loan.getJsonObject("item").getJsonArray("contributors");

    assertThat("item has a single contributor",
      contributors.size(), is(1));

    assertThat("Becky Chambers is a contributor",
      contributors.getJsonObject(0).getString("name"), is("Chambers, Becky"));

    assertThat("has item status",
      loan.getJsonObject("item").containsKey("status"), is(true));

    assertThat("status is taken from item",
      loan.getJsonObject("item").getJsonObject("status").getString("name"),
      is("Checked out"));

    assertThat("Should not have snapshot of item status, as current status is included",
      loan.containsKey("itemStatus"), is(false));

    assertThat("item has location",
      loan.getJsonObject("item").containsKey("location"), is(true));

    assertThat("location is taken from holding",
      loan.getJsonObject("item").getJsonObject("location").getString("name"),
      is("3rd Floor"));

    List<JsonObject> patronSessionRecords = patronSessionRecordsClient.getAll();
    assertThat(patronSessionRecords, hasSize(1));

    JsonObject sessionRecord = patronSessionRecords.get(0);
    assertThat(sessionRecord.getString("patronId"), is(steve.getId()));
    assertThat(sessionRecord.getString("loanId"), is(response.getId()));
    assertThat(sessionRecord.getString("actionType"), is("Check-out"));

    assertTrue(loan.getJsonObject("item").containsKey(CALL_NUMBER_COMPONENTS));
    JsonObject callNumberComponents = loan.getJsonObject("item")
      .getJsonObject(CALL_NUMBER_COMPONENTS);

    assertThat(callNumberComponents.getString("callNumber"), is("123456"));
    assertThat(callNumberComponents.getString("prefix"), is("PREFIX"));
    assertThat(callNumberComponents.getString("suffix"), is("SUFFIX"));
  }

  @Test
  public void canCheckOutUsingFixedDueDateLoanPolicy() {

    IndividualResource loanPolicy = loanPoliciesFixture.canCirculateFixed();
    IndividualResource overdueFinePolicy = overdueFinePoliciesFixture.facultyStandard();
    IndividualResource lostItemFeePolicy = lostItemFeePoliciesFixture.facultyStandard();

    useFallbackPolicies(loanPolicy.getId(),
      requestPoliciesFixture.allowAllRequestPolicy().getId(),
      noticePoliciesFixture.activeNotice().getId(),
      overdueFinePolicy.getId(),
      lostItemFeePolicy.getId());

    IndividualResource smallAngryPlanet = itemsFixture.basedUponSmallAngryPlanet();
    final IndividualResource steve = usersFixture.steve();

    final DateTime loanDate = DateTime.now(UTC)
      .withMonthOfYear(3)
      .withDayOfMonth(18)
      .withHourOfDay(11)
      .withMinuteOfHour(43)
      .withSecondOfMinute(54)
      .withMillisOfSecond(0);

    final IndividualResource response = checkOutFixture.checkOutByBarcode(
      new CheckOutByBarcodeRequestBuilder()
        .forItem(smallAngryPlanet)
        .to(steve)
        .on(loanDate)
        .at(UUID.randomUUID()));

    final JsonObject loan = response.getJson();

    assertThat("loan date should be as supplied",
      loan.getString("loanDate"), isEquivalentTo(loanDate));

    loanHasPatronGroupProperties(loan, "Regular Group");

    loanHasLoanPolicyProperties(loan, loanPolicy);
    loanHasOverdueFinePolicyProperties(loan,  overdueFinePolicy);
    loanHasLostItemPolicyProperties(loan,  lostItemFeePolicy);

    assertThat("due date should be based upon fixed due date schedule",
      loan.getString("dueDate"), isEquivalentTo(END_OF_CURRENT_YEAR_DUE_DATE));
  }

  @Test
  public void canCheckOutUsingDueDateLimitedRollingLoanPolicy() {
    FixedDueDateSchedulesBuilder dueDateLimitSchedule = new FixedDueDateSchedulesBuilder()
      .withName("March Only Due Date Limit")
      .addSchedule(FixedDueDateSchedule.wholeMonth(2018, 3));

    final UUID dueDateLimitScheduleId = loanPoliciesFixture.createSchedule(
      dueDateLimitSchedule).getId();

    LoanPolicyBuilder dueDateLimitedPolicy = new LoanPolicyBuilder()
      .withName("Due Date Limited Rolling Policy")
      .rolling(Period.days(30))
      .limitedBySchedule(dueDateLimitScheduleId);

    final IndividualResource loanPolicy = loanPoliciesFixture.create(
      dueDateLimitedPolicy);
    final IndividualResource overdueFinePolicy = overdueFinePoliciesFixture.facultyStandard();
    final IndividualResource lostItemFeePolicy = lostItemFeePoliciesFixture.facultyStandard();

    UUID dueDateLimitedPolicyId = loanPolicy.getId();

    useFallbackPolicies(dueDateLimitedPolicyId,
      requestPoliciesFixture.allowAllRequestPolicy().getId(),
      noticePoliciesFixture.activeNotice().getId(),
      overdueFinePolicy.getId(),
      lostItemFeePolicy.getId());

    IndividualResource smallAngryPlanet = itemsFixture.basedUponSmallAngryPlanet();
    final IndividualResource steve = usersFixture.steve();

    final DateTime loanDate = new DateTime(2018, 3, 18, 11, 43, 54, UTC);

    final IndividualResource response = checkOutFixture.checkOutByBarcode(
      new CheckOutByBarcodeRequestBuilder()
        .forItem(smallAngryPlanet)
        .to(steve)
        .on(loanDate)
        .at(UUID.randomUUID()));

    final JsonObject loan = response.getJson();

    assertThat("loan date should be as supplied",
      loan.getString("loanDate"), isEquivalentTo(loanDate));

    loanHasPatronGroupProperties(loan, "Regular Group");

    loanHasLoanPolicyProperties(loan, loanPolicy);
    loanHasOverdueFinePolicyProperties(loan, overdueFinePolicy);
    loanHasLostItemPolicyProperties(loan, lostItemFeePolicy);

    assertThat("due date should be limited by schedule",
      loan.getString("dueDate"),
      isEquivalentTo(new DateTime(2018, 3, 31, 23, 59, 59, UTC)));
  }

  @Test
  public void canGetLoanCreatedWhilstCheckingOut() {
    final IndividualResource smallAngryPlanet = itemsFixture.basedUponSmallAngryPlanet();
    final IndividualResource steve = usersFixture.steve();

    final IndividualResource response = checkOutFixture.checkOutByBarcode(
      smallAngryPlanet, steve);

    assertThat("Location header should be present", response.getLocation(),
      is(notNullValue()));

    loansFixture.getLoanByLocation(response);
  }

  @Test
  public void canCheckOutWithoutLoanDate() {
    IndividualResource smallAngryPlanet = itemsFixture.basedUponSmallAngryPlanet();
    final IndividualResource steve = usersFixture.steve();

    final DateTime requestDate = DateTime.now();

    final IndividualResource response = checkOutFixture.checkOutByBarcode(
      new CheckOutByBarcodeRequestBuilder()
        .forItem(smallAngryPlanet)
        .to(steve)
        .at(UUID.randomUUID()));

    final JsonObject loan = response.getJson();

    assertThat("loan date should be as supplied",
      loan.getString("loanDate"),
      withinSecondsAfter(Seconds.seconds(10), requestDate));
  }

  @Test
  public void cannotCheckOutWhenLoaneeCannotBeFound() {
    //TODO: Review this to see if can simplify by not creating user at all?
    final IndividualResource smallAngryPlanet = itemsFixture.basedUponSmallAngryPlanet();
    final IndividualResource steve = usersFixture.steve();

    usersFixture.remove(steve);

    final Response response = checkOutFixture.attemptCheckOutByBarcode(smallAngryPlanet, steve);

    assertThat(response.getJson(), hasErrorWith(allOf(
      hasMessage("Could not find user with matching barcode"),
      hasUserBarcodeParameter(steve))));
  }

  @Test
  public void cannotCheckOutWhenLoaneeIsInactive() {
    final IndividualResource smallAngryPlanet = itemsFixture.basedUponSmallAngryPlanet();
    final IndividualResource steve = usersFixture.steve(UserBuilder::inactive);

    final Response response = checkOutFixture.attemptCheckOutByBarcode(
      smallAngryPlanet, steve);

    assertThat(response.getJson(), hasErrorWith(allOf(
      hasMessage("Cannot check out to inactive user"),
      hasUserBarcodeParameter(steve))));
  }

  @Test
  public void cannotCheckOutByProxyWhenProxyingUserIsInactive() {
    final IndividualResource smallAngryPlanet = itemsFixture.basedUponSmallAngryPlanet();

    final IndividualResource james = usersFixture.james();
    final IndividualResource steve = usersFixture.steve(UserBuilder::inactive);

    proxyRelationshipsFixture.currentProxyFor(james, steve);

    final Response response = checkOutFixture.attemptCheckOutByBarcode(
      new CheckOutByBarcodeRequestBuilder()
        .forItem(smallAngryPlanet)
        .to(james)
        .proxiedBy(steve)
        .at(UUID.randomUUID()));

    assertThat(response.getJson(), hasErrorWith(allOf(
      hasMessage("Cannot check out via inactive proxying user"),
      hasProxyUserBarcodeParameter(steve))));
  }

  @Test
  public void cannotCheckOutByProxyWhenNoRelationship() {

    IndividualResource smallAngryPlanet = itemsFixture.basedUponSmallAngryPlanet();
    IndividualResource james = usersFixture.james();
    IndividualResource jessica = usersFixture.jessica();

    final Response response = checkOutFixture.attemptCheckOutByBarcode(
      new CheckOutByBarcodeRequestBuilder()
        .forItem(smallAngryPlanet)
        .to(jessica)
        .proxiedBy(james)
        .at(UUID.randomUUID()));

    assertThat(response.getJson(), hasErrorWith(allOf(
      hasMessage("Cannot check out item via proxy when relationship is invalid"),
      hasProxyUserBarcodeParameter(james))));
  }

  @Test
  public void cannotCheckOutWhenItemCannotBeFound() {

    final IndividualResource smallAngryPlanet = itemsFixture.basedUponSmallAngryPlanet();
    final IndividualResource steve = usersFixture.steve();

    itemsClient.delete(smallAngryPlanet.getId());

    final Response response = checkOutFixture.attemptCheckOutByBarcode(
      smallAngryPlanet, steve);

    assertThat(response.getJson(), hasErrorWith(allOf(
      hasMessage("No item with barcode 036000291452 could be found"),
      hasItemBarcodeParameter(smallAngryPlanet))));
  }

  @Test
  public void cannotCheckOutWhenItemIsAlreadyCheckedOut() {
    final IndividualResource smallAngryPlanet = itemsFixture.basedUponSmallAngryPlanet();
    final IndividualResource jessica = usersFixture.jessica();
    final IndividualResource steve = usersFixture.steve();

    checkOutFixture.checkOutByBarcode(smallAngryPlanet, jessica);

    final Response response = checkOutFixture.attemptCheckOutByBarcode(
      smallAngryPlanet, steve);

    assertThat(response.getJson(), hasErrorWith(allOf(
      hasMessage("Item is already checked out"),
      hasItemBarcodeParameter(smallAngryPlanet))));
  }

  @Test
  public void canCheckOutMissingItem() {
    final IndividualResource missingItem = setupMissingItem(itemsFixture);
    final IndividualResource steve = usersFixture.steve();

    final IndividualResource response = checkOutFixture.checkOutByBarcode(
      missingItem, steve);

    assertThat(response.getJson(), hasJsonPath("status.name", "Open"));
    assertThat(response.getJson(), hasJsonPath("borrower", notNullValue()));
    assertThat(response.getJson(), hasJsonPath("item", notNullValue()));
    assertThat(response.getJson(), hasJsonPath("item.status.name", CHECKED_OUT));
    assertThat(response.getJson(), hasJsonPath("itemId", missingItem.getId().toString()));

    assertThat(itemsClient.getById(missingItem.getId()).getJson(),
      hasJsonPath("status.name", CHECKED_OUT));
  }

  @Test
  public void cannotCheckOutWhenOpenLoanAlreadyExists() {
    final IndividualResource smallAngryPlanet = itemsFixture.basedUponSmallAngryPlanet();
    final IndividualResource jessica = usersFixture.jessica();
    final IndividualResource steve = usersFixture.steve();

    loansStorageClient.create(new LoanBuilder()
      .open()
      .withItemId(smallAngryPlanet.getId())
      .withUserId(jessica.getId()));

    final Response response = checkOutFixture.attemptCheckOutByBarcode(
      smallAngryPlanet, steve);

    assertThat(response.getJson(), hasErrorWith(allOf(
      hasMessage("Cannot check out item that already has an open loan"),
      hasItemBarcodeParameter(smallAngryPlanet))));
  }

  @Test
  public void cannotCheckOutWhenItemDeclaredLost() {
    final IndividualResource declaredLostItem = itemsFixture.setupDeclaredLostItem();
    final IndividualResource steve = usersFixture.steve();

    final Response response = checkOutFixture.attemptCheckOutByBarcode(
      declaredLostItem, steve);

    assertThat(response.getJson(), hasErrorWith(allOf(
      hasMessageContaining("has the item status Declared lost"),
      hasItemBarcodeParameter(declaredLostItem))));
  }

  @Test
  public void cannotCheckOutClaimedReturnedItem() {
    final String barcode = String.valueOf(new Random().nextLong());
    final InventoryItemResource claimedReturnedItem = itemsFixture
      .basedUponSmallAngryPlanet((ItemBuilder itemBuilder) -> itemBuilder
        .withBarcode(barcode)
        .claimedReturned());

    final Response response = checkOutFixture
      .attemptCheckOutByBarcode(claimedReturnedItem, usersFixture.steve());

    final String expectedMessage = String.format(
      "%s (Book) (Barcode:%s) has the item status Claimed returned and cannot be checked out",
      claimedReturnedItem.getInstance().getJson().getString("title"), barcode);

    assertThat(response.getJson(), hasErrorWith(allOf(hasMessage(expectedMessage),
      hasItemBarcodeParameter(claimedReturnedItem))));
  }

  @Test
  public void canCheckOutViaProxy() {
    IndividualResource smallAngryPlanet = itemsFixture.basedUponSmallAngryPlanet();
    IndividualResource james = usersFixture.james();
    IndividualResource jessica = usersFixture.jessica();

    proxyRelationshipsFixture.currentProxyFor(jessica, james);

    final IndividualResource response = checkOutFixture.checkOutByBarcode(
      new CheckOutByBarcodeRequestBuilder()
        .forItem(smallAngryPlanet)
        .to(jessica)
        .proxiedBy(james)
        .at(UUID.randomUUID()));

    JsonObject loan = response.getJson();

    assertThat("user id does not match",
      loan.getString("userId"), is(jessica.getId()));

    assertThat("proxy user id does not match",
      loan.getString("proxyUserId"), is(james.getId()));
  }

  @Test
  public void cannotCheckOutWhenLoanPolicyDoesNotExist() {
    final UUID nonExistentloanPolicyId = UUID.randomUUID();
    IndividualResource record = loanPoliciesFixture.create(new LoanPolicyBuilder()
      .withId(nonExistentloanPolicyId)
      .withName("Example LoanPolicy"));
    useFallbackPolicies(nonExistentloanPolicyId,
      requestPoliciesFixture.allowAllRequestPolicy().getId(),
      noticePoliciesFixture.activeNotice().getId(),
      overdueFinePoliciesFixture.facultyStandard().getId(),
      lostItemFeePoliciesFixture.facultyStandard().getId());
    loanPoliciesFixture.delete(record);

    IndividualResource smallAngryPlanet = itemsFixture.basedUponSmallAngryPlanet();
    final IndividualResource steve = usersFixture.steve();

    final DateTime loanDate = new DateTime(2018, 3, 18, 11, 43, 54, UTC);

    final Response response = checkOutFixture.attemptCheckOutByBarcode(500,
      new CheckOutByBarcodeRequestBuilder()
        .forItem(smallAngryPlanet)
        .to(steve)
        .on(loanDate)
        .at(UUID.randomUUID()));

    assertThat(response.getBody(), is(String.format(
      "Loan policy %s could not be found, please check circulation rules",
      nonExistentloanPolicyId)));
  }

  @Test
  public void cannotCheckOutWhenServicePointOfCheckoutNotPresent() {
    IndividualResource smallAngryPlanet = itemsFixture.basedUponSmallAngryPlanet();
    IndividualResource james = usersFixture.james();

    final DateTime loanDate = new DateTime(2018, 3, 18, 11, 43, 54, UTC);

    final Response response = checkOutFixture.attemptCheckOutByBarcode(422,
      new CheckOutByBarcodeRequestBuilder()
        .forItem(smallAngryPlanet)
        .to(james)
        .on(loanDate));

    assertThat(response.getStatusCode(), is(422));

    assertThat(response.getJson(), hasErrorWith(allOf(
      hasMessage("Check out must be performed at a service point"),
      hasServicePointParameter(null))));
  }

  @Test
  public void canCheckOutUsingItemBarcodeThatContainsSpaces() {
    final IndividualResource steve = usersFixture.steve();
    IndividualResource smallAngryPlanet
      = itemsFixture.basedUponSmallAngryPlanet(item -> item
      .withBarcode("12345 67890"));

    final IndividualResource response = checkOutFixture.checkOutByBarcode(
      new CheckOutByBarcodeRequestBuilder()
        .forItem(smallAngryPlanet)
        .to(steve)
        .at(servicePointsFixture.cd1()));

    final JsonObject loan = response.getJson();

    assertThat(loan.getString("id"), is(notNullValue()));

    assertThat("user ID should match barcode",
      loan.getString("userId"), is(steve.getId()));

    assertThat("item ID should match barcode",
      loan.getString("itemId"), is(smallAngryPlanet.getId()));

    assertThat("status should be open",
      loan.getJsonObject("status").getString("name"), is("Open"));

    smallAngryPlanet = itemsClient.get(smallAngryPlanet);

    assertThat(smallAngryPlanet, hasItemStatus(CHECKED_OUT));
  }

  @Test
  public void canCheckOutUsingUserBarcodeThatContainsSpaces() {
    IndividualResource smallAngryPlanet = itemsFixture.basedUponSmallAngryPlanet(
      item -> item
        .withEnumeration("v.70:no.1-6")
        .withChronology("1987:Jan.-June")
        .withVolume("testVolume"));

    final IndividualResource steve
      = usersFixture.steve(user -> user.withBarcode("12345 67890"));

    final IndividualResource response = checkOutFixture.checkOutByBarcode(
      new CheckOutByBarcodeRequestBuilder()
        .forItem(smallAngryPlanet)
        .to(steve)
        .at(servicePointsFixture.cd1()));

    final JsonObject loan = response.getJson();

    assertThat(loan.getString("id"), is(notNullValue()));

    assertThat("user ID should match barcode",
      loan.getString("userId"), is(steve.getId()));

    assertThat("item ID should match barcode",
      loan.getString("itemId"), is(smallAngryPlanet.getId()));

    assertThat("has item enumeration",
      loan.getJsonObject("item").getString("enumeration"), is("v.70:no.1-6"));

    assertThat("has item chronology",
      loan.getJsonObject("item").getString("chronology"), is("1987:Jan.-June"));

    assertThat("has item volume",
      loan.getJsonObject("item").getString("volume"), is("testVolume"));

    assertThat("status should be open",
      loan.getJsonObject("status").getString("name"), is("Open"));

    smallAngryPlanet = itemsClient.get(smallAngryPlanet);

    assertThat(smallAngryPlanet, hasItemStatus(CHECKED_OUT));
  }

  @Test
  public void canCheckOutUsingProxyUserBarcodeThatContainsSpaces() {
    IndividualResource smallAngryPlanet = itemsFixture.basedUponSmallAngryPlanet(
      item -> item
        .withEnumeration("v.70:no.1-6")
        .withChronology("1987:Jan.-June")
        .withVolume("testVolume"));

    final IndividualResource jessica = usersFixture.jessica();

    final IndividualResource steve
      = usersFixture.steve(user -> user.withBarcode("12345 67890"));

    proxyRelationshipsFixture.currentProxyFor(jessica, steve);

    final IndividualResource response = checkOutFixture.checkOutByBarcode(
      new CheckOutByBarcodeRequestBuilder()
        .forItem(smallAngryPlanet)
        .to(jessica)
        .proxiedBy(steve)
        .at(servicePointsFixture.cd1()));

    final JsonObject loan = response.getJson();

    assertThat(loan.getString("id"), is(notNullValue()));

    assertThat("user ID should match barcode",
      loan.getString("userId"), is(jessica.getId()));

    assertThat("proxy user ID should match barcode",
      loan.getString("proxyUserId"), is(steve.getId()));

    assertThat("item ID should match barcode",
      loan.getString("itemId"), is(smallAngryPlanet.getId()));

    assertThat("status should be open",
      loan.getJsonObject("status").getString("name"), is("Open"));

    assertThat("has item enumeration",
      loan.getJsonObject("item").getString("enumeration"), is("v.70:no.1-6"));

    assertThat("has item chronology",
      loan.getJsonObject("item").getString("chronology"), is("1987:Jan.-June"));

    assertThat("has item volume",
      loan.getJsonObject("item").getString("volume"), is("testVolume"));

    smallAngryPlanet = itemsClient.get(smallAngryPlanet);

    assertThat(smallAngryPlanet, hasItemStatus(CHECKED_OUT));
  }

  @Test
  public void canCheckOutOnOrderItem() {
    IndividualResource smallAngryPlanet = itemsFixture.basedUponSmallAngryPlanet(
      item -> item
        .onOrder()
        .withEnumeration("v.70:no.1-6")
        .withChronology("1987:Jan.-June")
        .withVolume("testVolume"));

    final IndividualResource jessica = usersFixture.jessica();

    final IndividualResource response = checkOutFixture.checkOutByBarcode(
      new CheckOutByBarcodeRequestBuilder()
        .forItem(smallAngryPlanet)
        .to(jessica)
        .at(servicePointsFixture.cd1()));

    final JsonObject loan = response.getJson();

    assertThat(loan.getString("id"), is(notNullValue()));

    assertThat("user ID should match barcode",
      loan.getString("userId"), is(jessica.getId()));

    assertThat("item ID should match barcode",
      loan.getString("itemId"), is(smallAngryPlanet.getId()));

    assertThat("status should be open",
      loan.getJsonObject("status").getString("name"), is("Open"));

    assertThat("has item enumeration",
      loan.getJsonObject("item").getString("enumeration"), is("v.70:no.1-6"));

    assertThat("has item chronology",
      loan.getJsonObject("item").getString("chronology"), is("1987:Jan.-June"));

    assertThat("has item volume",
      loan.getJsonObject("item").getString("volume"), is("testVolume"));

    smallAngryPlanet = itemsClient.get(smallAngryPlanet);

    assertThat(smallAngryPlanet, hasItemStatus(CHECKED_OUT));
  }

  @Test
  public void canCheckOutOnOrderItemWithRequest() {
    IndividualResource smallAngryPlanet = itemsFixture.basedUponSmallAngryPlanet(
      item -> item
        .onOrder()
        .withEnumeration("v.70:no.1-6")
        .withChronology("1987:Jan.-June")
        .withVolume("testVolume"));

    final IndividualResource jessica = usersFixture.jessica();

    requestsFixture.place(new RequestBuilder()
      .withItemId(smallAngryPlanet.getId())
      .withRequesterId(jessica.getId())
      .withPickupServicePoint(servicePointsFixture.cd1()));

    final IndividualResource response = checkOutFixture.checkOutByBarcode(
      new CheckOutByBarcodeRequestBuilder()
        .forItem(smallAngryPlanet)
        .to(jessica)
        .at(servicePointsFixture.cd1()));

    final JsonObject loan = response.getJson();

    assertThat(loan.getString("id"), is(notNullValue()));

    assertThat("user ID should match barcode",
      loan.getString("userId"), is(jessica.getId()));

    assertThat("item ID should match barcode",
      loan.getString("itemId"), is(smallAngryPlanet.getId()));

    assertThat("status should be open",
      loan.getJsonObject("status").getString("name"), is("Open"));

    assertThat("has item enumeration",
      loan.getJsonObject("item").getString("enumeration"), is("v.70:no.1-6"));

    assertThat("has item chronology",
      loan.getJsonObject("item").getString("chronology"), is("1987:Jan.-June"));

    assertThat("has item volume",
      loan.getJsonObject("item").getString("volume"), is("testVolume"));

    smallAngryPlanet = itemsClient.get(smallAngryPlanet);

    assertThat(smallAngryPlanet, hasItemStatus(CHECKED_OUT));
  }

  @Test
  public void canCheckOutInProcessItem() {

    IndividualResource smallAngryPlanet = itemsFixture.basedUponSmallAngryPlanet(
      item -> item
        .inProcess()
        .withEnumeration("v.70:no.1-6")
        .withChronology("1987:Jan.-June")
        .withVolume("testVolume"));

    final IndividualResource jessica = usersFixture.jessica();

    final IndividualResource response = checkOutFixture.checkOutByBarcode(
      new CheckOutByBarcodeRequestBuilder()
        .forItem(smallAngryPlanet)
        .to(jessica)
        .at(servicePointsFixture.cd1()));

    final JsonObject loan = response.getJson();

    assertThat(loan.getString("id"), is(notNullValue()));

    assertThat("user ID should match barcode",
      loan.getString("userId"), is(jessica.getId()));

    assertThat("item ID should match barcode",
      loan.getString("itemId"), is(smallAngryPlanet.getId()));

    assertThat("status should be open",
      loan.getJsonObject("status").getString("name"), is("Open"));

    assertThat("has item enumeration",
      loan.getJsonObject("item").getString("enumeration"), is("v.70:no.1-6"));

    assertThat("has item chronology",
      loan.getJsonObject("item").getString("chronology"), is("1987:Jan.-June"));

    assertThat("has item volume",
      loan.getJsonObject("item").getString("volume"), is("testVolume"));

    smallAngryPlanet = itemsClient.get(smallAngryPlanet);

    assertThat(smallAngryPlanet, hasItemStatus(CHECKED_OUT));
  }

  @Test
  public void canCheckOutInProcessItemWithRequest() {
    IndividualResource smallAngryPlanet = itemsFixture.basedUponSmallAngryPlanet(
      item -> item
        .inProcess()
        .withEnumeration("v.70:no.1-6")
        .withChronology("1987:Jan.-June")
        .withVolume("testVolume"));

    final IndividualResource jessica = usersFixture.jessica();

    requestsFixture.place(new RequestBuilder()
      .withItemId(smallAngryPlanet.getId())
      .withRequesterId(jessica.getId())
      .withPickupServicePoint(servicePointsFixture.cd1()));

    final IndividualResource response = checkOutFixture.checkOutByBarcode(
      new CheckOutByBarcodeRequestBuilder()
        .forItem(smallAngryPlanet)
        .to(jessica)
        .at(servicePointsFixture.cd1()));

    final JsonObject loan = response.getJson();

    assertThat(loan.getString("id"), is(notNullValue()));

    assertThat("user ID should match barcode",
      loan.getString("userId"), is(jessica.getId()));

    assertThat("item ID should match barcode",
      loan.getString("itemId"), is(smallAngryPlanet.getId()));

    assertThat("status should be open",
      loan.getJsonObject("status").getString("name"), is("Open"));

    assertThat("has item enumeration",
      loan.getJsonObject("item").getString("enumeration"), is("v.70:no.1-6"));

    assertThat("has item chronology",
      loan.getJsonObject("item").getString("chronology"), is("1987:Jan.-June"));

    assertThat("has item volume",
      loan.getJsonObject("item").getString("volume"), is("testVolume"));

    smallAngryPlanet = itemsClient.get(smallAngryPlanet);

    assertThat(smallAngryPlanet, hasItemStatus(CHECKED_OUT));
  }

  @Test
  public void cannotCheckOutWhenItemIsNotLoanable() {
    IndividualResource notLoanablePolicy = loanPoliciesFixture.create(
      new LoanPolicyBuilder()
        .withName("Not Loanable Policy")
        .withLoanable(false));

    useFallbackPolicies(
      notLoanablePolicy.getId(),
      requestPoliciesFixture.allowAllRequestPolicy().getId(),
      noticePoliciesFixture.inactiveNotice().getId(),
      overdueFinePoliciesFixture.facultyStandard().getId(),
      lostItemFeePoliciesFixture.facultyStandard().getId());

    InventoryItemResource nod = itemsFixture.basedUponNod();
    IndividualResource steve = usersFixture.steve();
    Response response = checkOutFixture.attemptCheckOutByBarcode(nod, steve);

    assertThat(response.getJson(), hasErrorWith(allOf(
      hasMessage("Item is not loanable"),
      hasItemBarcodeParameter(nod),
      hasLoanPolicyParameters(notLoanablePolicy))));
  }

  @Test
  public void checkOutFailsWhenCirculationRulesReferenceInvalidLoanPolicyId() {
    UUID invalidLoanPolicyId = UUID.randomUUID();
    IndividualResource record = loanPoliciesFixture.create(new LoanPolicyBuilder()
      .withId(invalidLoanPolicyId)
      .withName("Example loanPolicy"));
    setInvalidLoanPolicyReferenceInRules(invalidLoanPolicyId.toString());
    loanPoliciesFixture.delete(record);

    IndividualResource smallAngryPlanet = itemsFixture.basedUponSmallAngryPlanet();
    final IndividualResource steve = usersFixture.steve();

    final DateTime loanDate = new DateTime(2018, 3, 18, 11, 43, 54, UTC);

    final Response response = checkOutFixture.attemptCheckOutByBarcode(500,
      new CheckOutByBarcodeRequestBuilder()
        .forItem(smallAngryPlanet)
        .to(steve)
        .on(loanDate)
        .at(servicePointsFixture.cd1()));

    assertThat(response.getBody(),
      is("Loan policy " + invalidLoanPolicyId + " could not be found, please check circulation rules"));

    smallAngryPlanet = itemsClient.get(smallAngryPlanet);

    assertThat(smallAngryPlanet, hasItemStatus(AVAILABLE));
  }

  @Test
  public void checkOutDoesNotFailWhenCirculationRulesReferenceInvalidNoticePolicyId() {
    UUID invalidNoticePolicyId = UUID.randomUUID();
    IndividualResource record = noticePoliciesFixture.create(new NoticePolicyBuilder()
      .withId(invalidNoticePolicyId)
      .withName("Example loanPolicy"));
    setInvalidNoticePolicyReferenceInRules(invalidNoticePolicyId.toString());
    noticePoliciesFixture.delete(record);

    IndividualResource smallAngryPlanet = itemsFixture.basedUponSmallAngryPlanet();
    final IndividualResource steve = usersFixture.steve();

    final DateTime loanDate = new DateTime(2018, 3, 18, 11, 43, 54, UTC);

    checkOutFixture.checkOutByBarcode(
      new CheckOutByBarcodeRequestBuilder()
        .forItem(smallAngryPlanet)
        .to(steve)
        .on(loanDate)
        .at(servicePointsFixture.cd1()));

    smallAngryPlanet = itemsClient.get(smallAngryPlanet);

    assertThat(smallAngryPlanet, hasItemStatus(CHECKED_OUT));
  }

  @Test
  public void canCheckOutWhenItemLimitIsIgnoredForRulesWithoutMaterialTypeOrLoanType() {

    useFallbackPolicies(
      prepareLoanPolicyWithItemLimit(1).getId(),
      requestPoliciesFixture.allowAllRequestPolicy().getId(),
      noticePoliciesFixture.inactiveNotice().getId(),
      overdueFinePoliciesFixture.facultyStandard().getId(),
      lostItemFeePoliciesFixture.facultyStandard().getId());

    InventoryItemResource firstItem = itemsFixture.basedUponNod();
    InventoryItemResource secondItem = itemsFixture.basedUponDunkirk();
    IndividualResource steve = usersFixture.steve();

    checkOutFixture.checkOutByBarcode(firstItem, steve);
    checkOutFixture.checkOutByBarcode(secondItem, steve);
  }

  @Test
  public void canCheckOutVideoMaterialWhenItemLimitIsReachedForBookMaterialType() {

    final UUID book = materialTypesFixture.book().getId();

    circulationRulesFixture.updateCirculationRules(createRules( "m " + book));

    IndividualResource firstBookTypeItem = itemsFixture.basedUponNod();
    IndividualResource secondBookTypeItem = itemsFixture.basedUponSmallAngryPlanet();
    IndividualResource videoTypeItem = itemsFixture.basedUponDunkirk();
    IndividualResource steve = usersFixture.steve();

    checkOutFixture.checkOutByBarcode(firstBookTypeItem, steve);
    firstBookTypeItem = itemsClient.get(firstBookTypeItem);
    assertThat(firstBookTypeItem, hasItemStatus(CHECKED_OUT));

    Response response = checkOutFixture.attemptCheckOutByBarcode(secondBookTypeItem, steve);
    assertThat(response.getJson(), hasErrorWith(allOf(
      hasMessage("Patron has reached maximum limit of 1 items for material type"))));
    secondBookTypeItem = itemsClient.get(secondBookTypeItem);
    assertThat(secondBookTypeItem, hasItemStatus(AVAILABLE));

    checkOutFixture.checkOutByBarcode(videoTypeItem, steve);
    videoTypeItem = itemsClient.get(videoTypeItem);
    assertThat(videoTypeItem, hasItemStatus(CHECKED_OUT));
  }

  @Test
  public void canCheckOutWhenItemLimitIsReachedForReadingRoomLoanType() {

    final UUID readingRoom = loanTypesFixture.readingRoom().getId();

    circulationRulesFixture.updateCirculationRules(createRules("t " + readingRoom));

    IndividualResource firstBookTypeItem = itemsFixture.basedUponNod(itemBuilder -> itemBuilder.withTemporaryLoanType(readingRoom));
    IndividualResource secondBookTypeItem = itemsFixture.basedUponSmallAngryPlanet(itemBuilder -> itemBuilder.withTemporaryLoanType(readingRoom));
    IndividualResource videoTypeItem = itemsFixture.basedUponDunkirk();
    IndividualResource steve = usersFixture.steve();

    checkOutFixture.checkOutByBarcode(firstBookTypeItem, steve);
    firstBookTypeItem = itemsClient.get(firstBookTypeItem);
    assertThat(firstBookTypeItem, hasItemStatus(CHECKED_OUT));

    Response response = checkOutFixture.attemptCheckOutByBarcode(secondBookTypeItem, steve);
    assertThat(response.getJson(), hasErrorWith(allOf(
      hasMessage("Patron has reached maximum limit of 1 items for loan type"))));
    secondBookTypeItem = itemsClient.get(secondBookTypeItem);
    assertThat(secondBookTypeItem, hasItemStatus(AVAILABLE));

    checkOutFixture.checkOutByBarcode(videoTypeItem, steve);
    videoTypeItem = itemsClient.get(videoTypeItem);
    assertThat(videoTypeItem, hasItemStatus(CHECKED_OUT));
  }

  @Test
  public void canCheckOutWhenItemLimitIsReachedForBookMaterialTypeAndReadingRoomLoanType() {

    final UUID readingRoom = loanTypesFixture.readingRoom().getId();
    final UUID book = materialTypesFixture.book().getId();

    circulationRulesFixture.updateCirculationRules(createRules("m " + book + " + t " + readingRoom));

    IndividualResource firstBookTypeItem = itemsFixture.basedUponNod(itemBuilder -> itemBuilder.withTemporaryLoanType(readingRoom));
    IndividualResource secondBookTypeItem = itemsFixture.basedUponSmallAngryPlanet(itemBuilder -> itemBuilder.withTemporaryLoanType(readingRoom));
    IndividualResource videoTypeItem = itemsFixture.basedUponDunkirk();
    IndividualResource steve = usersFixture.steve();

    checkOutFixture.checkOutByBarcode(firstBookTypeItem, steve);
    firstBookTypeItem = itemsClient.get(firstBookTypeItem);
    assertThat(firstBookTypeItem, hasItemStatus(CHECKED_OUT));

    Response response = checkOutFixture.attemptCheckOutByBarcode(secondBookTypeItem, steve);
    assertThat(response.getJson(), hasErrorWith(allOf(
      hasMessage("Patron has reached maximum limit of 1 items for combination of material type and loan type"))));
    secondBookTypeItem = itemsClient.get(secondBookTypeItem);
    assertThat(secondBookTypeItem, hasItemStatus(AVAILABLE));

    checkOutFixture.checkOutByBarcode(videoTypeItem, steve);
    videoTypeItem = itemsClient.get(videoTypeItem);
    assertThat(videoTypeItem, hasItemStatus(CHECKED_OUT));
  }

  @Test
  public void canCheckOutWhenItemLimitIsReachedForBookMaterialTypeAndReadingRoomLoanTypeAndPatronGroup() {

    final UUID readingRoom = loanTypesFixture.readingRoom().getId();
    final UUID book = materialTypesFixture.book().getId();
    final UUID regular = patronGroupsFixture.regular().getId();

    circulationRulesFixture.updateCirculationRules(createRules("m " + book + " + t " + readingRoom + " + g " + regular));

    IndividualResource firstBookTypeItem = itemsFixture.basedUponNod(
      itemBuilder -> itemBuilder.withTemporaryLoanType(readingRoom));
    IndividualResource secondBookTypeItem = itemsFixture.basedUponSmallAngryPlanet(
      itemBuilder -> itemBuilder.withTemporaryLoanType(readingRoom));
    IndividualResource videoTypeItem = itemsFixture.basedUponDunkirk();
    IndividualResource steve = usersFixture.steve();

    checkOutFixture.checkOutByBarcode(firstBookTypeItem, steve);
    firstBookTypeItem = itemsClient.get(firstBookTypeItem);
    assertThat(firstBookTypeItem, hasItemStatus(CHECKED_OUT));

    Response response = checkOutFixture.attemptCheckOutByBarcode(secondBookTypeItem, steve);
    assertThat(response.getJson(), hasErrorWith(allOf(
      hasMessage("Patron has reached maximum limit of 1 items for combination of patron group, material type and loan type"))));
    secondBookTypeItem = itemsClient.get(secondBookTypeItem);
    assertThat(secondBookTypeItem, hasItemStatus(AVAILABLE));

    checkOutFixture.checkOutByBarcode(videoTypeItem, steve);
    videoTypeItem = itemsClient.get(videoTypeItem);
    assertThat(videoTypeItem, hasItemStatus(CHECKED_OUT));
  }

  @Test
  public void canCheckOutWhenItemLimitIsReachedForBookMaterialTypeAndCanCirculateLoanTypeInMultipleLinesRules() {

    final String loanPolicyWithItemLimitId = prepareLoanPolicyWithItemLimit(1).getId().toString();
    final String anyRequestPolicy = requestPoliciesFixture.allowAllRequestPolicy().getId().toString();
    final String anyNoticePolicy = noticePoliciesFixture.activeNotice().getId().toString();
    final String anyOverdueFinePolicy = overdueFinePoliciesFixture.facultyStandard().getId().toString();
    final String anyLostItemFeePolicy = lostItemFeePoliciesFixture.facultyStandard().getId().toString();
    final UUID canCirculate = loanTypesFixture.canCirculate().getId();
    final UUID readingRoom = loanTypesFixture.readingRoom().getId();
    final UUID book = materialTypesFixture.book().getId();
    final UUID regular = patronGroupsFixture.regular().getId();

    String nestedRuleCanCirculate = "    t " + canCirculate + " + g " + regular +
      " : l " + loanPolicyWithItemLimitId + " r " + anyRequestPolicy + " n " + anyNoticePolicy  + " o " + anyOverdueFinePolicy + " i " + anyLostItemFeePolicy;
    String nestedRuleReadingRoom = "    t " + readingRoom + " + g " + regular +
      " : l " + loanPolicyWithItemLimitId + " r " + anyRequestPolicy + " n " + anyNoticePolicy  + " o " + anyOverdueFinePolicy + " i " + anyLostItemFeePolicy;
    String rules = createRules("m " + book) + "\n" + nestedRuleCanCirculate + "\n" + nestedRuleReadingRoom;
    circulationRulesFixture.updateCirculationRules(rules);

    IndividualResource firstBookTypeItem = itemsFixture.basedUponNod(itemBuilder -> itemBuilder.withTemporaryLoanType(canCirculate));
    IndividualResource secondBookTypeItem = itemsFixture.basedUponSmallAngryPlanet(itemBuilder -> itemBuilder.withTemporaryLoanType(canCirculate));
    IndividualResource bookTypeItemReadingRoomLoanType = itemsFixture.basedUponInterestingTimes(itemBuilder -> itemBuilder.withTemporaryLoanType(readingRoom));
    IndividualResource steve = usersFixture.steve();

    checkOutFixture.checkOutByBarcode(firstBookTypeItem, steve);
    firstBookTypeItem = itemsClient.get(firstBookTypeItem);
    assertThat(firstBookTypeItem, hasItemStatus(CHECKED_OUT));

    Response response = checkOutFixture.attemptCheckOutByBarcode(secondBookTypeItem, steve);
    assertThat(response.getJson(), hasErrorWith(allOf(
      hasMessage("Patron has reached maximum limit of 1 items for combination of patron group, material type and loan type"))));
    secondBookTypeItem = itemsClient.get(secondBookTypeItem);
    assertThat(secondBookTypeItem, hasItemStatus(AVAILABLE));

    checkOutFixture.checkOutByBarcode(bookTypeItemReadingRoomLoanType, steve);
    bookTypeItemReadingRoomLoanType = itemsClient.get(bookTypeItemReadingRoomLoanType);
    assertThat(bookTypeItemReadingRoomLoanType, hasItemStatus(CHECKED_OUT));
  }

  @Test
  public void cannotCheckOutWhenItemLimitIsReachedForBookMaterialTypeAndLoanTypeIsNotPresent() {

    final UUID readingRoom = loanTypesFixture.readingRoom().getId();
    final UUID canCirculate = loanTypesFixture.canCirculate().getId();
    final UUID book = materialTypesFixture.book().getId();

    circulationRulesFixture.updateCirculationRules(createRules("m " + book));

    IndividualResource firstBookTypeItem = itemsFixture.basedUponNod(itemBuilder -> itemBuilder.withTemporaryLoanType(readingRoom));
    IndividualResource secondBookTypeItem = itemsFixture.basedUponSmallAngryPlanet(itemBuilder -> itemBuilder.withTemporaryLoanType(canCirculate));
    IndividualResource steve = usersFixture.steve();

    checkOutFixture.checkOutByBarcode(firstBookTypeItem, steve);
    firstBookTypeItem = itemsClient.get(firstBookTypeItem);
    assertThat(firstBookTypeItem, hasItemStatus(CHECKED_OUT));

    Response response = checkOutFixture.attemptCheckOutByBarcode(secondBookTypeItem, steve);
    assertThat(response.getJson(), hasErrorWith(allOf(
      hasMessage("Patron has reached maximum limit of 1 items for material type"))));
    secondBookTypeItem = itemsClient.get(secondBookTypeItem);
    assertThat(secondBookTypeItem, hasItemStatus(AVAILABLE));
  }

  @Test
  public void canCheckOutWithdrawnItem() {
    final IndividualResource withdrawnItem = itemsFixture
      .basedUponSmallAngryPlanet(ItemBuilder::withdrawn);

    assertThat(withdrawnItem.getJson(), isWithdrawn());

    final IndividualResource response = checkOutFixture
      .checkOutByBarcode(withdrawnItem, usersFixture.steve());

    assertThat(response.getJson(), allOf(
      isOpen(),
      hasJsonPath("action", "checkedout"),
      hasJsonPath("itemId", withdrawnItem.getId().toString())
    ));

    assertThat(itemsClient.getById(withdrawnItem.getId()).getJson(), isCheckedOut());
  }

  @Test
<<<<<<< HEAD
  public void itemCheckedOutEventIsPublished() {
    IndividualResource smallAngryPlanet = itemsFixture.basedUponSmallAngryPlanet();
    final IndividualResource steve = usersFixture.steve();

    final IndividualResource response = checkOutFixture.checkOutByBarcode(
      new CheckOutByBarcodeRequestBuilder()
        .forItem(smallAngryPlanet)
        .to(steve)
        .on(DateTime.now(UTC))
        .at(UUID.randomUUID()));

    final JsonObject loan = response.getJson();

    List<JsonObject> publishedEvents = Awaitility.await()
      .atMost(1, TimeUnit.SECONDS)
      .until(FakePubSub::getPublishedEvents, hasSize(1));

    JsonObject event = publishedEvents.get(0);

    assertThat(event, isValidItemCheckedOutEvent(loan));
=======
  public void canCheckOutLostAndPaidItem() {
    final IndividualResource withdrawnItem = itemsFixture
      .basedUponSmallAngryPlanet(ItemBuilder::lostAndPaid);

    assertThat(withdrawnItem.getJson(), isLostAndPaid());

    final IndividualResource response = checkOutFixture
      .checkOutByBarcode(withdrawnItem, usersFixture.steve());

    assertThat(response.getJson(), allOf(
      isOpen(),
      hasJsonPath("action", "checkedout"),
      hasJsonPath("itemId", withdrawnItem.getId().toString())));

    assertThat(itemsClient.getById(withdrawnItem.getId()).getJson(), isCheckedOut());
>>>>>>> 6ceb25f6
  }

  private IndividualResource prepareLoanPolicyWithItemLimit(int itemLimit) {
    return loanPoliciesFixture.create(
      new LoanPolicyBuilder()
        .withName("Loan Policy with item limit")
        .withItemLimit(itemLimit)
        .rolling(months(2))
        .renewFromCurrentDueDate());
  }

  private IndividualResource prepareLoanPolicyWithoutItemLimit() {
    return loanPoliciesFixture.create(
      new LoanPolicyBuilder()
        .withName("Loan Policy without item limit")
        .rolling(months(2))
        .renewFromCurrentDueDate());
  }

  private String createRules(String ruleCondition) {
    final String loanPolicyWithItemLimitId = prepareLoanPolicyWithItemLimit(1).getId().toString();
    final String loanPolicyWithoutItemLimitId = prepareLoanPolicyWithoutItemLimit().getId().toString();
    final String anyRequestPolicy = requestPoliciesFixture.allowAllRequestPolicy().getId().toString();
    final String anyNoticePolicy = noticePoliciesFixture.activeNotice().getId().toString();
    final String anyOverdueFinePolicy = overdueFinePoliciesFixture.facultyStandard().getId().toString();
    final String anyLostItemFeePolicy = lostItemFeePoliciesFixture.facultyStandard().getId().toString();

    return String.join("\n",
      "priority: t, s, c, b, a, m, g",
      "fallback-policy: l " + loanPolicyWithoutItemLimitId + " r " + anyRequestPolicy + " n " + anyNoticePolicy + " o " + anyOverdueFinePolicy + " i " + anyLostItemFeePolicy,
      ruleCondition + " : l " + loanPolicyWithItemLimitId + " r " + anyRequestPolicy + " n " + anyNoticePolicy  + " o " + anyOverdueFinePolicy + " i " + anyLostItemFeePolicy);
  }
}<|MERGE_RESOLUTION|>--- conflicted
+++ resolved
@@ -1180,28 +1180,6 @@
   }
 
   @Test
-<<<<<<< HEAD
-  public void itemCheckedOutEventIsPublished() {
-    IndividualResource smallAngryPlanet = itemsFixture.basedUponSmallAngryPlanet();
-    final IndividualResource steve = usersFixture.steve();
-
-    final IndividualResource response = checkOutFixture.checkOutByBarcode(
-      new CheckOutByBarcodeRequestBuilder()
-        .forItem(smallAngryPlanet)
-        .to(steve)
-        .on(DateTime.now(UTC))
-        .at(UUID.randomUUID()));
-
-    final JsonObject loan = response.getJson();
-
-    List<JsonObject> publishedEvents = Awaitility.await()
-      .atMost(1, TimeUnit.SECONDS)
-      .until(FakePubSub::getPublishedEvents, hasSize(1));
-
-    JsonObject event = publishedEvents.get(0);
-
-    assertThat(event, isValidItemCheckedOutEvent(loan));
-=======
   public void canCheckOutLostAndPaidItem() {
     final IndividualResource withdrawnItem = itemsFixture
       .basedUponSmallAngryPlanet(ItemBuilder::lostAndPaid);
@@ -1217,7 +1195,29 @@
       hasJsonPath("itemId", withdrawnItem.getId().toString())));
 
     assertThat(itemsClient.getById(withdrawnItem.getId()).getJson(), isCheckedOut());
->>>>>>> 6ceb25f6
+  }
+
+  @Test
+  public void itemCheckedOutEventIsPublished() {
+    IndividualResource smallAngryPlanet = itemsFixture.basedUponSmallAngryPlanet();
+    final IndividualResource steve = usersFixture.steve();
+
+    final IndividualResource response = checkOutFixture.checkOutByBarcode(
+      new CheckOutByBarcodeRequestBuilder()
+        .forItem(smallAngryPlanet)
+        .to(steve)
+        .on(DateTime.now(UTC))
+        .at(UUID.randomUUID()));
+
+    final JsonObject loan = response.getJson();
+
+    List<JsonObject> publishedEvents = Awaitility.await()
+      .atMost(1, TimeUnit.SECONDS)
+      .until(FakePubSub::getPublishedEvents, hasSize(1));
+
+    JsonObject event = publishedEvents.get(0);
+
+    assertThat(event, isValidItemCheckedOutEvent(loan));
   }
 
   private IndividualResource prepareLoanPolicyWithItemLimit(int itemLimit) {
