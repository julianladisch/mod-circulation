package api.loans;

import static api.requests.RequestsAPICreationTests.setupMissingItem;
import static api.support.APITestContext.END_OF_CURRENT_YEAR_DUE_DATE;
import static api.support.builders.ItemBuilder.AVAILABLE;
import static api.support.builders.ItemBuilder.CHECKED_OUT;
import static api.support.fixtures.AutomatedPatronBlocksFixture.MAX_NUMBER_OF_ITEMS_CHARGED_OUT_MESSAGE;
import static api.support.fixtures.AutomatedPatronBlocksFixture.MAX_OUTSTANDING_FEE_FINE_BALANCE_MESSAGE;
import static api.support.matchers.CheckOutByBarcodeResponseMatchers.hasItemBarcodeParameter;
import static api.support.matchers.CheckOutByBarcodeResponseMatchers.hasLoanPolicyParameters;
import static api.support.matchers.CheckOutByBarcodeResponseMatchers.hasProxyUserBarcodeParameter;
import static api.support.matchers.CheckOutByBarcodeResponseMatchers.hasServicePointParameter;
import static api.support.matchers.CheckOutByBarcodeResponseMatchers.hasUserBarcodeParameter;
import static api.support.matchers.EventMatchers.isValidItemCheckedOutEvent;
import static api.support.matchers.ItemMatchers.isCheckedOut;
import static api.support.matchers.ItemMatchers.isLostAndPaid;
import static api.support.matchers.ItemMatchers.isWithdrawn;
import static api.support.matchers.ItemStatusCodeMatcher.hasItemStatus;
import static api.support.matchers.JsonObjectMatcher.hasJsonPath;
import static api.support.matchers.LoanMatchers.isOpen;
import static api.support.matchers.ResponseStatusCodeMatcher.hasStatus;
import static api.support.matchers.TextDateTimeMatcher.isEquivalentTo;
import static api.support.matchers.TextDateTimeMatcher.withinSecondsAfter;
import static api.support.matchers.UUIDMatcher.is;
import static api.support.matchers.ValidationErrorMatchers.hasErrorWith;
import static api.support.matchers.ValidationErrorMatchers.hasMessage;
import static api.support.matchers.ValidationErrorMatchers.hasMessageContaining;
import static org.folio.HttpStatus.HTTP_UNPROCESSABLE_ENTITY;
import static org.folio.circulation.domain.policy.Period.months;
import static org.folio.circulation.domain.representations.ItemProperties.CALL_NUMBER_COMPONENTS;
import static org.hamcrest.CoreMatchers.allOf;
import static org.hamcrest.CoreMatchers.is;
import static org.hamcrest.CoreMatchers.notNullValue;
import static org.hamcrest.MatcherAssert.assertThat;
import static org.hamcrest.Matchers.hasSize;
import static org.joda.time.DateTimeZone.UTC;
import static org.junit.Assert.assertTrue;

import java.util.List;
import java.util.Random;
import java.util.UUID;
import java.util.concurrent.TimeUnit;

import org.awaitility.Awaitility;
import org.folio.circulation.domain.policy.Period;
import org.folio.circulation.support.http.client.IndividualResource;
import org.folio.circulation.support.http.client.Response;
import org.joda.time.DateTime;
import org.joda.time.Seconds;
import org.junit.Test;

import api.support.APITests;
import api.support.builders.CheckOutByBarcodeRequestBuilder;
import api.support.builders.FixedDueDateSchedule;
import api.support.builders.FixedDueDateSchedulesBuilder;
import api.support.builders.ItemBuilder;
import api.support.builders.LoanBuilder;
import api.support.builders.LoanPolicyBuilder;
import api.support.builders.NoticePolicyBuilder;
import api.support.builders.RequestBuilder;
import api.support.builders.UserBuilder;
import api.support.fakes.FakePubSub;
import api.support.http.InventoryItemResource;
import io.vertx.core.json.JsonArray;
import io.vertx.core.json.JsonObject;

public class CheckOutByBarcodeTests extends APITests {
  @Test
  public void canCheckOutUsingItemAndUserBarcode() {
    IndividualResource smallAngryPlanet = itemsFixture.basedUponSmallAngryPlanet(
      item -> item
        .withEnumeration("v.70:no.1-6")
        .withChronology("1987:Jan.-June")
        .withVolume("testVolume"));

    final IndividualResource steve = usersFixture.steve();

    final DateTime loanDate = new DateTime(2018, 3, 18, 11, 43, 54, UTC);

    final UUID checkoutServicePointId = UUID.randomUUID();

    final IndividualResource response = checkOutFixture.checkOutByBarcode(
      new CheckOutByBarcodeRequestBuilder()
        .forItem(smallAngryPlanet)
        .to(steve)
        .on(loanDate)
        .at(checkoutServicePointId));

    final JsonObject loan = response.getJson();

    assertThat(loan.getString("id"), is(notNullValue()));

    assertThat("user ID should match barcode",
      loan.getString("userId"), is(steve.getId()));

    assertThat("item ID should match barcode",
      loan.getString("itemId"), is(smallAngryPlanet.getId()));

    assertThat("itemEffectiveLocationIdAtCheckOut should match item effective location ID",
      loan.getString("itemEffectiveLocationIdAtCheckOut"), is(smallAngryPlanet.getJson().getString("effectiveLocationId")));

    assertThat("status should be open",
      loan.getJsonObject("status").getString("name"), is("Open"));

    assertThat("action should be checkedout",
      loan.getString("action"), is("checkedout"));

    assertThat("loan date should be as supplied",
      loan.getString("loanDate"), isEquivalentTo(loanDate));

    loanHasLoanPolicyProperties(loan, loanPoliciesFixture.canCirculateRolling());
    loanHasOverdueFinePolicyProperties(loan,  overdueFinePoliciesFixture.facultyStandard());
    loanHasLostItemPolicyProperties(loan,  lostItemFeePoliciesFixture.facultyStandard());

    loanHasPatronGroupProperties(loan, "Regular Group");

    assertThat("due date should be 3 weeks after loan date, based upon loan policy",
      loan.getString("dueDate"), isEquivalentTo(loanDate.plusWeeks(3)));

    assertThat("Checkout service point should be stored",
      loan.getString("checkoutServicePointId"), is(checkoutServicePointId));

    smallAngryPlanet = itemsClient.get(smallAngryPlanet);

    assertThat(smallAngryPlanet, hasItemStatus(CHECKED_OUT));

    assertThat("has item information",
      loan.containsKey("item"), is(true));

    assertThat("title is taken from instance",
      loan.getJsonObject("item").getString("title"),
      is("The Long Way to a Small, Angry Planet"));

    assertThat("barcode is taken from item",
      loan.getJsonObject("item").getString("barcode"),
      is("036000291452"));

    assertThat("call number is 123456", loan.getJsonObject("item")
      .getString("callNumber"), is("123456"));

    assertThat("has item enumeration",
      loan.getJsonObject("item").getString("enumeration"), is("v.70:no.1-6"));

    assertThat("has item chronology",
      loan.getJsonObject("item").getString("chronology"), is("1987:Jan.-June"));

    assertThat("has item volume",
      loan.getJsonObject("item").getString("volume"), is("testVolume"));

    assertThat(loan.getJsonObject("item").encode() + " contains 'materialType'",
      loan.getJsonObject("item").containsKey("materialType"), is(true));

    assertThat("materialType is book", loan.getJsonObject("item")
      .getJsonObject("materialType").getString("name"), is("Book"));

    assertThat("item has contributors",
      loan.getJsonObject("item").containsKey("contributors"), is(true));

    JsonArray contributors = loan.getJsonObject("item").getJsonArray("contributors");

    assertThat("item has a single contributor",
      contributors.size(), is(1));

    assertThat("Becky Chambers is a contributor",
      contributors.getJsonObject(0).getString("name"), is("Chambers, Becky"));

    assertThat("has item status",
      loan.getJsonObject("item").containsKey("status"), is(true));

    assertThat("status is taken from item",
      loan.getJsonObject("item").getJsonObject("status").getString("name"),
      is("Checked out"));

    assertThat("Should not have snapshot of item status, as current status is included",
      loan.containsKey("itemStatus"), is(false));

    assertThat("item has location",
      loan.getJsonObject("item").containsKey("location"), is(true));

    assertThat("location is taken from holding",
      loan.getJsonObject("item").getJsonObject("location").getString("name"),
      is("3rd Floor"));

    List<JsonObject> patronSessionRecords = patronSessionRecordsClient.getAll();
    assertThat(patronSessionRecords, hasSize(1));

    JsonObject sessionRecord = patronSessionRecords.get(0);
    assertThat(sessionRecord.getString("patronId"), is(steve.getId()));
    assertThat(sessionRecord.getString("loanId"), is(response.getId()));
    assertThat(sessionRecord.getString("actionType"), is("Check-out"));

    assertTrue(loan.getJsonObject("item").containsKey(CALL_NUMBER_COMPONENTS));
    JsonObject callNumberComponents = loan.getJsonObject("item")
      .getJsonObject(CALL_NUMBER_COMPONENTS);

    assertThat(callNumberComponents.getString("callNumber"), is("123456"));
    assertThat(callNumberComponents.getString("prefix"), is("PREFIX"));
    assertThat(callNumberComponents.getString("suffix"), is("SUFFIX"));
  }

  @Test
  public void canCheckOutUsingFixedDueDateLoanPolicy() {

    IndividualResource loanPolicy = loanPoliciesFixture.canCirculateFixed();
    IndividualResource overdueFinePolicy = overdueFinePoliciesFixture.facultyStandard();
    IndividualResource lostItemFeePolicy = lostItemFeePoliciesFixture.facultyStandard();

    useFallbackPolicies(loanPolicy.getId(),
      requestPoliciesFixture.allowAllRequestPolicy().getId(),
      noticePoliciesFixture.activeNotice().getId(),
      overdueFinePolicy.getId(),
      lostItemFeePolicy.getId());

    IndividualResource smallAngryPlanet = itemsFixture.basedUponSmallAngryPlanet();
    final IndividualResource steve = usersFixture.steve();

    final DateTime loanDate = DateTime.now(UTC)
      .withMonthOfYear(3)
      .withDayOfMonth(18)
      .withHourOfDay(11)
      .withMinuteOfHour(43)
      .withSecondOfMinute(54)
      .withMillisOfSecond(0);

    final IndividualResource response = checkOutFixture.checkOutByBarcode(
      new CheckOutByBarcodeRequestBuilder()
        .forItem(smallAngryPlanet)
        .to(steve)
        .on(loanDate)
        .at(UUID.randomUUID()));

    final JsonObject loan = response.getJson();

    assertThat("loan date should be as supplied",
      loan.getString("loanDate"), isEquivalentTo(loanDate));

    loanHasPatronGroupProperties(loan, "Regular Group");

    loanHasLoanPolicyProperties(loan, loanPolicy);
    loanHasOverdueFinePolicyProperties(loan,  overdueFinePolicy);
    loanHasLostItemPolicyProperties(loan,  lostItemFeePolicy);

    assertThat("due date should be based upon fixed due date schedule",
      loan.getString("dueDate"), isEquivalentTo(END_OF_CURRENT_YEAR_DUE_DATE));
  }

  @Test
  public void canCheckOutUsingDueDateLimitedRollingLoanPolicy() {
    FixedDueDateSchedulesBuilder dueDateLimitSchedule = new FixedDueDateSchedulesBuilder()
      .withName("March Only Due Date Limit")
      .addSchedule(FixedDueDateSchedule.wholeMonth(2018, 3));

    final UUID dueDateLimitScheduleId = loanPoliciesFixture.createSchedule(
      dueDateLimitSchedule).getId();

    LoanPolicyBuilder dueDateLimitedPolicy = new LoanPolicyBuilder()
      .withName("Due Date Limited Rolling Policy")
      .rolling(Period.days(30))
      .limitedBySchedule(dueDateLimitScheduleId);

    final IndividualResource loanPolicy = loanPoliciesFixture.create(
      dueDateLimitedPolicy);
    final IndividualResource overdueFinePolicy = overdueFinePoliciesFixture.facultyStandard();
    final IndividualResource lostItemFeePolicy = lostItemFeePoliciesFixture.facultyStandard();

    UUID dueDateLimitedPolicyId = loanPolicy.getId();

    useFallbackPolicies(dueDateLimitedPolicyId,
      requestPoliciesFixture.allowAllRequestPolicy().getId(),
      noticePoliciesFixture.activeNotice().getId(),
      overdueFinePolicy.getId(),
      lostItemFeePolicy.getId());

    IndividualResource smallAngryPlanet = itemsFixture.basedUponSmallAngryPlanet();
    final IndividualResource steve = usersFixture.steve();

    final DateTime loanDate = new DateTime(2018, 3, 18, 11, 43, 54, UTC);

    final IndividualResource response = checkOutFixture.checkOutByBarcode(
      new CheckOutByBarcodeRequestBuilder()
        .forItem(smallAngryPlanet)
        .to(steve)
        .on(loanDate)
        .at(UUID.randomUUID()));

    final JsonObject loan = response.getJson();

    assertThat("loan date should be as supplied",
      loan.getString("loanDate"), isEquivalentTo(loanDate));

    loanHasPatronGroupProperties(loan, "Regular Group");

    loanHasLoanPolicyProperties(loan, loanPolicy);
    loanHasOverdueFinePolicyProperties(loan, overdueFinePolicy);
    loanHasLostItemPolicyProperties(loan, lostItemFeePolicy);

    assertThat("due date should be limited by schedule",
      loan.getString("dueDate"),
      isEquivalentTo(new DateTime(2018, 3, 31, 23, 59, 59, UTC)));
  }

  @Test
  public void canGetLoanCreatedWhilstCheckingOut() {
    final IndividualResource smallAngryPlanet = itemsFixture.basedUponSmallAngryPlanet();
    final IndividualResource steve = usersFixture.steve();

    final IndividualResource response = checkOutFixture.checkOutByBarcode(
      smallAngryPlanet, steve);

    assertThat("Location header should be present", response.getLocation(),
      is(notNullValue()));

    loansFixture.getLoanByLocation(response);
  }

  @Test
  public void canCheckOutWithoutLoanDate() {
    IndividualResource smallAngryPlanet = itemsFixture.basedUponSmallAngryPlanet();
    final IndividualResource steve = usersFixture.steve();

    final DateTime requestDate = DateTime.now();

    final IndividualResource response = checkOutFixture.checkOutByBarcode(
      new CheckOutByBarcodeRequestBuilder()
        .forItem(smallAngryPlanet)
        .to(steve)
        .at(UUID.randomUUID()));

    final JsonObject loan = response.getJson();

    assertThat("loan date should be as supplied",
      loan.getString("loanDate"),
      withinSecondsAfter(Seconds.seconds(10), requestDate));
  }

  @Test
  public void cannotCheckOutWhenLoaneeCannotBeFound() {
    //TODO: Review this to see if can simplify by not creating user at all?
    final IndividualResource smallAngryPlanet = itemsFixture.basedUponSmallAngryPlanet();
    final IndividualResource steve = usersFixture.steve();

    usersFixture.remove(steve);

    final Response response = checkOutFixture.attemptCheckOutByBarcode(smallAngryPlanet, steve);

    assertThat(response.getJson(), hasErrorWith(allOf(
      hasMessage("Could not find user with matching barcode"),
      hasUserBarcodeParameter(steve))));
  }

  @Test
  public void cannotCheckOutWhenLoaneeIsInactive() {
    final IndividualResource smallAngryPlanet = itemsFixture.basedUponSmallAngryPlanet();
    final IndividualResource steve = usersFixture.steve(UserBuilder::inactive);

    final Response response = checkOutFixture.attemptCheckOutByBarcode(
      smallAngryPlanet, steve);

    assertThat(response.getJson(), hasErrorWith(allOf(
      hasMessage("Cannot check out to inactive user"),
      hasUserBarcodeParameter(steve))));
  }

  @Test
  public void cannotCheckOutByProxyWhenProxyingUserIsInactive() {
    final IndividualResource smallAngryPlanet = itemsFixture.basedUponSmallAngryPlanet();

    final IndividualResource james = usersFixture.james();
    final IndividualResource steve = usersFixture.steve(UserBuilder::inactive);

    proxyRelationshipsFixture.currentProxyFor(james, steve);

    final Response response = checkOutFixture.attemptCheckOutByBarcode(
      new CheckOutByBarcodeRequestBuilder()
        .forItem(smallAngryPlanet)
        .to(james)
        .proxiedBy(steve)
        .at(UUID.randomUUID()));

    assertThat(response.getJson(), hasErrorWith(allOf(
      hasMessage("Cannot check out via inactive proxying user"),
      hasProxyUserBarcodeParameter(steve))));
  }

  @Test
  public void cannotCheckOutByProxyWhenNoRelationship() {

    IndividualResource smallAngryPlanet = itemsFixture.basedUponSmallAngryPlanet();
    IndividualResource james = usersFixture.james();
    IndividualResource jessica = usersFixture.jessica();

    final Response response = checkOutFixture.attemptCheckOutByBarcode(
      new CheckOutByBarcodeRequestBuilder()
        .forItem(smallAngryPlanet)
        .to(jessica)
        .proxiedBy(james)
        .at(UUID.randomUUID()));

    assertThat(response.getJson(), hasErrorWith(allOf(
      hasMessage("Cannot check out item via proxy when relationship is invalid"),
      hasProxyUserBarcodeParameter(james))));
  }

  @Test
  public void cannotCheckOutWhenItemCannotBeFound() {

    final IndividualResource smallAngryPlanet = itemsFixture.basedUponSmallAngryPlanet();
    final IndividualResource steve = usersFixture.steve();

    itemsClient.delete(smallAngryPlanet.getId());

    final Response response = checkOutFixture.attemptCheckOutByBarcode(
      smallAngryPlanet, steve);

    assertThat(response.getJson(), hasErrorWith(allOf(
      hasMessage("No item with barcode 036000291452 could be found"),
      hasItemBarcodeParameter(smallAngryPlanet))));
  }

  @Test
  public void cannotCheckOutWhenItemIsAlreadyCheckedOut() {
    final IndividualResource smallAngryPlanet = itemsFixture.basedUponSmallAngryPlanet();
    final IndividualResource jessica = usersFixture.jessica();
    final IndividualResource steve = usersFixture.steve();

    checkOutFixture.checkOutByBarcode(smallAngryPlanet, jessica);

    final Response response = checkOutFixture.attemptCheckOutByBarcode(
      smallAngryPlanet, steve);

    assertThat(response.getJson(), hasErrorWith(allOf(
      hasMessage("Item is already checked out"),
      hasItemBarcodeParameter(smallAngryPlanet))));
  }

  @Test
  public void canCheckOutMissingItem() {
    final IndividualResource missingItem = setupMissingItem(itemsFixture);
    final IndividualResource steve = usersFixture.steve();

    final IndividualResource response = checkOutFixture.checkOutByBarcode(
      missingItem, steve);

    assertThat(response.getJson(), hasJsonPath("status.name", "Open"));
    assertThat(response.getJson(), hasJsonPath("borrower", notNullValue()));
    assertThat(response.getJson(), hasJsonPath("item", notNullValue()));
    assertThat(response.getJson(), hasJsonPath("item.status.name", CHECKED_OUT));
    assertThat(response.getJson(), hasJsonPath("itemId", missingItem.getId().toString()));

    assertThat(itemsClient.getById(missingItem.getId()).getJson(),
      hasJsonPath("status.name", CHECKED_OUT));
  }

  @Test
  public void cannotCheckOutWhenOpenLoanAlreadyExists() {
    final IndividualResource smallAngryPlanet = itemsFixture.basedUponSmallAngryPlanet();
    final IndividualResource jessica = usersFixture.jessica();
    final IndividualResource steve = usersFixture.steve();

    loansStorageClient.create(new LoanBuilder()
      .open()
      .withItemId(smallAngryPlanet.getId())
      .withUserId(jessica.getId()));

    final Response response = checkOutFixture.attemptCheckOutByBarcode(
      smallAngryPlanet, steve);

    assertThat(response.getJson(), hasErrorWith(allOf(
      hasMessage("Cannot check out item that already has an open loan"),
      hasItemBarcodeParameter(smallAngryPlanet))));
  }

  @Test
  public void cannotCheckOutWhenItemDeclaredLost() {
    final IndividualResource declaredLostItem = itemsFixture.setupDeclaredLostItem();
    final IndividualResource steve = usersFixture.steve();

    final Response response = checkOutFixture.attemptCheckOutByBarcode(
      declaredLostItem, steve);

    assertThat(response.getJson(), hasErrorWith(allOf(
      hasMessageContaining("has the item status Declared lost"),
      hasItemBarcodeParameter(declaredLostItem))));
  }

  @Test
  public void cannotCheckOutClaimedReturnedItem() {
    final String barcode = String.valueOf(new Random().nextLong());
    final InventoryItemResource claimedReturnedItem = itemsFixture
      .basedUponSmallAngryPlanet((ItemBuilder itemBuilder) -> itemBuilder
        .withBarcode(barcode)
        .claimedReturned());

    final Response response = checkOutFixture
      .attemptCheckOutByBarcode(claimedReturnedItem, usersFixture.steve());

    final String expectedMessage = String.format(
      "%s (Book) (Barcode:%s) has the item status Claimed returned and cannot be checked out",
      claimedReturnedItem.getInstance().getJson().getString("title"), barcode);

    assertThat(response.getJson(), hasErrorWith(allOf(hasMessage(expectedMessage),
      hasItemBarcodeParameter(claimedReturnedItem))));
  }

  @Test
  public void canCheckOutViaProxy() {
    IndividualResource smallAngryPlanet = itemsFixture.basedUponSmallAngryPlanet();
    IndividualResource james = usersFixture.james();
    IndividualResource jessica = usersFixture.jessica();

    proxyRelationshipsFixture.currentProxyFor(jessica, james);

    final IndividualResource response = checkOutFixture.checkOutByBarcode(
      new CheckOutByBarcodeRequestBuilder()
        .forItem(smallAngryPlanet)
        .to(jessica)
        .proxiedBy(james)
        .at(UUID.randomUUID()));

    JsonObject loan = response.getJson();

    assertThat("user id does not match",
      loan.getString("userId"), is(jessica.getId()));

    assertThat("proxy user id does not match",
      loan.getString("proxyUserId"), is(james.getId()));
  }

  @Test
  public void cannotCheckOutWhenLoanPolicyDoesNotExist() {
    final UUID nonExistentloanPolicyId = UUID.randomUUID();
    IndividualResource record = loanPoliciesFixture.create(new LoanPolicyBuilder()
      .withId(nonExistentloanPolicyId)
      .withName("Example LoanPolicy"));
    useFallbackPolicies(nonExistentloanPolicyId,
      requestPoliciesFixture.allowAllRequestPolicy().getId(),
      noticePoliciesFixture.activeNotice().getId(),
      overdueFinePoliciesFixture.facultyStandard().getId(),
      lostItemFeePoliciesFixture.facultyStandard().getId());
    loanPoliciesFixture.delete(record);

    IndividualResource smallAngryPlanet = itemsFixture.basedUponSmallAngryPlanet();
    final IndividualResource steve = usersFixture.steve();

    final DateTime loanDate = new DateTime(2018, 3, 18, 11, 43, 54, UTC);

    final Response response = checkOutFixture.attemptCheckOutByBarcode(500,
      new CheckOutByBarcodeRequestBuilder()
        .forItem(smallAngryPlanet)
        .to(steve)
        .on(loanDate)
        .at(UUID.randomUUID()));

    assertThat(response.getBody(), is(String.format(
      "Loan policy %s could not be found, please check circulation rules",
      nonExistentloanPolicyId)));
  }

  @Test
  public void cannotCheckOutWhenServicePointOfCheckoutNotPresent() {
    IndividualResource smallAngryPlanet = itemsFixture.basedUponSmallAngryPlanet();
    IndividualResource james = usersFixture.james();

    final DateTime loanDate = new DateTime(2018, 3, 18, 11, 43, 54, UTC);

    final Response response = checkOutFixture.attemptCheckOutByBarcode(422,
      new CheckOutByBarcodeRequestBuilder()
        .forItem(smallAngryPlanet)
        .to(james)
        .on(loanDate));

    assertThat(response.getStatusCode(), is(422));

    assertThat(response.getJson(), hasErrorWith(allOf(
      hasMessage("Check out must be performed at a service point"),
      hasServicePointParameter(null))));
  }

  @Test
  public void canCheckOutUsingItemBarcodeThatContainsSpaces() {
    final IndividualResource steve = usersFixture.steve();
    IndividualResource smallAngryPlanet
      = itemsFixture.basedUponSmallAngryPlanet(item -> item
      .withBarcode("12345 67890"));

    final IndividualResource response = checkOutFixture.checkOutByBarcode(
      new CheckOutByBarcodeRequestBuilder()
        .forItem(smallAngryPlanet)
        .to(steve)
        .at(servicePointsFixture.cd1()));

    final JsonObject loan = response.getJson();

    assertThat(loan.getString("id"), is(notNullValue()));

    assertThat("user ID should match barcode",
      loan.getString("userId"), is(steve.getId()));

    assertThat("item ID should match barcode",
      loan.getString("itemId"), is(smallAngryPlanet.getId()));

    assertThat("status should be open",
      loan.getJsonObject("status").getString("name"), is("Open"));

    smallAngryPlanet = itemsClient.get(smallAngryPlanet);

    assertThat(smallAngryPlanet, hasItemStatus(CHECKED_OUT));
  }

  @Test
  public void canCheckOutUsingUserBarcodeThatContainsSpaces() {
    IndividualResource smallAngryPlanet = itemsFixture.basedUponSmallAngryPlanet(
      item -> item
        .withEnumeration("v.70:no.1-6")
        .withChronology("1987:Jan.-June")
        .withVolume("testVolume"));

    final IndividualResource steve
      = usersFixture.steve(user -> user.withBarcode("12345 67890"));

    final IndividualResource response = checkOutFixture.checkOutByBarcode(
      new CheckOutByBarcodeRequestBuilder()
        .forItem(smallAngryPlanet)
        .to(steve)
        .at(servicePointsFixture.cd1()));

    final JsonObject loan = response.getJson();

    assertThat(loan.getString("id"), is(notNullValue()));

    assertThat("user ID should match barcode",
      loan.getString("userId"), is(steve.getId()));

    assertThat("item ID should match barcode",
      loan.getString("itemId"), is(smallAngryPlanet.getId()));

    assertThat("has item enumeration",
      loan.getJsonObject("item").getString("enumeration"), is("v.70:no.1-6"));

    assertThat("has item chronology",
      loan.getJsonObject("item").getString("chronology"), is("1987:Jan.-June"));

    assertThat("has item volume",
      loan.getJsonObject("item").getString("volume"), is("testVolume"));

    assertThat("status should be open",
      loan.getJsonObject("status").getString("name"), is("Open"));

    smallAngryPlanet = itemsClient.get(smallAngryPlanet);

    assertThat(smallAngryPlanet, hasItemStatus(CHECKED_OUT));
  }

  @Test
  public void canCheckOutUsingProxyUserBarcodeThatContainsSpaces() {
    IndividualResource smallAngryPlanet = itemsFixture.basedUponSmallAngryPlanet(
      item -> item
        .withEnumeration("v.70:no.1-6")
        .withChronology("1987:Jan.-June")
        .withVolume("testVolume"));

    final IndividualResource jessica = usersFixture.jessica();

    final IndividualResource steve
      = usersFixture.steve(user -> user.withBarcode("12345 67890"));

    proxyRelationshipsFixture.currentProxyFor(jessica, steve);

    final IndividualResource response = checkOutFixture.checkOutByBarcode(
      new CheckOutByBarcodeRequestBuilder()
        .forItem(smallAngryPlanet)
        .to(jessica)
        .proxiedBy(steve)
        .at(servicePointsFixture.cd1()));

    final JsonObject loan = response.getJson();

    assertThat(loan.getString("id"), is(notNullValue()));

    assertThat("user ID should match barcode",
      loan.getString("userId"), is(jessica.getId()));

    assertThat("proxy user ID should match barcode",
      loan.getString("proxyUserId"), is(steve.getId()));

    assertThat("item ID should match barcode",
      loan.getString("itemId"), is(smallAngryPlanet.getId()));

    assertThat("status should be open",
      loan.getJsonObject("status").getString("name"), is("Open"));

    assertThat("has item enumeration",
      loan.getJsonObject("item").getString("enumeration"), is("v.70:no.1-6"));

    assertThat("has item chronology",
      loan.getJsonObject("item").getString("chronology"), is("1987:Jan.-June"));

    assertThat("has item volume",
      loan.getJsonObject("item").getString("volume"), is("testVolume"));

    smallAngryPlanet = itemsClient.get(smallAngryPlanet);

    assertThat(smallAngryPlanet, hasItemStatus(CHECKED_OUT));
  }

  @Test
  public void canCheckOutOnOrderItem() {
    IndividualResource smallAngryPlanet = itemsFixture.basedUponSmallAngryPlanet(
      item -> item
        .onOrder()
        .withEnumeration("v.70:no.1-6")
        .withChronology("1987:Jan.-June")
        .withVolume("testVolume"));

    final IndividualResource jessica = usersFixture.jessica();

    final IndividualResource response = checkOutFixture.checkOutByBarcode(
      new CheckOutByBarcodeRequestBuilder()
        .forItem(smallAngryPlanet)
        .to(jessica)
        .at(servicePointsFixture.cd1()));

    final JsonObject loan = response.getJson();

    assertThat(loan.getString("id"), is(notNullValue()));

    assertThat("user ID should match barcode",
      loan.getString("userId"), is(jessica.getId()));

    assertThat("item ID should match barcode",
      loan.getString("itemId"), is(smallAngryPlanet.getId()));

    assertThat("status should be open",
      loan.getJsonObject("status").getString("name"), is("Open"));

    assertThat("has item enumeration",
      loan.getJsonObject("item").getString("enumeration"), is("v.70:no.1-6"));

    assertThat("has item chronology",
      loan.getJsonObject("item").getString("chronology"), is("1987:Jan.-June"));

    assertThat("has item volume",
      loan.getJsonObject("item").getString("volume"), is("testVolume"));

    smallAngryPlanet = itemsClient.get(smallAngryPlanet);

    assertThat(smallAngryPlanet, hasItemStatus(CHECKED_OUT));
  }

  @Test
  public void canCheckOutOnOrderItemWithRequest() {
    IndividualResource smallAngryPlanet = itemsFixture.basedUponSmallAngryPlanet(
      item -> item
        .onOrder()
        .withEnumeration("v.70:no.1-6")
        .withChronology("1987:Jan.-June")
        .withVolume("testVolume"));

    final IndividualResource jessica = usersFixture.jessica();

    requestsFixture.place(new RequestBuilder()
      .withItemId(smallAngryPlanet.getId())
      .withRequesterId(jessica.getId())
      .withPickupServicePoint(servicePointsFixture.cd1()));

    final IndividualResource response = checkOutFixture.checkOutByBarcode(
      new CheckOutByBarcodeRequestBuilder()
        .forItem(smallAngryPlanet)
        .to(jessica)
        .at(servicePointsFixture.cd1()));

    final JsonObject loan = response.getJson();

    assertThat(loan.getString("id"), is(notNullValue()));

    assertThat("user ID should match barcode",
      loan.getString("userId"), is(jessica.getId()));

    assertThat("item ID should match barcode",
      loan.getString("itemId"), is(smallAngryPlanet.getId()));

    assertThat("status should be open",
      loan.getJsonObject("status").getString("name"), is("Open"));

    assertThat("has item enumeration",
      loan.getJsonObject("item").getString("enumeration"), is("v.70:no.1-6"));

    assertThat("has item chronology",
      loan.getJsonObject("item").getString("chronology"), is("1987:Jan.-June"));

    assertThat("has item volume",
      loan.getJsonObject("item").getString("volume"), is("testVolume"));

    smallAngryPlanet = itemsClient.get(smallAngryPlanet);

    assertThat(smallAngryPlanet, hasItemStatus(CHECKED_OUT));
  }

  @Test
  public void canCheckOutInProcessItem() {

    IndividualResource smallAngryPlanet = itemsFixture.basedUponSmallAngryPlanet(
      item -> item
        .inProcess()
        .withEnumeration("v.70:no.1-6")
        .withChronology("1987:Jan.-June")
        .withVolume("testVolume"));

    final IndividualResource jessica = usersFixture.jessica();

    final IndividualResource response = checkOutFixture.checkOutByBarcode(
      new CheckOutByBarcodeRequestBuilder()
        .forItem(smallAngryPlanet)
        .to(jessica)
        .at(servicePointsFixture.cd1()));

    final JsonObject loan = response.getJson();

    assertThat(loan.getString("id"), is(notNullValue()));

    assertThat("user ID should match barcode",
      loan.getString("userId"), is(jessica.getId()));

    assertThat("item ID should match barcode",
      loan.getString("itemId"), is(smallAngryPlanet.getId()));

    assertThat("status should be open",
      loan.getJsonObject("status").getString("name"), is("Open"));

    assertThat("has item enumeration",
      loan.getJsonObject("item").getString("enumeration"), is("v.70:no.1-6"));

    assertThat("has item chronology",
      loan.getJsonObject("item").getString("chronology"), is("1987:Jan.-June"));

    assertThat("has item volume",
      loan.getJsonObject("item").getString("volume"), is("testVolume"));

    smallAngryPlanet = itemsClient.get(smallAngryPlanet);

    assertThat(smallAngryPlanet, hasItemStatus(CHECKED_OUT));
  }

  @Test
  public void canCheckOutInProcessItemWithRequest() {
    IndividualResource smallAngryPlanet = itemsFixture.basedUponSmallAngryPlanet(
      item -> item
        .inProcess()
        .withEnumeration("v.70:no.1-6")
        .withChronology("1987:Jan.-June")
        .withVolume("testVolume"));

    final IndividualResource jessica = usersFixture.jessica();

    requestsFixture.place(new RequestBuilder()
      .withItemId(smallAngryPlanet.getId())
      .withRequesterId(jessica.getId())
      .withPickupServicePoint(servicePointsFixture.cd1()));

    final IndividualResource response = checkOutFixture.checkOutByBarcode(
      new CheckOutByBarcodeRequestBuilder()
        .forItem(smallAngryPlanet)
        .to(jessica)
        .at(servicePointsFixture.cd1()));

    final JsonObject loan = response.getJson();

    assertThat(loan.getString("id"), is(notNullValue()));

    assertThat("user ID should match barcode",
      loan.getString("userId"), is(jessica.getId()));

    assertThat("item ID should match barcode",
      loan.getString("itemId"), is(smallAngryPlanet.getId()));

    assertThat("status should be open",
      loan.getJsonObject("status").getString("name"), is("Open"));

    assertThat("has item enumeration",
      loan.getJsonObject("item").getString("enumeration"), is("v.70:no.1-6"));

    assertThat("has item chronology",
      loan.getJsonObject("item").getString("chronology"), is("1987:Jan.-June"));

    assertThat("has item volume",
      loan.getJsonObject("item").getString("volume"), is("testVolume"));

    smallAngryPlanet = itemsClient.get(smallAngryPlanet);

    assertThat(smallAngryPlanet, hasItemStatus(CHECKED_OUT));
  }

  @Test
  public void cannotCheckOutWhenItemIsNotLoanable() {
    IndividualResource notLoanablePolicy = loanPoliciesFixture.create(
      new LoanPolicyBuilder()
        .withName("Not Loanable Policy")
        .withLoanable(false));

    useFallbackPolicies(
      notLoanablePolicy.getId(),
      requestPoliciesFixture.allowAllRequestPolicy().getId(),
      noticePoliciesFixture.inactiveNotice().getId(),
      overdueFinePoliciesFixture.facultyStandard().getId(),
      lostItemFeePoliciesFixture.facultyStandard().getId());

    InventoryItemResource nod = itemsFixture.basedUponNod();
    IndividualResource steve = usersFixture.steve();
    Response response = checkOutFixture.attemptCheckOutByBarcode(nod, steve);

    assertThat(response.getJson(), hasErrorWith(allOf(
      hasMessage("Item is not loanable"),
      hasItemBarcodeParameter(nod),
      hasLoanPolicyParameters(notLoanablePolicy))));
  }

  @Test
  public void checkOutFailsWhenCirculationRulesReferenceInvalidLoanPolicyId() {
    UUID invalidLoanPolicyId = UUID.randomUUID();
    IndividualResource record = loanPoliciesFixture.create(new LoanPolicyBuilder()
      .withId(invalidLoanPolicyId)
      .withName("Example loanPolicy"));
    setInvalidLoanPolicyReferenceInRules(invalidLoanPolicyId.toString());
    loanPoliciesFixture.delete(record);

    IndividualResource smallAngryPlanet = itemsFixture.basedUponSmallAngryPlanet();
    final IndividualResource steve = usersFixture.steve();

    final DateTime loanDate = new DateTime(2018, 3, 18, 11, 43, 54, UTC);

    final Response response = checkOutFixture.attemptCheckOutByBarcode(500,
      new CheckOutByBarcodeRequestBuilder()
        .forItem(smallAngryPlanet)
        .to(steve)
        .on(loanDate)
        .at(servicePointsFixture.cd1()));

    assertThat(response.getBody(),
      is("Loan policy " + invalidLoanPolicyId + " could not be found, please check circulation rules"));

    smallAngryPlanet = itemsClient.get(smallAngryPlanet);

    assertThat(smallAngryPlanet, hasItemStatus(AVAILABLE));
  }

  @Test
  public void checkOutDoesNotFailWhenCirculationRulesReferenceInvalidNoticePolicyId() {
    UUID invalidNoticePolicyId = UUID.randomUUID();
    IndividualResource record = noticePoliciesFixture.create(new NoticePolicyBuilder()
      .withId(invalidNoticePolicyId)
      .withName("Example loanPolicy"));
    setInvalidNoticePolicyReferenceInRules(invalidNoticePolicyId.toString());
    noticePoliciesFixture.delete(record);

    IndividualResource smallAngryPlanet = itemsFixture.basedUponSmallAngryPlanet();
    final IndividualResource steve = usersFixture.steve();

    final DateTime loanDate = new DateTime(2018, 3, 18, 11, 43, 54, UTC);

    checkOutFixture.checkOutByBarcode(
      new CheckOutByBarcodeRequestBuilder()
        .forItem(smallAngryPlanet)
        .to(steve)
        .on(loanDate)
        .at(servicePointsFixture.cd1()));

    smallAngryPlanet = itemsClient.get(smallAngryPlanet);

    assertThat(smallAngryPlanet, hasItemStatus(CHECKED_OUT));
  }

  @Test
  public void canCheckOutWhenItemLimitIsIgnoredForRulesWithoutMaterialTypeOrLoanType() {

    useFallbackPolicies(
      prepareLoanPolicyWithItemLimit(1).getId(),
      requestPoliciesFixture.allowAllRequestPolicy().getId(),
      noticePoliciesFixture.inactiveNotice().getId(),
      overdueFinePoliciesFixture.facultyStandard().getId(),
      lostItemFeePoliciesFixture.facultyStandard().getId());

    InventoryItemResource firstItem = itemsFixture.basedUponNod();
    InventoryItemResource secondItem = itemsFixture.basedUponDunkirk();
    IndividualResource steve = usersFixture.steve();

    checkOutFixture.checkOutByBarcode(firstItem, steve);
    checkOutFixture.checkOutByBarcode(secondItem, steve);
  }

  @Test
  public void canCheckOutVideoMaterialWhenItemLimitIsReachedForBookMaterialType() {

    final UUID book = materialTypesFixture.book().getId();

    circulationRulesFixture.updateCirculationRules(createRules( "m " + book));

    IndividualResource firstBookTypeItem = itemsFixture.basedUponNod();
    IndividualResource secondBookTypeItem = itemsFixture.basedUponSmallAngryPlanet();
    IndividualResource videoTypeItem = itemsFixture.basedUponDunkirk();
    IndividualResource steve = usersFixture.steve();

    checkOutFixture.checkOutByBarcode(firstBookTypeItem, steve);
    firstBookTypeItem = itemsClient.get(firstBookTypeItem);
    assertThat(firstBookTypeItem, hasItemStatus(CHECKED_OUT));

    Response response = checkOutFixture.attemptCheckOutByBarcode(secondBookTypeItem, steve);
    assertThat(response.getJson(), hasErrorWith(allOf(
      hasMessage("Patron has reached maximum limit of 1 items for material type"))));
    secondBookTypeItem = itemsClient.get(secondBookTypeItem);
    assertThat(secondBookTypeItem, hasItemStatus(AVAILABLE));

    checkOutFixture.checkOutByBarcode(videoTypeItem, steve);
    videoTypeItem = itemsClient.get(videoTypeItem);
    assertThat(videoTypeItem, hasItemStatus(CHECKED_OUT));
  }

  @Test
  public void canCheckOutWhenItemLimitIsReachedForReadingRoomLoanType() {

    final UUID readingRoom = loanTypesFixture.readingRoom().getId();

    circulationRulesFixture.updateCirculationRules(createRules("t " + readingRoom));

    IndividualResource firstBookTypeItem = itemsFixture.basedUponNod(itemBuilder -> itemBuilder.withTemporaryLoanType(readingRoom));
    IndividualResource secondBookTypeItem = itemsFixture.basedUponSmallAngryPlanet(itemBuilder -> itemBuilder.withTemporaryLoanType(readingRoom));
    IndividualResource videoTypeItem = itemsFixture.basedUponDunkirk();
    IndividualResource steve = usersFixture.steve();

    checkOutFixture.checkOutByBarcode(firstBookTypeItem, steve);
    firstBookTypeItem = itemsClient.get(firstBookTypeItem);
    assertThat(firstBookTypeItem, hasItemStatus(CHECKED_OUT));

    Response response = checkOutFixture.attemptCheckOutByBarcode(secondBookTypeItem, steve);
    assertThat(response.getJson(), hasErrorWith(allOf(
      hasMessage("Patron has reached maximum limit of 1 items for loan type"))));
    secondBookTypeItem = itemsClient.get(secondBookTypeItem);
    assertThat(secondBookTypeItem, hasItemStatus(AVAILABLE));

    checkOutFixture.checkOutByBarcode(videoTypeItem, steve);
    videoTypeItem = itemsClient.get(videoTypeItem);
    assertThat(videoTypeItem, hasItemStatus(CHECKED_OUT));
  }

  @Test
  public void canCheckOutWhenItemLimitIsReachedForBookMaterialTypeAndReadingRoomLoanType() {

    final UUID readingRoom = loanTypesFixture.readingRoom().getId();
    final UUID book = materialTypesFixture.book().getId();

    circulationRulesFixture.updateCirculationRules(createRules("m " + book + " + t " + readingRoom));

    IndividualResource firstBookTypeItem = itemsFixture.basedUponNod(itemBuilder -> itemBuilder.withTemporaryLoanType(readingRoom));
    IndividualResource secondBookTypeItem = itemsFixture.basedUponSmallAngryPlanet(itemBuilder -> itemBuilder.withTemporaryLoanType(readingRoom));
    IndividualResource videoTypeItem = itemsFixture.basedUponDunkirk();
    IndividualResource steve = usersFixture.steve();

    checkOutFixture.checkOutByBarcode(firstBookTypeItem, steve);
    firstBookTypeItem = itemsClient.get(firstBookTypeItem);
    assertThat(firstBookTypeItem, hasItemStatus(CHECKED_OUT));

    Response response = checkOutFixture.attemptCheckOutByBarcode(secondBookTypeItem, steve);
    assertThat(response.getJson(), hasErrorWith(allOf(
      hasMessage("Patron has reached maximum limit of 1 items for combination of material type and loan type"))));
    secondBookTypeItem = itemsClient.get(secondBookTypeItem);
    assertThat(secondBookTypeItem, hasItemStatus(AVAILABLE));

    checkOutFixture.checkOutByBarcode(videoTypeItem, steve);
    videoTypeItem = itemsClient.get(videoTypeItem);
    assertThat(videoTypeItem, hasItemStatus(CHECKED_OUT));
  }

  @Test
  public void canCheckOutWhenItemLimitIsReachedForBookMaterialTypeAndReadingRoomLoanTypeAndPatronGroup() {

    final UUID readingRoom = loanTypesFixture.readingRoom().getId();
    final UUID book = materialTypesFixture.book().getId();
    final UUID regular = patronGroupsFixture.regular().getId();

    circulationRulesFixture.updateCirculationRules(createRules("m " + book + " + t " + readingRoom + " + g " + regular));

    IndividualResource firstBookTypeItem = itemsFixture.basedUponNod(
      itemBuilder -> itemBuilder.withTemporaryLoanType(readingRoom));
    IndividualResource secondBookTypeItem = itemsFixture.basedUponSmallAngryPlanet(
      itemBuilder -> itemBuilder.withTemporaryLoanType(readingRoom));
    IndividualResource videoTypeItem = itemsFixture.basedUponDunkirk();
    IndividualResource steve = usersFixture.steve();

    checkOutFixture.checkOutByBarcode(firstBookTypeItem, steve);
    firstBookTypeItem = itemsClient.get(firstBookTypeItem);
    assertThat(firstBookTypeItem, hasItemStatus(CHECKED_OUT));

    Response response = checkOutFixture.attemptCheckOutByBarcode(secondBookTypeItem, steve);
    assertThat(response.getJson(), hasErrorWith(allOf(
      hasMessage("Patron has reached maximum limit of 1 items for combination of patron group, material type and loan type"))));
    secondBookTypeItem = itemsClient.get(secondBookTypeItem);
    assertThat(secondBookTypeItem, hasItemStatus(AVAILABLE));

    checkOutFixture.checkOutByBarcode(videoTypeItem, steve);
    videoTypeItem = itemsClient.get(videoTypeItem);
    assertThat(videoTypeItem, hasItemStatus(CHECKED_OUT));
  }

  @Test
  public void canCheckOutWhenItemLimitIsReachedForBookMaterialTypeAndCanCirculateLoanTypeInMultipleLinesRules() {

    final String loanPolicyWithItemLimitId = prepareLoanPolicyWithItemLimit(1).getId().toString();
    final String anyRequestPolicy = requestPoliciesFixture.allowAllRequestPolicy().getId().toString();
    final String anyNoticePolicy = noticePoliciesFixture.activeNotice().getId().toString();
    final String anyOverdueFinePolicy = overdueFinePoliciesFixture.facultyStandard().getId().toString();
    final String anyLostItemFeePolicy = lostItemFeePoliciesFixture.facultyStandard().getId().toString();
    final UUID canCirculate = loanTypesFixture.canCirculate().getId();
    final UUID readingRoom = loanTypesFixture.readingRoom().getId();
    final UUID book = materialTypesFixture.book().getId();
    final UUID regular = patronGroupsFixture.regular().getId();

    String nestedRuleCanCirculate = "    t " + canCirculate + " + g " + regular +
      " : l " + loanPolicyWithItemLimitId + " r " + anyRequestPolicy + " n " + anyNoticePolicy  + " o " + anyOverdueFinePolicy + " i " + anyLostItemFeePolicy;
    String nestedRuleReadingRoom = "    t " + readingRoom + " + g " + regular +
      " : l " + loanPolicyWithItemLimitId + " r " + anyRequestPolicy + " n " + anyNoticePolicy  + " o " + anyOverdueFinePolicy + " i " + anyLostItemFeePolicy;
    String rules = createRules("m " + book) + "\n" + nestedRuleCanCirculate + "\n" + nestedRuleReadingRoom;
    circulationRulesFixture.updateCirculationRules(rules);

    IndividualResource firstBookTypeItem = itemsFixture.basedUponNod(itemBuilder -> itemBuilder.withTemporaryLoanType(canCirculate));
    IndividualResource secondBookTypeItem = itemsFixture.basedUponSmallAngryPlanet(itemBuilder -> itemBuilder.withTemporaryLoanType(canCirculate));
    IndividualResource bookTypeItemReadingRoomLoanType = itemsFixture.basedUponInterestingTimes(itemBuilder -> itemBuilder.withTemporaryLoanType(readingRoom));
    IndividualResource steve = usersFixture.steve();

    checkOutFixture.checkOutByBarcode(firstBookTypeItem, steve);
    firstBookTypeItem = itemsClient.get(firstBookTypeItem);
    assertThat(firstBookTypeItem, hasItemStatus(CHECKED_OUT));

    Response response = checkOutFixture.attemptCheckOutByBarcode(secondBookTypeItem, steve);
    assertThat(response.getJson(), hasErrorWith(allOf(
      hasMessage("Patron has reached maximum limit of 1 items for combination of patron group, material type and loan type"))));
    secondBookTypeItem = itemsClient.get(secondBookTypeItem);
    assertThat(secondBookTypeItem, hasItemStatus(AVAILABLE));

    checkOutFixture.checkOutByBarcode(bookTypeItemReadingRoomLoanType, steve);
    bookTypeItemReadingRoomLoanType = itemsClient.get(bookTypeItemReadingRoomLoanType);
    assertThat(bookTypeItemReadingRoomLoanType, hasItemStatus(CHECKED_OUT));
  }

  @Test
  public void cannotCheckOutWhenItemLimitIsReachedForBookMaterialTypeAndLoanTypeIsNotPresent() {

    final UUID readingRoom = loanTypesFixture.readingRoom().getId();
    final UUID canCirculate = loanTypesFixture.canCirculate().getId();
    final UUID book = materialTypesFixture.book().getId();

    circulationRulesFixture.updateCirculationRules(createRules("m " + book));

    IndividualResource firstBookTypeItem = itemsFixture.basedUponNod(itemBuilder -> itemBuilder.withTemporaryLoanType(readingRoom));
    IndividualResource secondBookTypeItem = itemsFixture.basedUponSmallAngryPlanet(itemBuilder -> itemBuilder.withTemporaryLoanType(canCirculate));
    IndividualResource steve = usersFixture.steve();

    checkOutFixture.checkOutByBarcode(firstBookTypeItem, steve);
    firstBookTypeItem = itemsClient.get(firstBookTypeItem);
    assertThat(firstBookTypeItem, hasItemStatus(CHECKED_OUT));

    Response response = checkOutFixture.attemptCheckOutByBarcode(secondBookTypeItem, steve);
    assertThat(response.getJson(), hasErrorWith(allOf(
      hasMessage("Patron has reached maximum limit of 1 items for material type"))));
    secondBookTypeItem = itemsClient.get(secondBookTypeItem);
    assertThat(secondBookTypeItem, hasItemStatus(AVAILABLE));
  }

  @Test
  public void canCheckOutWithdrawnItem() {
    final IndividualResource withdrawnItem = itemsFixture
      .basedUponSmallAngryPlanet(ItemBuilder::withdrawn);

    assertThat(withdrawnItem.getJson(), isWithdrawn());

    final IndividualResource response = checkOutFixture
      .checkOutByBarcode(withdrawnItem, usersFixture.steve());

    assertThat(response.getJson(), allOf(
      isOpen(),
      hasJsonPath("action", "checkedout"),
      hasJsonPath("itemId", withdrawnItem.getId().toString())
    ));

    assertThat(itemsClient.getById(withdrawnItem.getId()).getJson(), isCheckedOut());
  }

  @Test
  public void canCheckOutLostAndPaidItem() {
    final IndividualResource withdrawnItem = itemsFixture
      .basedUponSmallAngryPlanet(ItemBuilder::lostAndPaid);

    assertThat(withdrawnItem.getJson(), isLostAndPaid());

    final IndividualResource response = checkOutFixture
      .checkOutByBarcode(withdrawnItem, usersFixture.steve());

    assertThat(response.getJson(), allOf(
      isOpen(),
      hasJsonPath("action", "checkedout"),
      hasJsonPath("itemId", withdrawnItem.getId().toString())));

    assertThat(itemsClient.getById(withdrawnItem.getId()).getJson(), isCheckedOut());
  }

  @Test
  public void itemCheckedOutEventIsPublished() {
    IndividualResource smallAngryPlanet = itemsFixture.basedUponSmallAngryPlanet();
    final IndividualResource steve = usersFixture.steve();

    final IndividualResource response = checkOutFixture.checkOutByBarcode(
      new CheckOutByBarcodeRequestBuilder()
        .forItem(smallAngryPlanet)
        .to(steve)
        .on(DateTime.now(UTC))
        .at(UUID.randomUUID()));

    final JsonObject loan = response.getJson();

    List<JsonObject> publishedEvents = Awaitility.await()
      .atMost(1, TimeUnit.SECONDS)
      .until(FakePubSub::getPublishedEvents, hasSize(1));

    JsonObject event = publishedEvents.get(0);

    assertThat(event, isValidItemCheckedOutEvent(loan));
  }

  @Test
<<<<<<< HEAD
  public void checkOutRefusedWhenAutomatedBlockExistsForPatron() {
    IndividualResource smallAngryPlanet = itemsFixture.basedUponSmallAngryPlanet();
    final IndividualResource steve = usersFixture.steve();
    automatedPatronBlocksFixture.blockAction(steve.getId().toString(), true, false, false);

    final Response response = checkOutFixture.attemptCheckOutByBarcode(smallAngryPlanet, steve);

    assertThat(response, hasStatus(HTTP_UNPROCESSABLE_ENTITY));
    assertThat(response.getJson(), hasErrorWith(allOf(
      hasMessage(MAX_NUMBER_OF_ITEMS_CHARGED_OUT_MESSAGE))));
    assertThat(response.getJson(), hasErrorWith(allOf(
      hasMessage(MAX_OUTSTANDING_FEE_FINE_BALANCE_MESSAGE))));
=======
  public void checkOutSucceedsWhenEventPublishingFailsWithNoSubscribersError() {
    IndividualResource smallAngryPlanet = itemsFixture.basedUponSmallAngryPlanet();
    final IndividualResource steve = usersFixture.steve();

    FakePubSub.setFailPublishingWithNoSubscribersError(true);

    checkOutFixture.checkOutByBarcode(
      new CheckOutByBarcodeRequestBuilder()
        .forItem(smallAngryPlanet)
        .to(steve)
        .on(DateTime.now(UTC))
        .at(UUID.randomUUID()));

    assertThat(itemsClient.getById(smallAngryPlanet.getId()).getJson(), isCheckedOut());
>>>>>>> f5856c2d
  }

  private IndividualResource prepareLoanPolicyWithItemLimit(int itemLimit) {
    return loanPoliciesFixture.create(
      new LoanPolicyBuilder()
        .withName("Loan Policy with item limit")
        .withItemLimit(itemLimit)
        .rolling(months(2))
        .renewFromCurrentDueDate());
  }

  private IndividualResource prepareLoanPolicyWithoutItemLimit() {
    return loanPoliciesFixture.create(
      new LoanPolicyBuilder()
        .withName("Loan Policy without item limit")
        .rolling(months(2))
        .renewFromCurrentDueDate());
  }

  private String createRules(String ruleCondition) {
    final String loanPolicyWithItemLimitId = prepareLoanPolicyWithItemLimit(1).getId().toString();
    final String loanPolicyWithoutItemLimitId = prepareLoanPolicyWithoutItemLimit().getId().toString();
    final String anyRequestPolicy = requestPoliciesFixture.allowAllRequestPolicy().getId().toString();
    final String anyNoticePolicy = noticePoliciesFixture.activeNotice().getId().toString();
    final String anyOverdueFinePolicy = overdueFinePoliciesFixture.facultyStandard().getId().toString();
    final String anyLostItemFeePolicy = lostItemFeePoliciesFixture.facultyStandard().getId().toString();

    return String.join("\n",
      "priority: t, s, c, b, a, m, g",
      "fallback-policy: l " + loanPolicyWithoutItemLimitId + " r " + anyRequestPolicy + " n " + anyNoticePolicy + " o " + anyOverdueFinePolicy + " i " + anyLostItemFeePolicy,
      ruleCondition + " : l " + loanPolicyWithItemLimitId + " r " + anyRequestPolicy + " n " + anyNoticePolicy  + " o " + anyOverdueFinePolicy + " i " + anyLostItemFeePolicy);
  }
}<|MERGE_RESOLUTION|>--- conflicted
+++ resolved
@@ -1225,7 +1225,6 @@
   }
 
   @Test
-<<<<<<< HEAD
   public void checkOutRefusedWhenAutomatedBlockExistsForPatron() {
     IndividualResource smallAngryPlanet = itemsFixture.basedUponSmallAngryPlanet();
     final IndividualResource steve = usersFixture.steve();
@@ -1238,7 +1237,9 @@
       hasMessage(MAX_NUMBER_OF_ITEMS_CHARGED_OUT_MESSAGE))));
     assertThat(response.getJson(), hasErrorWith(allOf(
       hasMessage(MAX_OUTSTANDING_FEE_FINE_BALANCE_MESSAGE))));
-=======
+  }
+
+  @Test
   public void checkOutSucceedsWhenEventPublishingFailsWithNoSubscribersError() {
     IndividualResource smallAngryPlanet = itemsFixture.basedUponSmallAngryPlanet();
     final IndividualResource steve = usersFixture.steve();
@@ -1253,7 +1254,6 @@
         .at(UUID.randomUUID()));
 
     assertThat(itemsClient.getById(smallAngryPlanet.getId()).getJson(), isCheckedOut());
->>>>>>> f5856c2d
   }
 
   private IndividualResource prepareLoanPolicyWithItemLimit(int itemLimit) {
