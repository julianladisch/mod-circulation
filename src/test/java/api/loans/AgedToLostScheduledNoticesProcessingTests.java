--- conflicted
+++ resolved
@@ -147,9 +147,6 @@
   }
 
   @Test
-<<<<<<< HEAD
-  public void patronNoticesForForAgedToLostFineAdjustmentsAreCreatedAndProcessed() {
-=======
   public void shouldStopSendingAgedToLostNoticesOnceLostItemFeeWasCharged() {
     val agedToLostLoan = ageToLostFixture.createAgedToLostLoan(
       new NoticePolicyBuilder()
@@ -195,8 +192,7 @@
   }
 
   @Test
-  public void patronNoticesForForBothLostItemFeesAreCreatedAndProcessed() {
->>>>>>> d354ecc1
+  public void patronNoticesForForAgedToLostFineAdjustmentsAreCreatedAndProcessed() {
     LostItemFeePolicyBuilder lostItemFeePolicyBuilder = lostItemFeePoliciesFixture
       .ageToLostAfterOneMinutePolicy()
       .withSetCost(LOST_ITEM_FEE_AMOUNT)
