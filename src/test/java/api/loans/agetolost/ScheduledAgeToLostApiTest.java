package api.loans.agetolost;

import static api.support.fakes.FakePubSub.getPublishedEvents;
import static api.support.fakes.PublishedEvents.byEventType;
import static api.support.http.CqlQuery.queryFromTemplate;
import static api.support.matchers.EventMatchers.isValidItemAgedToLostEvent;
import static api.support.matchers.EventTypeMatchers.ITEM_AGED_TO_LOST;
import static api.support.matchers.ItemMatchers.isAgedToLost;
import static api.support.matchers.ItemMatchers.isCheckedOut;
import static api.support.matchers.ItemMatchers.isClaimedReturned;
import static api.support.matchers.JsonObjectMatcher.hasJsonPath;
import static api.support.matchers.TextDateTimeMatcher.isEquivalentTo;
import static api.support.PubsubPublisherTestUtils.assertThatPublishedLoanLogRecordEventsAreValid;
import static org.folio.circulation.support.json.JsonPropertyFetcher.getDateTimePropertyByPath;
import static org.hamcrest.CoreMatchers.allOf;
import static org.hamcrest.CoreMatchers.notNullValue;
import static org.hamcrest.MatcherAssert.assertThat;
import static org.hamcrest.Matchers.hasItem;
import static org.hamcrest.Matchers.hasSize;
import static org.hamcrest.Matchers.iterableWithSize;
import static org.hamcrest.Matchers.not;
import static org.joda.time.DateTime.now;
import static org.joda.time.DateTimeZone.UTC;

import java.util.Collection;
import java.util.HashMap;
import java.util.List;
import java.util.Map;
import java.util.stream.Collectors;

import api.support.PubsubPublisherTestUtils;
import org.hamcrest.Matcher;
import org.joda.time.DateTime;
import org.junit.Before;
import org.junit.Test;
import org.springframework.beans.factory.annotation.Autowired;

import api.support.MultipleJsonRecords;
import api.support.builders.CheckOutByBarcodeRequestBuilder;
import api.support.builders.ItemBuilder;
import api.support.http.IndividualResource;
import api.support.spring.SpringApiTest;
import api.support.spring.clients.ScheduledJobClient;
import io.vertx.core.json.JsonObject;
import lombok.val;

public class ScheduledAgeToLostApiTest extends SpringApiTest {
  private IndividualResource overdueLoan;
  private IndividualResource overdueItem;
  @Autowired
  private ScheduledJobClient scheduledAgeToLostClient;

  public ScheduledAgeToLostApiTest() {
    super(true, true);
  }

  @Before
  public void activateLostItemFeePolicy() {
    useLostItemPolicy(lostItemFeePoliciesFixture.ageToLostAfterOneMinute().getId());
  }

  @Test
  public void shouldAgeItemToLostWhenOverdueByMoreThanInterval() {
    checkOutItem();
    scheduledAgeToLostClient.triggerJob();

    assertThat(itemsClient.get(overdueItem).getJson(), isAgedToLost());
    assertThat(getLoanActions(), hasAgedToLostAction());
    assertThat(loansStorageClient.get(overdueLoan).getJson(), hasPatronBillingDate());
    assertThat(loansStorageClient.get(overdueLoan).getJson(), hasAgedToLostDate());
<<<<<<< HEAD
    assertThatPublishedLoanLogRecordEventsAreValid(overdueLoan.getJson());
=======
    assertThatPublishedLoanLogRecordEventsAreValid();
    assertThatItemAgedToLostEventWasPublished(overdueLoan);
>>>>>>> eda9793d
  }

  @Test
  public void canAgeTenItemsToLostWhenOverdueByMoreThanInterval() {
    val loanToItemMap = checkOutTenItems();

    scheduledAgeToLostClient.triggerJob();

    loanToItemMap.forEach((loan, item) -> {
      val itemFromStorage = itemsClient.get(item);
      val loanFromStorage = loansStorageClient.get(loan);

      assertThat(itemFromStorage.getJson(), isAgedToLost());
      assertThat(getLoanActions(loanFromStorage), hasAgedToLostAction());
      assertThat(loanFromStorage.getJson(), hasPatronBillingDate(loanFromStorage));
      assertThat(loanFromStorage.getJson(), hasAgedToLostDate());
      assertThatPublishedLoanLogRecordEventsAreValid(loansClient.getById(loan.getId()).getJson());
    });
<<<<<<< HEAD
=======
    assertThatPublishedLoanLogRecordEventsAreValid();
    assertThatItemAgedToLostEventsWerePublished(loanToItemMap.keySet());
>>>>>>> eda9793d
  }

  @Test
  public void shouldIgnoreOverdueLoansWhenItemIsClaimedReturned() {
    checkOutItem();
    claimItemReturnedFixture.claimItemReturned(overdueLoan.getId());

    scheduledAgeToLostClient.triggerJob();

    assertThat(itemsClient.get(overdueItem).getJson(), isClaimedReturned());
    assertThat(loansClient.get(overdueLoan).getJson(), not(hasPatronBillingDate()));
  }

  @Test
  public void shouldNotAgeAnyItemsToLostIfNoIntervalDefined() {
    val policy = lostItemFeePoliciesFixture.ageToLostAfterOneMinutePolicy()
      .withName("Aged to lost disabled")
      .withItemAgedToLostAfterOverdue(null);

    useLostItemPolicy(lostItemFeePoliciesFixture.create(policy).getId());

    checkOutItem();

    scheduledAgeToLostClient.triggerJob();

    assertThat(itemsClient.get(overdueItem).getJson(), isCheckedOut());

    var loan = loansClient.get(overdueLoan).getJson();
    assertThat(loan, not(hasPatronBillingDate()));
    assertThatPublishedLoanLogRecordEventsAreValid(loan);
  }

  @Test
  public void shouldNotAgeItemToLostWhenNotOverdueByMoreThanIntervalYet() {
    overdueItem = itemsFixture.basedUponNod();
    overdueLoan = checkOutFixture.checkOutByBarcode(
      new CheckOutByBarcodeRequestBuilder()
        .forItem(overdueItem)
        .at(servicePointsFixture.cd1())
        .to(usersFixture.james())
        .on(now(UTC)));

    scheduledAgeToLostClient.triggerJob();

    assertThat(itemsClient.get(overdueItem).getJson(), isCheckedOut());

    var loan = loansClient.get(overdueLoan).getJson();
    assertThat(loan, not(hasPatronBillingDate()));
    assertThatPublishedLoanLogRecordEventsAreValid(loan);
  }

  @Test
  public void shouldNotProcessAgedToLostItemSecondTime() {
    checkOutItem();
    scheduledAgeToLostClient.triggerJob();

    mockClockManagerToReturnFixedDateTime(DateTime.now(UTC).plusMinutes(30));
    scheduledAgeToLostClient.triggerJob();
    mockClockManagerToReturnDefaultDateTime();

    assertThat(itemsClient.get(overdueItem).getJson(), isAgedToLost());
    assertThat(getLoanActions(), hasAgedToLostAction());
    assertThat(loansStorageClient.get(overdueLoan).getJson(), hasPatronBillingDate());

    val agedToLostActions = getLoanActions().stream()
      .filter(json -> "itemAgedToLost".equals(json.getJsonObject("loan").getString("action")))
      .collect(Collectors.toList());

    assertThat(agedToLostActions, iterableWithSize(1));
    agedToLostActions.forEach(PubsubPublisherTestUtils::assertThatPublishedLoanLogRecordEventsAreValid);
  }

  private DateTime getLoanOverdueDate() {
    return now(UTC).minusWeeks(3);
  }

  private void checkOutItem() {
    overdueItem = itemsFixture.basedUponNod(ItemBuilder::withRandomBarcode);

    overdueLoan = checkOutFixture.checkOutByBarcode(
      new CheckOutByBarcodeRequestBuilder()
        .forItem(overdueItem)
        .at(servicePointsFixture.cd1())
        .to(usersFixture.charlotte())
        .on(getLoanOverdueDate().minusMinutes(2)));
  }

  private Map<IndividualResource, IndividualResource> checkOutTenItems() {
    val numberOfItems = 10;
    val loanToItemMap = new HashMap<IndividualResource, IndividualResource>();

    for (int i = 0; i < numberOfItems; i++) {
      checkOutItem();

      loanToItemMap.put(overdueLoan, overdueItem);
    }

    return loanToItemMap;
  }

  private MultipleJsonRecords getLoanActions(IndividualResource loan) {
    return loanHistoryClient
      .getMany(queryFromTemplate("loan.id==%s and operation==U", loan.getId()));
  }

  private MultipleJsonRecords getLoanActions() {
    return getLoanActions(overdueLoan);
  }

  private Matcher<Iterable<? super JsonObject>> hasAgedToLostAction() {
    return hasItem(allOf(
      hasJsonPath("loan.status.name", "Open"),
      hasJsonPath("loan.action", "itemAgedToLost"),
      hasJsonPath("loan.itemStatus", "Aged to lost")
    ));
  }

  private Matcher<JsonObject> hasPatronBillingDate() {
    return hasPatronBillingDate(overdueLoan);
  }

  private Matcher<JsonObject> hasPatronBillingDate(IndividualResource loan) {
    final IndividualResource loanFromStorage = loansStorageClient.get(loan);
    final DateTime agedToLostDate = getDateTimePropertyByPath(loanFromStorage.getJson(),
      "agedToLostDelayedBilling", "agedToLostDate");

    val expectedBillingDate = agedToLostDate != null
      // bill patron after age to lost interval, per default policy
      ? agedToLostDate.plusMinutes(5)
      : null;

    return allOf(hasJsonPath("agedToLostDelayedBilling.lostItemHasBeenBilled", false),
      hasJsonPath("agedToLostDelayedBilling.dateLostItemShouldBeBilled",
        isEquivalentTo(expectedBillingDate)));
  }

  private Matcher<JsonObject> hasAgedToLostDate() {
    return hasJsonPath("agedToLostDelayedBilling.agedToLostDate", notNullValue());
  }

  private void assertThatItemAgedToLostEventWasPublished(IndividualResource loan) {
    assertThatItemAgedToLostEventsWerePublished(List.of(loan));
  }

  private static void assertThatItemAgedToLostEventsWerePublished(
    Collection<IndividualResource> loans) {

    List<JsonObject> itemAgedToLostEvents = getPublishedEvents()
      .filterToList(byEventType(ITEM_AGED_TO_LOST));

    assertThat(itemAgedToLostEvents, hasSize(loans.size()));

    for (IndividualResource loan : loans) {
      assertThat(itemAgedToLostEvents, hasItem(isValidItemAgedToLostEvent(loan.getJson())));
    }
  }
}<|MERGE_RESOLUTION|>--- conflicted
+++ resolved
@@ -68,12 +68,9 @@
     assertThat(getLoanActions(), hasAgedToLostAction());
     assertThat(loansStorageClient.get(overdueLoan).getJson(), hasPatronBillingDate());
     assertThat(loansStorageClient.get(overdueLoan).getJson(), hasAgedToLostDate());
-<<<<<<< HEAD
+
     assertThatPublishedLoanLogRecordEventsAreValid(overdueLoan.getJson());
-=======
-    assertThatPublishedLoanLogRecordEventsAreValid();
     assertThatItemAgedToLostEventWasPublished(overdueLoan);
->>>>>>> eda9793d
   }
 
   @Test
@@ -92,11 +89,7 @@
       assertThat(loanFromStorage.getJson(), hasAgedToLostDate());
       assertThatPublishedLoanLogRecordEventsAreValid(loansClient.getById(loan.getId()).getJson());
     });
-<<<<<<< HEAD
-=======
-    assertThatPublishedLoanLogRecordEventsAreValid();
     assertThatItemAgedToLostEventsWerePublished(loanToItemMap.keySet());
->>>>>>> eda9793d
   }
 
   @Test
