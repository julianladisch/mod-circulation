package api.loans.agetolost;

import static api.support.PubsubPublisherTestUtils.assertThatPublishedLoanLogRecordEventsAreValid;
import static api.support.builders.DeclareItemLostRequestBuilder.forLoan;
import static api.support.matchers.AccountMatchers.isOpen;
import static api.support.matchers.ItemMatchers.isDeclaredLost;
import static api.support.matchers.ItemMatchers.isLostAndPaid;
import static api.support.matchers.JsonObjectMatcher.hasJsonPath;
import static api.support.matchers.JsonObjectMatcher.hasNoJsonPath;
import static api.support.matchers.LoanAccountActionsMatcher.hasLostItemFeeCreatedBySystemAction;
import static api.support.matchers.LoanAccountActionsMatcher.hasLostItemProcessingFeeCreatedBySystemAction;
import static api.support.matchers.LoanAccountMatcher.hasLostItemFee;
import static api.support.matchers.LoanAccountMatcher.hasLostItemFees;
import static api.support.matchers.LoanAccountMatcher.hasLostItemProcessingFee;
import static api.support.matchers.LoanAccountMatcher.hasNoLostItemFee;
import static api.support.matchers.LoanAccountMatcher.hasNoLostItemProcessingFee;
import static api.support.matchers.LoanHistoryMatcher.hasLoanHistoryInOrder;
import static api.support.matchers.LoanAccountMatcher.hasNoOverdueFine;
import static api.support.matchers.LoanMatchers.isClosed;
import static api.support.matchers.ValidationErrorMatchers.hasErrorWith;
import static api.support.matchers.ValidationErrorMatchers.hasMessage;
import static java.lang.Boolean.TRUE;
import static org.hamcrest.MatcherAssert.assertThat;
import static org.hamcrest.Matchers.allOf;
import static org.hamcrest.Matchers.hasSize;
import static org.hamcrest.Matchers.iterableWithSize;

import static org.joda.time.DateTime.now;
import static org.joda.time.DateTimeZone.UTC;

import java.util.LinkedHashMap;
import java.util.List;
import java.util.Map;
import java.util.UUID;
import java.util.stream.Collectors;

import org.folio.circulation.domain.policy.Period;
import org.hamcrest.Matcher;
import org.joda.time.DateTime;
import org.junit.Before;
import org.junit.Test;

import api.support.builders.FeeFineOwnerBuilder;
import api.support.builders.ItemBuilder;
import api.support.builders.LostItemFeePolicyBuilder;
import api.support.builders.NoticeConfigurationBuilder;
import api.support.builders.NoticePolicyBuilder;
import api.support.builders.ServicePointBuilder;
import api.support.http.CheckOutResource;
import api.support.http.IndividualResource;
import api.support.http.ItemResource;
import api.support.matchers.LoanMatchers;
import api.support.spring.SpringApiTest;
import io.vertx.core.json.JsonObject;
import lombok.val;

public class ScheduledAgeToLostFeeChargingApiTest extends SpringApiTest {

  public ScheduledAgeToLostFeeChargingApiTest() {
    super(true, true);
  }

  @Before
  public void createOwnersAndFeeFineTypes() {
    feeFineOwnerFixture.cd1Owner();
    feeFineTypeFixture.lostItemFee();
    feeFineTypeFixture.lostItemProcessingFee();
  }

  @Test
  public void shouldChargeItemFee() {
    final double expectedSetCost = 12.88;
    final IndividualResource permanentLocation = locationsFixture.fourthFloor();
    final UUID ownerServicePoint = servicePointsFixture.cd6().getId();
    final String expectedOwnerId = feeFineOwnerFixture.ownerForServicePoint(ownerServicePoint)
    .getId().toString();

    val lostItemFeePolicy = lostItemFeePoliciesFixture
      .ageToLostAfterOneMinutePolicy()
      .withSetCost(expectedSetCost)
      .doNotChargeProcessingFeeWhenAgedToLost();
    val noticePolicy = createNoticePolicyWithAgedToLostChargedNotice();
    val result = ageToLostFixture.createLoanAgeToLostAndChargeFeesWithNotice(
        builder -> builder.withPermanentLocation(permanentLocation), lostItemFeePolicy,
        noticePolicy);

    assertThat(result.getLoan().getJson(), isLostItemHasBeenBilled());
    assertThat(result.getLoan(), hasLostItemFee(allOf(isOpen(expectedSetCost),
      hasJsonPath("ownerId", expectedOwnerId))));
    assertThat(result.getLoan(), hasLostItemFeeCreatedBySystemAction());

    assertThat(result.getLoan(), hasLoanHistoryInOrder(
      hasJsonPath("loan.action", ""),
      hasJsonPath("loan.action", "itemAgedToLost"),
      hasJsonPath("loan.action", "checkedout")
    ));
    assertThat(scheduledNoticesClient.getAll(), hasSize(1));
    assertThatPublishedLoanLogRecordEventsAreValid();
  }

  @Test
  public void shouldChargeItemProcessingFee() {
    final double expectedProcessingFee = 99.54;

    val lostItemFeePolicy = new LostItemFeePolicyBuilder()
      .withName("shouldChargeItemProcessingFee")
      .withItemAgedToLostAfterOverdue(Period.weeks(1))
      .withPatronBilledAfterAgedLost(Period.weeks(2))
      .withNoChargeAmountItem()
      .doNotChargeProcessingFeeWhenDeclaredLost()
      .chargeProcessingFeeWhenAgedToLost(expectedProcessingFee);
    val noticePolicy = createNoticePolicyWithAgedToLostChargedNotice();
    val result = ageToLostFixture.createLoanAgeToLostAndChargeFeesWithNotice(
      lostItemFeePolicy, noticePolicy);

    assertThat(result.getLoan().getJson(), isLostItemHasBeenBilled());
    assertThat(result.getLoan(), hasLostItemProcessingFee(isOpen(expectedProcessingFee)));
    assertThat(result.getLoan(), hasLostItemProcessingFeeCreatedBySystemAction());
    assertThat(scheduledNoticesClient.getAll(), hasSize(1));
    assertThatPublishedLoanLogRecordEventsAreValid();
  }

  @Test
  public void shouldChargeItemAndProcessingFee() {
    final double expectedItemFee = 99.54;
    final double expectedProcessingFee = 99.54;

    val lostItemFeePolicy = lostItemFeePoliciesFixture
      .ageToLostAfterOneMinutePolicy()
      .withSetCost(expectedItemFee)
      .chargeProcessingFeeWhenAgedToLost(expectedProcessingFee);

    val noticePolicy = createNoticePolicyWithAgedToLostChargedNotice();
    val result = ageToLostFixture.createLoanAgeToLostAndChargeFeesWithNotice(
      lostItemFeePolicy, noticePolicy);

    assertThat(result.getLoan().getJson(), isLostItemHasBeenBilled());

    assertThat(result.getLoan(), hasLostItemFee(isOpen(expectedItemFee)));
    assertThat(result.getLoan(), hasLostItemFeeCreatedBySystemAction());

    assertThat(result.getLoan(), hasLostItemProcessingFee(isOpen(expectedProcessingFee)));
    assertThat(result.getLoan(), hasLostItemProcessingFeeCreatedBySystemAction());
    assertThat(scheduledNoticesClient.getAll(), hasSize(2));
    assertThatPublishedLoanLogRecordEventsAreValid();
  }

  @Test
  public void shouldNotChargeFeesIfStatedByPolicy() {
    val lostItemFeePolicy = lostItemFeePoliciesFixture
      .ageToLostAfterOneMinutePolicy()
      .withNoChargeAmountItem()
      .doNotChargeProcessingFeeWhenAgedToLost();

    val noticePolicy = createNoticePolicyWithAgedToLostChargedNotice();
    val result = ageToLostFixture.createLoanAgeToLostAndChargeFeesWithNotice(
      lostItemFeePolicy, noticePolicy);

    assertThat(result.getLoan().getJson(), isLostItemHasBeenBilled());

    assertThat(result.getLoan(), hasNoLostItemFee());
    assertThat(result.getLoan(), hasNoLostItemProcessingFee());
    assertThat(scheduledNoticesClient.getAll(), hasSize(0));
    assertThatPublishedLoanLogRecordEventsAreValid();
  }

  @Test
  public void shouldSkipChargingFeesWhenActualCostFeeShouldBeIssued() {
    val lostItemFeePolicy = lostItemFeePoliciesFixture
      .ageToLostAfterOneMinutePolicy()
      .withSetCost(10.00)
      .doNotChargeProcessingFeeWhenAgedToLost();
    val noticePolicy = createNoticePolicyWithAgedToLostChargedNotice();
    val result = ageToLostFixture.createLoanAgeToLostAndChargeFeesWithNotice(
      lostItemFeePolicy, noticePolicy);

    assertThat(result.getLoan().getJson(), isLostItemHasBeenBilled());
    assertThat(scheduledNoticesClient.getAll(), hasSize(1));
    assertThatPublishedLoanLogRecordEventsAreValid();
  }

  @Test
  public void shouldChargeFeesToMultipleItems() {
    val loanToFeeMap = checkoutTenItems();

    ageToLostFixture.ageToLostAndChargeFees();

    loanToFeeMap.forEach((loan, expectedFee) -> {
      val loanFromStorage = loansStorageClient.get(loan);

      assertThat(loanFromStorage.getJson(), isLostItemHasBeenBilled());

      assertThat(loanFromStorage, hasLostItemFee(isOpen(expectedFee)));
      assertThat(loanFromStorage, hasLostItemFeeCreatedBySystemAction());
    });
    assertThatPublishedLoanLogRecordEventsAreValid();
  }

  @Test
  public void shouldContinueToProcessLoansAfterChargingFeesForSomeHaveFailed() {
    val loanToFeeMap = checkoutTenItems();
    val loansExpectedToBeFailed = loanToFeeMap.entrySet().stream()
      .limit(2)
      .collect(Collectors.toMap(Map.Entry::getKey, Map.Entry::getValue));
    val loansExpectedToBeProcessedSuccessfully = loanToFeeMap.entrySet().stream()
      .skip(2)
      .collect(Collectors.toMap(Map.Entry::getKey, Map.Entry::getValue));

    val firstOwner = feeFineOwnerFixture.getExistingRecord("Owner 1");
    val secondOwner = feeFineOwnerFixture.getExistingRecord("Owner 2");

    feeFineOwnerFixture.delete(firstOwner);
    feeFineOwnerFixture.delete(secondOwner);

    ageToLostFixture.ageToLostAndAttemptChargeFees();

    loansExpectedToBeFailed.forEach((loan, fee) ->
        assertThat(loansStorageClient.get(loan).getJson(), isLostItemHasNotBeenBilled()));

    loansExpectedToBeProcessedSuccessfully.forEach((loan, fee) -> {
      val loanFromStorage = loansStorageClient.get(loan);
      assertThat(loanFromStorage.getJson(), isLostItemHasBeenBilled());

      assertThat(loanFromStorage, hasLostItemFee(isOpen(fee)));
      assertThat(loanFromStorage, hasLostItemFeeCreatedBySystemAction());
    });
    assertThatPublishedLoanLogRecordEventsAreValid();
  }

  @Test
  public void cannotChargeFeesWhenNoProcessingFeeType() {
    feeFineTypeFixture.delete(feeFineTypeFixture.lostItemProcessingFee());

    val policy = lostItemFeePoliciesFixture
      .ageToLostAfterOneMinutePolicy()
      .withNoChargeAmountItem()
      .chargeProcessingFeeWhenAgedToLost(10.0);

    useLostItemPolicy(lostItemFeePoliciesFixture.create(policy).getId());

    val item = itemsFixture.basedUponNod(ItemBuilder::withRandomBarcode);
    checkOutFixture.checkOutByBarcode(item, usersFixture.steve());

    val response = ageToLostFixture.ageToLostAndAttemptChargeFees();

    assertThat(response.getJson(), hasErrorWith(
      hasMessage("No automated Lost item processing fee type found")));
    assertThatPublishedLoanLogRecordEventsAreValid();
  }

  @Test
  public void cannotChargeFeesWhenNoItemFeeType() {
    feeFineTypeFixture.delete(feeFineTypeFixture.lostItemFee());

    val policy = lostItemFeePoliciesFixture
      .ageToLostAfterOneMinutePolicy()
      .withSetCost(11.00)
      .doNotChargeProcessingFeeWhenAgedToLost();

    useLostItemPolicy(lostItemFeePoliciesFixture.create(policy).getId());

    val item = itemsFixture.basedUponNod(ItemBuilder::withRandomBarcode);
    checkOutFixture.checkOutByBarcode(item, usersFixture.steve());

    val response = ageToLostFixture.ageToLostAndAttemptChargeFees();

    assertThat(response.getJson(), hasErrorWith(
      hasMessage("No automated Lost item fee type found")));
    assertThatPublishedLoanLogRecordEventsAreValid();
  }

  @Test
  public void shouldNotChargeFeesWhenDelayedBillingPeriodHasNotPassed() {
    val lostItemFeePolicy = lostItemFeePoliciesFixture
      .ageToLostAfterOneMinutePolicy()
      .withSetCost(11.00)
      .withPatronBilledAfterAgedLost(Period.months(7));
    val noticePolicy = createNoticePolicyWithAgedToLostChargedNotice();
    val result = ageToLostFixture.createLoanAgeToLostAndChargeFeesWithNotice(
      lostItemFeePolicy, noticePolicy);

    assertThat(result.getLoan().getJson(), isLostItemHasNotBeenBilled());
    assertThat(result.getLoan(), hasNoLostItemFee());
    assertThat(scheduledNoticesClient.getAll(), hasSize(0));
    assertThatPublishedLoanLogRecordEventsAreValid();
  }

  @Test
  public void shouldNotChargeFeesMoreThanOnce() {
    val lostItemFeePolicy = lostItemFeePoliciesFixture
      .ageToLostAfterOneMinutePolicy()
      .withSetCost(11.00);
    val noticePolicy = createNoticePolicyWithAgedToLostChargedNotice();
    val result = ageToLostFixture.createLoanAgeToLostAndChargeFeesWithNotice(
      lostItemFeePolicy, noticePolicy);

    assertThat(result.getLoan().getJson(), isLostItemHasBeenBilled());
    assertThat(result.getLoan(), hasLostItemFee(isOpen(11.00)));

    ageToLostFixture.ageToLostAndChargeFees();

    assertThat(result.getLoan(), hasLostItemFees(iterableWithSize(1)));
    assertThat(scheduledNoticesClient.getAll(), hasSize(2));
    assertThatPublishedLoanLogRecordEventsAreValid();
  }

  @Test
  public void shouldCloseLoanWhenNoFeesToCharge() {
    val lostItemFeePolicy = lostItemFeePoliciesFixture
      .ageToLostAfterOneMinutePolicy()
      .withPatronBilledAfterAgedLost(Period.weeks(1))
      .withNoChargeAmountItem()
      .doNotChargeProcessingFeeWhenAgedToLost();

    val noticePolicy = createNoticePolicyWithAgedToLostChargedNotice();
    val result = ageToLostFixture.createLoanAgeToLostAndChargeFeesWithNotice(
      lostItemFeePolicy, noticePolicy);

    assertThat(result.getLoan().getJson(), isLostItemHasBeenBilled());
    assertThat(result.getLoan().getJson(), isClosed());
    assertThat(result.getItem().getJson(), isLostAndPaid());
    assertThat(scheduledNoticesClient.getAll(), hasSize(0));
    assertThatPublishedLoanLogRecordEventsAreValid();
  }

  @Test
<<<<<<< HEAD
  public void shouldNotChargeOverdueOnCheckinWhenAgedToLostAndRefundFeePeriodPassed() {
    // for a loan that charges both lost fees and overdue fines
    // where the policies are set such that:
    // 1. the item charges overdue fees on checkin
    // 2. A refund expiration date is set
    // 3. The item is aged to lost
    // 4.  the item is checked in after the refund expiration date has passed
    // THEN the loan SHOULD NOT have overdue charges
    IndividualResource overDueFinePolicy = overdueFinePoliciesFixture.facultyStandard();

    IndividualResource lostItemPolicy = lostItemFeePoliciesFixture.ageToLostAfterOneWeek();

    val result = ageToLostFixture.createLoanAgeToLostAndChargeFeesWithOverdues(lostItemPolicy, overDueFinePolicy);

    assertThat(result.getLoan().getJson(), isLostItemHasBeenBilled());

    UUID loanId = result.getLoan().getId();

    // the creation function ages the loan eight weeks into the future.  
    // it must be checked in after that timeframe to properly examine the 
    // overdue charges
    final DateTime checkInDate = now(UTC).plusWeeks(9);
    mockClockManagerToReturnFixedDateTime(checkInDate);
    checkInFixture.checkInByBarcode(result.getItem(), checkInDate);

    assertThat(loansFixture.getLoanById(loanId), hasNoOverdueFine());
=======
  public void declaredLostItemShouldNotBeAgedToLost() {
    final double declaredLostProcessingFee = 10.00;
    useLostItemPolicy(lostItemFeePoliciesFixture.create(
      lostItemFeePoliciesFixture.ageToLostAfterOneMinutePolicy()
        .withPatronBilledAfterAgedLost(Period.weeks(1))
        .withNoChargeAmountItem()
        .doNotChargeProcessingFeeWhenAgedToLost()
        .chargeProcessingFeeWhenDeclaredLost(declaredLostProcessingFee)).getId());

    final ItemResource item = itemsFixture.basedUponNod();
    final CheckOutResource checkOut = checkOutFixture.checkOutByBarcode(item);

    declareLostFixtures.declareItemLost(forLoan(checkOut.getId()));

    ageToLostFixture.ageToLostAndChargeFees();

    final IndividualResource loanFromStorage = loansStorageClient.get(checkOut.getId());
    assertThat(loanFromStorage.getJson(), hasNoDelayedBillingInfo());
    assertThat(loanFromStorage.getJson(), LoanMatchers.isOpen());
    assertThat(loanFromStorage, hasLostItemProcessingFee(isOpen(declaredLostProcessingFee)));
    assertThat(loanFromStorage, hasNoLostItemFee());

    assertThat(itemsFixture.getById(item.getId()).getJson(), isDeclaredLost());
>>>>>>> fec4125c
  }

  private Map<IndividualResource, Double> checkoutTenItems() {
    val loanToFeeMap = new LinkedHashMap<IndividualResource, Double>();

    for (int itemIndex = 0; itemIndex < 10; itemIndex++) {
      val itemIndexFinal = itemIndex;
      val servicePoint = createServicePointForItemIndex(itemIndex);

      val location = locationsFixture.basedUponExampleLocation(builder -> builder
        .withName("Location for sp " + itemIndexFinal)
        .withCode("agl-loc-" + itemIndexFinal)
        .withPrimaryServicePoint(servicePoint.getId()));

      val item = itemsFixture.basedUponNod(itemBuilder -> itemBuilder
        .withRandomBarcode()
        .withPermanentLocation(location.getId()));

      val setCostFee = 10.0 + itemIndex;
      val policyBuilder = lostItemFeePoliciesFixture.ageToLostAfterOneMinutePolicy()
        .withName("Age to lost item " + itemIndex)
        .doNotChargeProcessingFeeWhenAgedToLost()
        .withSetCost(setCostFee);

      useLostItemPolicy(lostItemFeePoliciesFixture.create(policyBuilder).getId());
      feeFineOwnerFixture.create(new FeeFineOwnerBuilder()
        .withOwner("Owner " + (itemIndex + 1))
        .withServicePointOwner(servicePoint.getId()));

      val loan = checkOutFixture.checkOutByBarcode(item, usersFixture.charlotte());
      loanToFeeMap.put(loan, setCostFee);
    }

    return loanToFeeMap;
  }

  private IndividualResource createServicePointForItemIndex(int itemIndex) {
    return servicePointsFixture.create(new ServicePointBuilder(
      "Age to lost service point " + itemIndex, "agl-sp-" + itemIndex,
      "Age to lost service point " + itemIndex)
      .withPickupLocation(TRUE));
  }

  private Matcher<JsonObject> isLostItemHasBeenBilled() {
    return hasJsonPath("agedToLostDelayedBilling.lostItemHasBeenBilled", true);
  }

  private Matcher<JsonObject> isLostItemHasNotBeenBilled() {
    return hasJsonPath("agedToLostDelayedBilling.lostItemHasBeenBilled", false);
  }

  private Matcher<JsonObject> hasNoDelayedBillingInfo() {
    return hasNoJsonPath("agedToLostDelayedBilling");
  }

  private NoticePolicyBuilder createNoticePolicyWithAgedToLostChargedNotice() {
    return new NoticePolicyBuilder()
      .active()
      .withName("Aged to lost charged notice policy")
      .withFeeFineNotices(List.of(
        new NoticeConfigurationBuilder()
          .withEventType("Aged to lost - fine charged")
          .withTemplateId(UUID.randomUUID())
          .withUponAtTiming()
          .create()));
  }
}<|MERGE_RESOLUTION|>--- conflicted
+++ resolved
@@ -324,7 +324,6 @@
   }
 
   @Test
-<<<<<<< HEAD
   public void shouldNotChargeOverdueOnCheckinWhenAgedToLostAndRefundFeePeriodPassed() {
     // for a loan that charges both lost fees and overdue fines
     // where the policies are set such that:
@@ -351,7 +350,9 @@
     checkInFixture.checkInByBarcode(result.getItem(), checkInDate);
 
     assertThat(loansFixture.getLoanById(loanId), hasNoOverdueFine());
-=======
+
+  }
+  
   public void declaredLostItemShouldNotBeAgedToLost() {
     final double declaredLostProcessingFee = 10.00;
     useLostItemPolicy(lostItemFeePoliciesFixture.create(
@@ -375,7 +376,6 @@
     assertThat(loanFromStorage, hasNoLostItemFee());
 
     assertThat(itemsFixture.getById(item.getId()).getJson(), isDeclaredLost());
->>>>>>> fec4125c
   }
 
   private Map<IndividualResource, Double> checkoutTenItems() {
