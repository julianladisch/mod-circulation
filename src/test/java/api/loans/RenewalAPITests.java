--- conflicted
+++ resolved
@@ -1892,9 +1892,6 @@
         FIRST_DAY_OPEN, END_TIME_SECOND_PERIOD, UTC)));
   }
 
-<<<<<<< HEAD
-  private void checkOutItem(ZonedDateTime loanDate, IndividualResource item, ZonedDateTime expectedDueDate,
-=======
   @Test
   void canOverrideRenewalAfterTwoDeclaredLostAndRefunds() {
     IndividualResource item = itemsFixture.basedUponSmallAngryPlanet();
@@ -1902,9 +1899,8 @@
     final UUID servicePointId = servicePointsFixture.cd6().getId();
     feeFineOwnerFixture.ownerForServicePoint(servicePointId);
     useLostItemPolicy(lostItemFeePoliciesFixture.chargeFee().getId());
-
     IndividualResource loan = checkOutFixture.checkOutByBarcode(item, jessica,
-      new DateTime(2018, 4, 21, 11, 21, 43, UTC));
+      ZonedDateTime.of(2018, 4, 21, 11, 21, 43, 0, UTC));
     declareLostFixtures.declareItemLost(loan.getJson());
 
     assertThat(feeFineActionsClient.getAll(), hasSize(2));
@@ -1958,7 +1954,7 @@
     useLostItemPolicy(lostItemFeePoliciesFixture.chargeFeeWithZeroLostItemFee().getId());
 
     IndividualResource loan = checkOutFixture.checkOutByBarcode(item, jessica,
-      new DateTime(2018, 4, 21, 11, 21, 43, UTC));
+      ZonedDateTime.of(2018, 4, 21, 11, 21, 43, 0, UTC));
     declareLostFixtures.declareItemLost(loan.getJson());
 
     assertThat(feeFineActionsClient.getAll(), hasSize(1));
@@ -2002,7 +1998,7 @@
     useLostItemPolicy(lostItemFeePoliciesFixture.chargeFeeWithZeroLostItemProcessingFee().getId());
 
     IndividualResource loan = checkOutFixture.checkOutByBarcode(item, jessica,
-      new DateTime(2018, 4, 21, 11, 21, 43, UTC));
+      ZonedDateTime.of(2018, 4, 21, 11, 21, 43, 0, UTC));
     declareLostFixtures.declareItemLost(loan.getJson());
 
     assertThat(feeFineActionsClient.getAll(), hasSize(1));
@@ -2037,8 +2033,7 @@
       hasJsonPath("amount", 10.0), hasJsonPath("remaining", 0.0)));
   }
 
-  private void checkOutItem(DateTime loanDate, IndividualResource item, DateTime expectedDueDate,
->>>>>>> 31ae1644
+  private void checkOutItem(ZonedDateTime loanDate, IndividualResource item, ZonedDateTime expectedDueDate,
     IndividualResource steve, String servicePointId) {
 
     mockClockManagerToReturnFixedDateTime(loanDate);
