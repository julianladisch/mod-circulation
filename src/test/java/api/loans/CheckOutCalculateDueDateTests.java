package api.loans;

<<<<<<< HEAD
import api.support.APITests;
import api.support.builders.CheckOutByBarcodeRequestBuilder;
import io.vertx.core.json.JsonObject;
import org.folio.circulation.domain.OpeningDay;
import org.folio.circulation.domain.OpeningDayPeriod;
import org.folio.circulation.domain.OpeningHour;
import org.folio.circulation.domain.policy.DueDateManagement;
import org.folio.circulation.domain.policy.LoansPolicyProfile;
import org.folio.circulation.support.http.client.IndividualResource;
import org.joda.time.DateTime;
import org.joda.time.DateTimeZone;
import org.junit.Test;
=======
import static api.support.APITestContext.END_OF_2019_DUE_DATE;
import static api.support.fixtures.CalendarExamples.CASE_FRI_SAT_MON_DAY_ALL_SERVICE_POINT_ID;
import static api.support.fixtures.CalendarExamples.CASE_FRI_SAT_MON_SERVICE_POINT_ID;
import static api.support.fixtures.CalendarExamples.CASE_WED_THU_FRI_DAY_ALL_SERVICE_POINT_ID;
import static api.support.fixtures.CalendarExamples.CASE_WED_THU_FRI_SERVICE_POINT_ID;
import static api.support.fixtures.CalendarExamples.FRIDAY_DATE;
import static api.support.fixtures.CalendarExamples.THURSDAY_DATE;
import static api.support.fixtures.CalendarExamples.WEDNESDAY_DATE;
import static api.support.fixtures.CalendarExamples.getCurrentAndNextFakeOpeningDayByServId;
import static api.support.fixtures.CalendarExamples.getCurrentFakeOpeningDayByServId;
import static api.support.fixtures.CalendarExamples.getFirstFakeOpeningDayByServId;
import static api.support.fixtures.CalendarExamples.getLastFakeOpeningDayByServId;
import static api.support.fixtures.LibraryHoursExamples.CASE_CALENDAR_IS_UNAVAILABLE_SERVICE_POINT_ID;
import static api.support.fixtures.LibraryHoursExamples.CASE_CLOSED_LIBRARY_IN_THU_SERVICE_POINT_ID;
import static api.support.fixtures.LibraryHoursExamples.CASE_CLOSED_LIBRARY_SERVICE_POINT_ID;
import static api.support.matchers.TextDateTimeMatcher.isEquivalentTo;
import static org.folio.circulation.domain.policy.LoanPolicyPeriod.HOURS;
import static org.folio.circulation.resources.CheckOutByBarcodeResource.DATE_TIME_FORMATTER;
import static org.folio.circulation.support.PeriodUtil.calculateOffset;
import static org.folio.circulation.support.PeriodUtil.calculateOffsetTime;
import static org.folio.circulation.support.PeriodUtil.isInCurrentLocalDateTime;
import static org.folio.circulation.support.PeriodUtil.isOffsetTimeInCurrentDayPeriod;
import static org.hamcrest.CoreMatchers.is;
import static org.hamcrest.MatcherAssert.assertThat;
>>>>>>> 7a9354d8

import java.net.MalformedURLException;
import java.time.LocalDate;
import java.time.LocalDateTime;
import java.time.LocalTime;
import java.time.ZoneOffset;
import java.util.List;
import java.util.Objects;
import java.util.SplittableRandom;
import java.util.UUID;
import java.util.concurrent.ExecutionException;
import java.util.concurrent.TimeoutException;

<<<<<<< HEAD
import static api.APITestSuite.END_OF_2019_DUE_DATE;
import static api.APITestSuite.exampleFixedDueDateSchedulesId;
import static api.support.fixtures.CalendarExamples.*;
import static api.support.fixtures.LibraryHoursExamples.CASE_CALENDAR_IS_UNAVAILABLE_SERVICE_POINT_ID;
import static api.support.matchers.TextDateTimeMatcher.isEquivalentTo;
import static org.folio.circulation.domain.policy.DueDateManagement.*;
import static org.folio.circulation.domain.policy.LoanPolicyPeriod.HOURS;
import static org.folio.circulation.resources.CheckOutByBarcodeResource.DATE_TIME_FORMATTER;
import static org.folio.circulation.support.PeriodUtil.isInPeriodOpeningDay;
import static org.hamcrest.CoreMatchers.is;
import static org.hamcrest.MatcherAssert.assertThat;
=======
import org.folio.circulation.domain.OpeningDay;
import org.folio.circulation.domain.OpeningDayPeriod;
import org.folio.circulation.domain.OpeningHour;
import org.folio.circulation.domain.policy.DueDateManagement;
import org.folio.circulation.domain.policy.LoanPolicyPeriod;
import org.folio.circulation.domain.policy.LoansPolicyProfile;
import org.folio.circulation.domain.policy.Period;
import org.folio.circulation.support.http.client.IndividualResource;
import org.joda.time.DateTime;
import org.joda.time.DateTimeZone;
import org.junit.Test;

import api.support.APITests;
import api.support.builders.CheckOutByBarcodeRequestBuilder;
import api.support.builders.LoanPolicyBuilder;
import io.vertx.core.json.JsonObject;
>>>>>>> 7a9354d8

public class CheckOutCalculateDueDateTests extends APITests {

  private static final String INTERVAL_MONTHS = "Months";
  private static final String INTERVAL_HOURS = "Hours";
  private static final String INTERVAL_MINUTES = "Minutes";

  private static final String DUE_DATE_KEY = "dueDate";
  private static final String LOAN_POLICY_ID_KEY = "loanPolicyId";

  private static final String ERROR_MESSAGE_DUE_DATE = "due date should be ";
  private static final String ERROR_MESSAGE_LOAN_POLICY = "last loan policy should be stored";

  /**
   * Scenario for Long-term loans:
   * Loanable = Y
   * Loan profile = Rolling
   * Loan period = X Months|Weeks|Days
   * Closed Library Due Date Management = Keep the current due date
   * <p>
   * Test period: FRI=open, SAT=close, MON=open
   * <p>
   * Expected result:
   * Then the due date timestamp should remain unchanged from system calculated due date timestamp
   */
  @Test
  public void testKeepCurrentDueDateLongTermLoans()
    throws InterruptedException, MalformedURLException, TimeoutException, ExecutionException {

    IndividualResource smallAngryPlanet = itemsFixture.basedUponSmallAngryPlanet();
    final IndividualResource steve = usersFixture.steve();
    final DateTime loanDate = DateTime.now().toDateTime(DateTimeZone.UTC);
    final UUID checkoutServicePointId = UUID.randomUUID();
    int duration = new SplittableRandom().nextInt(1, 12);

    String loanPolicyName = "Keep the current due date: Rolling";
    JsonObject loanPolicyEntry = createLoanPolicyEntry(loanPolicyName, true,
      LoansPolicyProfile.ROLLING.name(), DueDateManagement.KEEP_THE_CURRENT_DUE_DATE.getValue(),
      duration, INTERVAL_MONTHS);
    String loanPolicyId = createLoanPolicy(loanPolicyEntry);

    final IndividualResource response = loansFixture.checkOutByBarcode(
      new CheckOutByBarcodeRequestBuilder()
        .forItem(smallAngryPlanet)
        .to(steve)
        .on(loanDate)
        .at(checkoutServicePointId));

    final JsonObject loan = response.getJson();

    assertThat(ERROR_MESSAGE_LOAN_POLICY,
      loan.getString(LOAN_POLICY_ID_KEY), is(loanPolicyId));

    assertThat(ERROR_MESSAGE_DUE_DATE + duration,
      loan.getString(DUE_DATE_KEY), isEquivalentTo(loanDate.plusMonths(duration)));
  }

  /**
   * Scenario for Long-term loans:
   * Loanable = Y
   * Loan profile = FIXED
   * Closed Library Due Date Management = Keep the current due date
   * Calendar allDay = false
   * Test period: WED=open, THU=open, FRI=open
   */
  @Test
  public void testKeepCurrentDueDateLongTermLoansFixed()
    throws InterruptedException, MalformedURLException, TimeoutException, ExecutionException {

    final IndividualResource smallAngryPlanet = itemsFixture.basedUponSmallAngryPlanet();
    final IndividualResource steve = usersFixture.steve();
    final UUID checkoutServicePointId = UUID.randomUUID();

    UUID fixedDueDateScheduleId = loanPoliciesFixture
      .createExampleFixedDueDateSchedule().getId();

    String loanPolicyId = createLoanPolicy(
      createLoanPolicyEntryFixed("Keep the current due date: FIXED",
        fixedDueDateScheduleId,
        DueDateManagement.KEEP_THE_CURRENT_DUE_DATE.getValue()));

    final IndividualResource response = loansFixture.checkOutByBarcode(
      new CheckOutByBarcodeRequestBuilder()
        .forItem(smallAngryPlanet)
        .to(steve)
        .on(new DateTime(2019, 1, 11, 14, 43, 54, DateTimeZone.UTC))
        .at(checkoutServicePointId));

    final JsonObject loan = response.getJson();

    assertThat(ERROR_MESSAGE_LOAN_POLICY,
      loan.getString(LOAN_POLICY_ID_KEY), is(loanPolicyId));

    assertThat(ERROR_MESSAGE_DUE_DATE + END_OF_2019_DUE_DATE,
      loan.getString(DUE_DATE_KEY), isEquivalentTo(END_OF_2019_DUE_DATE));
  }

  /**
   * Scenario for Long-term loans:
   * Loanable = Y
   * Loan profile = FIXED
   * Closed Library Due Date Management = MOVE_TO_THE_END_OF_THE_PREVIOUS_OPEN_DAY
   * Calendar allDay = true
   * Test period: WED=open, THU=open, FRI=open
   */
  @Test
  public void testMoveToEndOfPreviousAllOpenDayFixed()
    throws InterruptedException, MalformedURLException, TimeoutException, ExecutionException {

    final IndividualResource smallAngryPlanet = itemsFixture.basedUponSmallAngryPlanet();
    final IndividualResource steve = usersFixture.steve();
    final UUID checkoutServicePointId = UUID.fromString(CASE_WED_THU_FRI_DAY_ALL_SERVICE_POINT_ID);

    UUID fixedDueDateScheduleId = loanPoliciesFixture
      .createExampleFixedDueDateSchedule().getId();

    String loanPolicyId = createLoanPolicy(
      createLoanPolicyEntryFixed("MOVE_TO_THE_END_OF_THE_PREVIOUS_OPEN_DAY: FIXED",
        fixedDueDateScheduleId,
<<<<<<< HEAD
        LoansPolicyProfile.FIXED.name(),
        MOVE_TO_THE_END_OF_THE_PREVIOUS_OPEN_DAY.getValue()));
=======
        DueDateManagement.MOVE_TO_THE_END_OF_THE_PREVIOUS_OPEN_DAY.getValue()));
>>>>>>> 7a9354d8

    final IndividualResource response = loansFixture.checkOutByBarcode(
      new CheckOutByBarcodeRequestBuilder()
        .forItem(smallAngryPlanet)
        .to(steve)
        .at(checkoutServicePointId));

    final JsonObject loan = response.getJson();

    assertThat(ERROR_MESSAGE_LOAN_POLICY,
      loan.getString(LOAN_POLICY_ID_KEY), is(loanPolicyId));

    DateTime expectedDate = new DateTime(LocalDate.parse(WEDNESDAY_DATE, DATE_TIME_FORMATTER)
      .atTime(LocalTime.MAX).toString()).withZoneRetainFields(DateTimeZone.UTC);

    assertThat(ERROR_MESSAGE_DUE_DATE + expectedDate,
      loan.getString(DUE_DATE_KEY), isEquivalentTo(expectedDate));
  }

  /**
   * Scenario for Long-term loans:
   * Loanable = Y
   * Loan profile = FIXED
   * Closed Library Due Date Management = MOVE_TO_THE_END_OF_THE_PREVIOUS_OPEN_DAY
   * Calendar allDay = false
   * Test period: WED=open, THU=open, FRI=open
   */
  @Test
  public void testMoveToEndOfPreviousOpenDayFixed()
    throws InterruptedException, MalformedURLException, TimeoutException, ExecutionException {

    final IndividualResource smallAngryPlanet = itemsFixture.basedUponSmallAngryPlanet();
    final IndividualResource steve = usersFixture.steve();
    final UUID checkoutServicePointId = UUID.fromString(CASE_WED_THU_FRI_SERVICE_POINT_ID);

    UUID fixedDueDateScheduleId = loanPoliciesFixture
      .createExampleFixedDueDateSchedule().getId();

    String loanPolicyId = createLoanPolicy(
      createLoanPolicyEntryFixed("MOVE_TO_THE_END_OF_THE_PREVIOUS_OPEN_DAY: FIXED",
        fixedDueDateScheduleId,
<<<<<<< HEAD
        LoansPolicyProfile.FIXED.name(),
        MOVE_TO_THE_END_OF_THE_PREVIOUS_OPEN_DAY.getValue()));
=======
        DueDateManagement.MOVE_TO_THE_END_OF_THE_PREVIOUS_OPEN_DAY.getValue()));
>>>>>>> 7a9354d8

    final IndividualResource response = loansFixture.checkOutByBarcode(
      new CheckOutByBarcodeRequestBuilder()
        .forItem(smallAngryPlanet)
        .to(steve)
        .at(checkoutServicePointId));

    final JsonObject loan = response.getJson();

    assertThat(ERROR_MESSAGE_LOAN_POLICY,
      loan.getString(LOAN_POLICY_ID_KEY), is(loanPolicyId));

    DateTime expectedDate = new DateTime(LocalDate.parse(WEDNESDAY_DATE, DATE_TIME_FORMATTER)
      .atTime(LocalTime.parse(END_TIME_SECOND_PERIOD)).toString()).withZoneRetainFields(DateTimeZone.UTC);

    assertThat(ERROR_MESSAGE_DUE_DATE + expectedDate,
      loan.getString(DUE_DATE_KEY), isEquivalentTo(expectedDate));
  }

  /**
   * Scenario for Long-term loans:
   * Loanable = Y
   * Loan profile = FIXED
   * Closed Library Due Date Management = MOVE_TO_THE_END_OF_THE_NEXT_OPEN_DAY
   * Calendar allDay = true
   * Test period: WED=open, THU=open, FRI=open
   */
  @Test
  public void testMoveToEndOfNextAllOpenDayFixed()
    throws InterruptedException, MalformedURLException, TimeoutException, ExecutionException {

    final IndividualResource smallAngryPlanet = itemsFixture.basedUponSmallAngryPlanet();
    final IndividualResource steve = usersFixture.steve();
    final UUID checkoutServicePointId = UUID.fromString(CASE_WED_THU_FRI_DAY_ALL_SERVICE_POINT_ID);

    UUID fixedDueDateScheduleId = loanPoliciesFixture
      .createExampleFixedDueDateSchedule().getId();

    String loanPolicyId = createLoanPolicy(
      createLoanPolicyEntryFixed("MOVE_TO_THE_END_OF_THE_NEXT_OPEN_DAY: FIXED",
        fixedDueDateScheduleId,
<<<<<<< HEAD
        LoansPolicyProfile.FIXED.name(),
        MOVE_TO_THE_END_OF_THE_NEXT_OPEN_DAY.getValue()));
=======
        DueDateManagement.MOVE_TO_THE_END_OF_THE_NEXT_OPEN_DAY.getValue()));
>>>>>>> 7a9354d8

    final IndividualResource response = loansFixture.checkOutByBarcode(
      new CheckOutByBarcodeRequestBuilder()
        .forItem(smallAngryPlanet)
        .to(steve)
        .at(checkoutServicePointId));

    final JsonObject loan = response.getJson();

    assertThat(ERROR_MESSAGE_LOAN_POLICY,
      loan.getString(LOAN_POLICY_ID_KEY), is(loanPolicyId));

    DateTime expectedDate = new DateTime(LocalDate.parse(FRIDAY_DATE, DATE_TIME_FORMATTER)
      .atTime(LocalTime.MAX).toString()).withZoneRetainFields(DateTimeZone.UTC);

    assertThat(ERROR_MESSAGE_DUE_DATE + expectedDate,
      loan.getString(DUE_DATE_KEY), isEquivalentTo(expectedDate));
  }

  /**
   * Scenario for Long-term loans:
   * Loanable = Y
   * Loan profile = FIXED
   * Closed Library Due Date Management = MOVE_TO_THE_END_OF_THE_NEXT_OPEN_DAY
   * Calendar allDay = false
   * Test period: WED=open, THU=open, FRI=open
   */
  @Test
  public void testMoveToEndOfNextOpenDayFixed()
    throws InterruptedException, MalformedURLException, TimeoutException, ExecutionException {

    final IndividualResource smallAngryPlanet = itemsFixture.basedUponSmallAngryPlanet();
    final IndividualResource steve = usersFixture.steve();
    final UUID checkoutServicePointId = UUID.fromString(CASE_WED_THU_FRI_SERVICE_POINT_ID);

    UUID fixedDueDateScheduleId = loanPoliciesFixture
      .createExampleFixedDueDateSchedule().getId();

    String loanPolicyId = createLoanPolicy(
      createLoanPolicyEntryFixed("MOVE_TO_THE_END_OF_THE_NEXT_OPEN_DAY: FIXED",
        fixedDueDateScheduleId,
<<<<<<< HEAD
        LoansPolicyProfile.FIXED.name(),
        MOVE_TO_THE_END_OF_THE_NEXT_OPEN_DAY.getValue()));
=======
        DueDateManagement.MOVE_TO_THE_END_OF_THE_NEXT_OPEN_DAY.getValue()));
>>>>>>> 7a9354d8

    final IndividualResource response = loansFixture.checkOutByBarcode(
      new CheckOutByBarcodeRequestBuilder()
        .forItem(smallAngryPlanet)
        .to(steve)
        .at(checkoutServicePointId));

    final JsonObject loan = response.getJson();

    assertThat(ERROR_MESSAGE_LOAN_POLICY,
      loan.getString(LOAN_POLICY_ID_KEY), is(loanPolicyId));

    DateTime expectedDate = new DateTime(LocalDate.parse(FRIDAY_DATE, DATE_TIME_FORMATTER)
      .atTime(LocalTime.parse(END_TIME_SECOND_PERIOD)).toString()).withZoneRetainFields(DateTimeZone.UTC);

    assertThat(ERROR_MESSAGE_DUE_DATE + expectedDate,
      loan.getString(DUE_DATE_KEY), isEquivalentTo(expectedDate));
  }

  /**
   * Scenario for Long-term loans:
   * Loanable = Y
   * Loan profile = FIXED
   * Closed Library Due Date Management = MOVE_TO_THE_END_OF_THE_CURRENT_DAY
   * Calendar allDay = true
   * Test period: WED=open, THU=open, FRI=open
   */
  @Test
  public void testMoveToEndOfCurrentAllDayFixed()
    throws InterruptedException, MalformedURLException, TimeoutException, ExecutionException {

    final IndividualResource smallAngryPlanet = itemsFixture.basedUponSmallAngryPlanet();
    final IndividualResource steve = usersFixture.steve();
    final UUID checkoutServicePointId = UUID.fromString(CASE_WED_THU_FRI_DAY_ALL_SERVICE_POINT_ID);

    UUID fixedDueDateScheduleId = loanPoliciesFixture
      .createExampleFixedDueDateSchedule().getId();

    String loanPolicyId = createLoanPolicy(
      createLoanPolicyEntryFixed("MOVE_TO_THE_END_OF_THE_CURRENT_DAY: FIXED",
        fixedDueDateScheduleId,
<<<<<<< HEAD
        LoansPolicyProfile.FIXED.name(),
        MOVE_TO_THE_END_OF_THE_CURRENT_DAY.getValue()));
=======
        DueDateManagement.MOVE_TO_THE_END_OF_THE_CURRENT_DAY.getValue()));
>>>>>>> 7a9354d8

    final IndividualResource response = loansFixture.checkOutByBarcode(
      new CheckOutByBarcodeRequestBuilder()
        .forItem(smallAngryPlanet)
        .to(steve)
        .at(checkoutServicePointId));

    final JsonObject loan = response.getJson();

    assertThat(ERROR_MESSAGE_LOAN_POLICY,
      loan.getString(LOAN_POLICY_ID_KEY), is(loanPolicyId));

    DateTime expectedDate = new DateTime(LocalDate.parse(THURSDAY_DATE, DATE_TIME_FORMATTER)
      .atTime(LocalTime.MAX).toString()).withZoneRetainFields(DateTimeZone.UTC);

    assertThat(ERROR_MESSAGE_DUE_DATE + expectedDate,
      loan.getString(DUE_DATE_KEY), isEquivalentTo(expectedDate));
  }

  /**
   * Scenario for Long-term loans:
   * Loanable = Y
   * Loan profile = FIXED
   * Closed Library Due Date Management = MOVE_TO_THE_END_OF_THE_CURRENT_DAY
   * Calendar allDay = false
   * Test period: WED=open, THU=open, FRI=open
   */
  @Test
  public void testMoveToEndOfCurrentDayFixed()
    throws InterruptedException, MalformedURLException, TimeoutException, ExecutionException {

    final IndividualResource smallAngryPlanet = itemsFixture.basedUponSmallAngryPlanet();
    final IndividualResource steve = usersFixture.steve();
    final UUID checkoutServicePointId = UUID.fromString(CASE_WED_THU_FRI_SERVICE_POINT_ID);

    UUID fixedDueDateScheduleId = loanPoliciesFixture
      .createExampleFixedDueDateSchedule().getId();

    String loanPolicyId = createLoanPolicy(
      createLoanPolicyEntryFixed("MOVE_TO_THE_END_OF_THE_CURRENT_DAY: FIXED",
        fixedDueDateScheduleId,
<<<<<<< HEAD
        LoansPolicyProfile.FIXED.name(),
        MOVE_TO_THE_END_OF_THE_CURRENT_DAY.getValue()));
=======
        DueDateManagement.MOVE_TO_THE_END_OF_THE_CURRENT_DAY.getValue()));
>>>>>>> 7a9354d8

    final IndividualResource response = loansFixture.checkOutByBarcode(
      new CheckOutByBarcodeRequestBuilder()
        .forItem(smallAngryPlanet)
        .to(steve)
        .at(checkoutServicePointId));

    final JsonObject loan = response.getJson();

    assertThat(ERROR_MESSAGE_LOAN_POLICY,
      loan.getString(LOAN_POLICY_ID_KEY), is(loanPolicyId));

    DateTime expectedDate = new DateTime(LocalDate.parse(THURSDAY_DATE, DATE_TIME_FORMATTER)
      .atTime(LocalTime.parse(END_TIME_SECOND_PERIOD)).toString()).withZoneRetainFields(DateTimeZone.UTC);

    assertThat(ERROR_MESSAGE_DUE_DATE + expectedDate,
      loan.getString(DUE_DATE_KEY), isEquivalentTo(expectedDate));
  }

  /**
   * Test scenario for Long-term loans:
   * Loanable = Y
   * Loan profile = Rolling
   * Loan period = X Months|Weeks|Days
   * Closed Library Due Date Management = Move to the end of the previous open day
   * <p>
   * Calendar allDay = true (exclude current day)
   * Test period: FRI=open, SAT=close, MON=open
   * <p>
   * Expected result:
   * Then the due date timestamp should be changed to the latest SPID-1 endTime for the closest previous Open=true day for SPID-1
   */
  @Test
  public void testMoveToEndOfPreviousAllOpenDay()
    throws InterruptedException, MalformedURLException, TimeoutException, ExecutionException {

    String servicePointId = CASE_FRI_SAT_MON_DAY_ALL_SERVICE_POINT_ID;
    String policyProfileName = LoansPolicyProfile.ROLLING.name();
    int duration = 3;

    // get datetime of endDay
    OpeningDayPeriod openingDay = getFirstFakeOpeningDayByServId(servicePointId);
    DateTime expectedDueDate = getEndDateTimeOpeningDay(openingDay.getOpeningDay());

    checkFixedDayOrTime(servicePointId, policyProfileName, MOVE_TO_THE_END_OF_THE_PREVIOUS_OPEN_DAY,
      duration, INTERVAL_MONTHS, expectedDueDate, false);
  }

  /**
   * Test scenario for Long-term loans:
   * Loanable = Y
   * Loan profile = Rolling
   * Loan period = X Months|Weeks|Days
   * Closed Library Due Date Management = Move to the end of the previous open day
   * <p>
   * Calendar allDay = false
   * Calendar openingHour = [range time]
   * Test period: FRI=open, SAT=close, MON=open
   * <p>
   * Expected result:
   * Then the due date timestamp should be changed to the latest SPID-1 endTime for the closest previous Open=true day for SPID-1
   */
  @Test
  public void testMoveToEndOfPreviousOpenDayTime()
    throws InterruptedException, MalformedURLException, TimeoutException, ExecutionException {

    String servicePointId = CASE_FRI_SAT_MON_SERVICE_POINT_ID;
    String policyProfileName = LoansPolicyProfile.ROLLING.name();
    int duration = 2;

    // get last datetime from hours period
    OpeningDayPeriod openingDay = getFirstFakeOpeningDayByServId(servicePointId);
    DateTime expectedDueDate = getEndDateTimeOpeningDay(openingDay.getOpeningDay());

    checkFixedDayOrTime(servicePointId, policyProfileName, MOVE_TO_THE_END_OF_THE_PREVIOUS_OPEN_DAY,
      duration, INTERVAL_MONTHS, expectedDueDate, false);
  }

  /**
   * Test scenario for Long-term loans:
   * Loanable = Y
   * Loan profile = Rolling
   * Loan period = X Months|Weeks|Days
   * Closed Library Due Date Management = Move to the end of the next open day
   * <p>
   * Calendar allDay = true (exclude current day)
   * Test period: FRI=open, SAT=close, MON=open
   * <p>
   * Expected result:
   * Then the due date timestamp should be changed to the latest SPID-1 endTime for the closest next Open=true day for SPID-1
   */
  @Test
  public void testMoveToEndOfNextAllOpenDay()
    throws InterruptedException, MalformedURLException, TimeoutException, ExecutionException {

    String servicePointId = CASE_FRI_SAT_MON_DAY_ALL_SERVICE_POINT_ID;
    String policyProfileName = LoansPolicyProfile.ROLLING.name();
    int duration = 5;

    // get datetime of endDay
    OpeningDayPeriod openingDay = getLastFakeOpeningDayByServId(servicePointId);
    DateTime expectedDueDate = getEndDateTimeOpeningDay(openingDay.getOpeningDay());

    checkFixedDayOrTime(servicePointId, policyProfileName, MOVE_TO_THE_END_OF_THE_NEXT_OPEN_DAY,
      duration, INTERVAL_MONTHS, expectedDueDate, false);
  }

  /**
   * Test scenario for Long-term loans:
   * Loanable = Y
   * Loan profile = Rolling
   * Loan period = X Months|Weeks|Days
   * Closed Library Due Date Management = Move to the end of the next open day
   * <p>
   * Calendar allDay = false
   * Calendar openingHour = [range time]
   * Test period: FRI=open, SAT=close, MON=open
   * <p>
   * Expected result:
   * Then the due date timestamp should be changed to the latest SPID-1 endTime for the closest next Open=true day for SPID-1
   */
  @Test
  public void testMoveToEndOfNextOpenDay()
    throws InterruptedException, MalformedURLException, TimeoutException, ExecutionException {

    String servicePointId = CASE_FRI_SAT_MON_SERVICE_POINT_ID;
    String policyProfileName = LoansPolicyProfile.ROLLING.name();
    int duration = 5;

    // get last datetime from hours period
    OpeningDayPeriod openingDay = getLastFakeOpeningDayByServId(servicePointId);
    DateTime expectedDueDate = getEndDateTimeOpeningDay(openingDay.getOpeningDay());

    checkFixedDayOrTime(servicePointId, policyProfileName, MOVE_TO_THE_END_OF_THE_NEXT_OPEN_DAY,
      duration, INTERVAL_MONTHS, expectedDueDate, false);
  }

  /**
   * Test scenario for Long-term loans:
   * Loanable = Y
   * Loan profile = Rolling
   * Loan period = X Months|Weeks|Days
   * Closed Library Due Date Management = Move to the end of the current day
   * <p>
   * Calendar allDay = true (exclude current day)
   * Test period: FRI=open, SAT=close, MON=open
   * <p>
   * Expected result:
   * If SPID-1 is determined to be CLOSED for system-calculated due date (and timestamp as applicable for short-term loans)
   * Then the due date timestamp should be changed to the endTime current day for SPID-1 (i.e., truncating the loan length)
   */
  @Test
  public void testMoveToEndOfCurrentAllDay()
    throws InterruptedException, MalformedURLException, TimeoutException, ExecutionException {

    String servicePointId = CASE_FRI_SAT_MON_DAY_ALL_SERVICE_POINT_ID;
    String policyProfileName = LoansPolicyProfile.ROLLING.name();
    int duration = 5;

    OpeningDayPeriod openingDay = getCurrentFakeOpeningDayByServId(servicePointId);
    DateTime expectedDueDate = getEndDateTimeOpeningDay(openingDay.getOpeningDay());

    checkFixedDayOrTime(servicePointId, policyProfileName, MOVE_TO_THE_END_OF_THE_CURRENT_DAY,
      duration, INTERVAL_MONTHS, expectedDueDate, false);
  }

  /**
   * Test scenario for Long-term loans:
   * Loanable = Y
   * Loan profile = Rolling
   * Loan period = X Months|Weeks|Days
   * Closed Library Due Date Management = Move to the end of the current day
   * <p>
   * Calendar allDay = false
   * Test period: FRI=open, SAT=close, MON=open
   * <p>
   * Expected result:
   * If SPID-1 is determined to be CLOSED for system-calculated due date (and timestamp as applicable for short-term loans)
   * Then the due date timestamp should be changed to the endTime current day for SPID-1 (i.e., truncating the loan length)
   */
  @Test
  public void testMoveToEndOfCurrentDay()
    throws InterruptedException, MalformedURLException, TimeoutException, ExecutionException {

    String servicePointId = CASE_FRI_SAT_MON_SERVICE_POINT_ID;
    String policyProfileName = LoansPolicyProfile.ROLLING.name();
    int duration = 5;

    OpeningDayPeriod openingDay = getCurrentFakeOpeningDayByServId(servicePointId);
    DateTime expectedDueDate = getEndDateTimeOpeningDay(openingDay.getOpeningDay());

    checkFixedDayOrTime(servicePointId, policyProfileName, MOVE_TO_THE_END_OF_THE_CURRENT_DAY,
      duration, INTERVAL_MONTHS, expectedDueDate, false);
  }

  /**
   * Test scenario for Long-term loans:
   * Loanable = Y
   * Loan profile = Rolling
   * Loan period = X Months|Weeks|Days
   * Closed Library Due Date Management = Move to the end of the current day
   * <p>
   * Calendar allDay = false
   * Test period: WED=open, THU=open, FRI=open
   * <p>
   * Expected result:
   * If SPID-1 is determined to be CLOSED for system-calculated due date (and timestamp as applicable for short-term loans)
   * Then the due date timestamp should be changed to the endTime current day for SPID-1 (i.e., truncating the loan length)
   */
  @Test
  public void testMoveToEndOfCurrentDayCase2()
    throws InterruptedException, MalformedURLException, TimeoutException, ExecutionException {

    String servicePointId = CASE_WED_THU_FRI_SERVICE_POINT_ID;
    String policyProfileName = LoansPolicyProfile.ROLLING.name();
    int duration = 2;

    OpeningDayPeriod openingDay = getCurrentFakeOpeningDayByServId(servicePointId);
    DateTime expectedDueDate = getEndDateTimeOpeningDay(openingDay.getOpeningDay());

    checkFixedDayOrTime(servicePointId, policyProfileName, MOVE_TO_THE_END_OF_THE_CURRENT_DAY,
      duration, INTERVAL_MONTHS, expectedDueDate, false);
  }

  /**
   * Test scenario for Short-term loans
   * Loanable = Y
   * Loan profile = Rolling
   * Loan period = Hours
   * Closed Library Due Date Management = Move to the beginning of the next open service point hours
   * <p>
   * Test period: FRI=open, SAT=close, MON=open
   * <p>
   * Expected result:
   * Then the due date timestamp should be changed to the earliest SPID-1 startTime for the closest next Open=true available hours for SPID-1
   * (Note that the system needs to logically consider 'rollover' scenarios where the service point remains open
   * for a continuity of hours that flow from one system date into the next - for example,
   * a service point that remains open until 2AM; then reopens at 8AM. In such a scenario,
   * the system should consider the '...beginning of the next open service point hours' to be 8AM. <NEED TO COME BACK TO THIS
   */
  @Test
  public void testMoveToBeginningOfNextOpenServicePointHours()
    throws InterruptedException, MalformedURLException, TimeoutException, ExecutionException {

    String servicePointId = CASE_FRI_SAT_MON_SERVICE_POINT_ID;
    String policyProfileName = LoansPolicyProfile.ROLLING.name();

    int duration = 5;

    OpeningDayPeriod openingDay = getLastFakeOpeningDayByServId(servicePointId);
    DateTime expectedDueDate = getStartDateTimeOpeningDay(openingDay.getOpeningDay());

    checkFixedDayOrTime(servicePointId, policyProfileName, MOVE_TO_BEGINNING_OF_NEXT_OPEN_SERVICE_POINT_HOURS,
      duration, INTERVAL_HOURS, expectedDueDate, false);
  }

  /**
   * Test scenario for Short-term loans
   * Loanable = Y
   * Loan profile = Rolling
   * Loan period = Hours
   * Closed Library Due Date Management = Move to the beginning of the next open service point hours
   * Calendar allDay = true
   * Test period: FRI=open, SAT=close, MON=open
   * <p>
   * Expected result:
   * Then the due date timestamp should be changed to the earliest SPID-1 startTime for the closest next Open=true available hours for SPID-1
   */
  @Test
  public void testMoveToBeginningOfNextOpenServicePointHoursAllDay()
    throws InterruptedException, MalformedURLException, TimeoutException, ExecutionException {

    String servicePointId = CASE_FRI_SAT_MON_DAY_ALL_SERVICE_POINT_ID;
    String policyProfileName = LoansPolicyProfile.ROLLING.name();
    int duration = 5;

    OpeningDayPeriod openingDay = getLastFakeOpeningDayByServId(servicePointId);
    DateTime expectedDueDate = getStartDateTimeOpeningDay(openingDay.getOpeningDay());

    checkFixedDayOrTime(servicePointId, policyProfileName, MOVE_TO_BEGINNING_OF_NEXT_OPEN_SERVICE_POINT_HOURS,
      duration, INTERVAL_HOURS, expectedDueDate, false);
  }

  /**
   * Test scenario for Short-term loans
   * Loanable = Y
   * Loan profile = Rolling
   * Loan period = Hours
   * Closed Library Due Date Management = Move to the beginning of the next open service point hours
   * Calendar allDay = true
   * Test period: WED=open, THU=open, FRI=open
   * <p>
   * Expected result:
   * Then the due date timestamp should be changed to the earliest SPID-1 startTime for the closest next Open=true available hours for SPID-1
   */
  @Test
  public void testMoveToBeginningOfNextOpenServicePointHoursAllDayCase2()
    throws InterruptedException, MalformedURLException, TimeoutException, ExecutionException {

    String servicePointId = CASE_WED_THU_FRI_DAY_ALL_SERVICE_POINT_ID;
    String policyProfileName = LoansPolicyProfile.ROLLING.name();
    int duration = 5;

    List<OpeningDayPeriod> openingDays = getCurrentAndNextFakeOpeningDayByServId(servicePointId);
    String currentDate = openingDays.get(0).getOpeningDay().getDate();
    LocalDate localDate = LocalDate.parse(currentDate, DATE_TIME_FORMATTER);
    LocalDateTime localDateTime = localDate.atTime(LocalTime.now(ZoneOffset.UTC))
      .plusHours(duration);
    DateTime expectedDueDate = new DateTime(localDateTime.toString()).withZoneRetainFields(DateTimeZone.UTC);

    checkFixedDayOrTime(servicePointId, policyProfileName, MOVE_TO_BEGINNING_OF_NEXT_OPEN_SERVICE_POINT_HOURS,
      duration, INTERVAL_HOURS, expectedDueDate, true);
  }

  /**
   * Test scenario for Short-term loans
   * Loanable = Y
   * Loan profile = Rolling
   * Loan period = Minutes
   * Closed Library Due Date Management = Move to the beginning of the next open service point hours
   * Calendar allDay = false
   * Test period: FRI=open, SAT=close, MON=open
   * <p>
   * Expected result:
   * Then the due date timestamp should be changed to the earliest SPID-1 startTime for the closest next Open=true available hours for SPID-1
   */
  @Test
  public void testMoveToBeginningOfNextOpenServicePointMinutesCase1()
    throws InterruptedException, MalformedURLException, TimeoutException, ExecutionException {

    String servicePointId = CASE_FRI_SAT_MON_SERVICE_POINT_ID;
    String policyProfileName = LoansPolicyProfile.ROLLING.name();
    int duration = 30;
    String interval = INTERVAL_MINUTES;

    List<OpeningDayPeriod> openingDays = getCurrentAndNextFakeOpeningDayByServId(servicePointId);
    DateTime expectedDueDate = getStartDateTimeOpeningDayRollover(openingDays, interval, duration);

    checkFixedDayOrTime(servicePointId, policyProfileName, MOVE_TO_BEGINNING_OF_NEXT_OPEN_SERVICE_POINT_HOURS,
      duration, interval, expectedDueDate, true);
  }

  /**
   * Test scenario for Short-term loans
   * Loanable = Y
   * Loan profile = Rolling
   * Loan period = Minutes
   * Closed Library Due Date Management = Move to the beginning of the next open service point hours
   * Calendar allDay = true
   * Test period: WED=open, THU=open, FRI=open
   * <p>
   * Expected result:
   * Then the due date timestamp should be changed to the earliest SPID-1 startTime for the closest next Open=true available hours for SPID-1
   */
  @Test
  public void testMoveToBeginningOfNextOpenServicePointMinutesAllDay()
    throws InterruptedException, MalformedURLException, TimeoutException, ExecutionException {

    String servicePointId = CASE_WED_THU_FRI_DAY_ALL_SERVICE_POINT_ID;
    String policyProfileName = LoansPolicyProfile.ROLLING.name();
    int duration = 30;
    String interval = INTERVAL_MINUTES;

    List<OpeningDayPeriod> openingDays = getCurrentAndNextFakeOpeningDayByServId(servicePointId);
    DateTime expectedDueDate = getStartDateTimeOpeningDayRollover(openingDays, interval, duration);

    checkFixedDayOrTime(servicePointId, policyProfileName, MOVE_TO_BEGINNING_OF_NEXT_OPEN_SERVICE_POINT_HOURS,
      duration, interval, expectedDueDate, true);
  }

  /**
   * Test scenario for Short-term loans
   * Loanable = Y
   * Loan profile = Rolling
   * Loan period = Minutes
   * Closed Library Due Date Management = Move to the beginning of the next open service point hours
   * Calendar allDay = true
   * Test period: FRI=open, SAT=close, MON=open
   * <p>
   * Expected result:
   * Then the due date timestamp should be changed to the earliest SPID-1 startTime for the closest next Open=true available hours for SPID-1
   */
  @Test
  public void testMoveToBeginningOfNextOpenServicePointMinutesAllDayCase1()
    throws InterruptedException, MalformedURLException, TimeoutException, ExecutionException {

    String servicePointId = CASE_FRI_SAT_MON_DAY_ALL_SERVICE_POINT_ID;
    String policyProfileName = LoansPolicyProfile.ROLLING.name();
    int duration = 30;
    String interval = INTERVAL_MINUTES;

    List<OpeningDayPeriod> openingDays = getCurrentAndNextFakeOpeningDayByServId(servicePointId);
    DateTime expectedDueDate = getStartDateTimeOpeningDayRollover(openingDays, interval, duration);

    checkFixedDayOrTime(servicePointId, policyProfileName, MOVE_TO_BEGINNING_OF_NEXT_OPEN_SERVICE_POINT_HOURS,
      duration, interval, expectedDueDate, true);
  }

  /**
   * Scenario for Short-term loans:
   * Loanable = Y
   * Loan profile = Rolling
   * Loan period = X Hours|Minutes
   * Closed Library Due Date Management = Keep the current due date/time
   * <p>
   * Expected result:
   * Then the due date timestamp should remain unchanged from system calculated due date timestamp
   */
  @Test
  public void testKeepCurrentDueDateShortTermLoans()
    throws InterruptedException, MalformedURLException, TimeoutException, ExecutionException {

    IndividualResource smallAngryPlanet = itemsFixture.basedUponSmallAngryPlanet();
    final IndividualResource steve = usersFixture.steve();
    final DateTime loanDate = DateTime.now().withZoneRetainFields(DateTimeZone.UTC);
    final UUID checkoutServicePointId = UUID.randomUUID();
    int duration = new SplittableRandom().nextInt(1, 12);

    String loanPolicyName = "Keep the current due date/time";
    JsonObject loanPolicyEntry = createLoanPolicyEntry(loanPolicyName, true,
      LoansPolicyProfile.ROLLING.name(), DueDateManagement.KEEP_THE_CURRENT_DUE_DATE_TIME.getValue(),
      duration, INTERVAL_HOURS);
    String loanPolicyId = createLoanPolicy(loanPolicyEntry);

    final IndividualResource response = loansFixture.checkOutByBarcode(
      new CheckOutByBarcodeRequestBuilder()
        .forItem(smallAngryPlanet)
        .to(steve)
        .on(loanDate)
        .at(checkoutServicePointId));

    final JsonObject loan = response.getJson();

    assertThat(ERROR_MESSAGE_LOAN_POLICY,
      loan.getString(LOAN_POLICY_ID_KEY), is(loanPolicyId));

    assertThat(ERROR_MESSAGE_DUE_DATE + duration,
      loan.getString(DUE_DATE_KEY), isEquivalentTo(loanDate.plusHours(duration)));
  }

  /**
   * Exception Scenario
   * When:
   * - Loanable = N
   */
  @Test
  public void testExceptionScenario()
    throws InterruptedException, MalformedURLException, TimeoutException, ExecutionException {

    IndividualResource smallAngryPlanet = itemsFixture.basedUponSmallAngryPlanet();
    final IndividualResource steve = usersFixture.steve();
    final DateTime loanDate = DateTime.now().toDateTime(DateTimeZone.UTC);
    final UUID checkoutServicePointId = UUID.randomUUID();
    int duration = new SplittableRandom().nextInt(1, 60);

    String loanPolicyName = "Loan Policy Exception Scenario";
    JsonObject loanPolicyEntry = createLoanPolicyEntry(loanPolicyName, false,
      LoansPolicyProfile.ROLLING.name(), DueDateManagement.KEEP_THE_CURRENT_DUE_DATE.getValue(),
      duration, INTERVAL_MINUTES);
    String loanPolicyId = createLoanPolicy(loanPolicyEntry);

    final IndividualResource response = loansFixture.checkOutByBarcode(
      new CheckOutByBarcodeRequestBuilder()
        .forItem(smallAngryPlanet)
        .to(steve)
        .on(loanDate)
        .at(checkoutServicePointId));

    final JsonObject loan = response.getJson();

    assertThat(ERROR_MESSAGE_LOAN_POLICY,
      loan.getString(LOAN_POLICY_ID_KEY), is(loanPolicyId));

    assertThat(ERROR_MESSAGE_DUE_DATE + duration,
      loan.getString(DUE_DATE_KEY), isEquivalentTo(loanDate.plusMinutes(duration)));
  }

  /**
   * Test scenario when Calendar API is unavailable
   */
  @Test
  public void testScenarioWhenCalendarApiIsUnavailable()
    throws InterruptedException, MalformedURLException, TimeoutException, ExecutionException {

    final DateTime loanDate = DateTime.now().toDateTime(DateTimeZone.UTC);
    int duration = new SplittableRandom().nextInt(1, 12);
    String loanPolicyName = "Calendar API is unavailable";
    JsonObject loanPolicyEntry = createLoanPolicyEntry(loanPolicyName, true,
      LoansPolicyProfile.ROLLING.name(), DueDateManagement.KEEP_THE_CURRENT_DUE_DATE_TIME.getValue(),
      duration, INTERVAL_HOURS);
    String loanPolicyId = createLoanPolicy(loanPolicyEntry);

    final IndividualResource response = loansFixture.checkOutByBarcode(
      new CheckOutByBarcodeRequestBuilder()
        .forItem(itemsFixture.basedUponSmallAngryPlanet())
        .to(usersFixture.steve())
        .on(loanDate)
        .at(UUID.fromString(CASE_CALENDAR_IS_UNAVAILABLE_SERVICE_POINT_ID)));

    final JsonObject loan = response.getJson();

    assertThat(ERROR_MESSAGE_LOAN_POLICY,
      loan.getString(LOAN_POLICY_ID_KEY), is(loanPolicyId));

    assertThat(ERROR_MESSAGE_DUE_DATE + duration,
      loan.getString(DUE_DATE_KEY), isEquivalentTo(loanDate.plusHours(duration)));
  }

  /**
   * Exception test scenario of Calendar API
   */
  @Test
  public void testScenarioWhenCalendarApiIsEmpty()
    throws InterruptedException, MalformedURLException, TimeoutException, ExecutionException {

    final DateTime loanDate = DateTime.now().toDateTime(DateTimeZone.UTC);
    int duration = 1;
    String loanPolicyName = "Calendar API is unavailable";
    JsonObject loanPolicyEntry = createLoanPolicyEntry(loanPolicyName, true,
      LoansPolicyProfile.ROLLING.name(), DueDateManagement.KEEP_THE_CURRENT_DUE_DATE_TIME.getValue(),
      duration, INTERVAL_HOURS);
    String loanPolicyId = createLoanPolicy(loanPolicyEntry);

    final IndividualResource response = loansFixture.checkOutByBarcode(
      new CheckOutByBarcodeRequestBuilder()
        .forItem(itemsFixture.basedUponSmallAngryPlanet())
        .to(usersFixture.steve())
        .on(loanDate)
        .at(UUID.fromString(CASE_CALENDAR_IS_EMPTY_SERVICE_POINT_ID)));

    final JsonObject loan = response.getJson();

    assertThat(ERROR_MESSAGE_LOAN_POLICY,
      loan.getString(LOAN_POLICY_ID_KEY), is(loanPolicyId));

    assertThat(ERROR_MESSAGE_DUE_DATE + duration,
      loan.getString(DUE_DATE_KEY), isEquivalentTo(loanDate.plusHours(duration)));
  }

  private void checkFixedDayOrTime(String servicePointId, String policyProfileName,
                                   DueDateManagement dueDateManagement, int duration, String interval,
                                   DateTime expectedDueDate, boolean isIncludeTime)
    throws InterruptedException, MalformedURLException, TimeoutException, ExecutionException {

    IndividualResource smallAngryPlanet = itemsFixture.basedUponSmallAngryPlanet();
    final IndividualResource steve = usersFixture.steve();
    final DateTime loanDate = DateTime.now().toDateTime(DateTimeZone.UTC);
    final UUID checkoutServicePointId = UUID.fromString(servicePointId);

    JsonObject loanPolicyEntry = createLoanPolicyEntry(dueDateManagement.getValue(), true,
      policyProfileName, dueDateManagement.getValue(), duration, interval);
    String loanPolicyId = createLoanPolicy(loanPolicyEntry);

    final IndividualResource response = loansFixture.checkOutByBarcode(
      new CheckOutByBarcodeRequestBuilder()
        .forItem(smallAngryPlanet)
        .to(steve)
        .on(loanDate)
        .at(checkoutServicePointId));

    final JsonObject loan = response.getJson();

    assertThat(ERROR_MESSAGE_LOAN_POLICY,
      loan.getString(LOAN_POLICY_ID_KEY), is(loanPolicyId));

    if (isIncludeTime) {
      checkDateTime(expectedDueDate, loan);
    } else {
      DateTime actualDueDate = DateTime.parse(loan.getString(DUE_DATE_KEY));
      assertThat(ERROR_MESSAGE_DUE_DATE + expectedDueDate + ", actual due date is " + actualDueDate,
        actualDueDate.compareTo(expectedDueDate) == 0);
    }
  }

  /**
   * Check the day and dateTime
   */
  private void checkDateTime(DateTime expectedDueDate, JsonObject loan) {
    DateTime actualDueDate = getThresholdDateTime(DateTime.parse(loan.getString(DUE_DATE_KEY)));

    assertThat("due date day should be " + expectedDueDate.getDayOfWeek() + " day of week",
      actualDueDate.getDayOfWeek() == expectedDueDate.getDayOfWeek());

    DateTime thresholdDateTime = getThresholdDateTime(expectedDueDate);
    assertThat(ERROR_MESSAGE_DUE_DATE + thresholdDateTime + ", actual due date is " + actualDueDate,
      actualDueDate.compareTo(thresholdDateTime) == 0);
  }

  private DateTime findDateTimeInPeriod(OpeningDayPeriod currentDayPeriod, LocalTime offsetTime, String currentDate) {
    List<OpeningHour> openingHoursList = currentDayPeriod.getOpeningDay().getOpeningHour();

    LocalDate localDate = LocalDate.parse(currentDate, DATE_TIME_FORMATTER);
    boolean isInPeriod = false;
    LocalTime newOffsetTime = null;
    for (int i = 0; i < openingHoursList.size() - 1; i++) {
      LocalTime startTimeFirst = LocalTime.parse(openingHoursList.get(i).getStartTime());
      LocalTime startTimeSecond = LocalTime.parse(openingHoursList.get(i + 1).getStartTime());
      if (offsetTime.isAfter(startTimeFirst) && offsetTime.isBefore(startTimeSecond)) {
        isInPeriod = true;
        newOffsetTime = startTimeSecond;
        break;
      } else {
        newOffsetTime = startTimeSecond;
      }
    }

    LocalTime localTime = Objects.isNull(newOffsetTime) ? offsetTime.withMinute(0) : newOffsetTime;
    return new DateTime(LocalDateTime.of(localDate, isInPeriod ? localTime : offsetTime).toString()).withZoneRetainFields(DateTimeZone.UTC);
  }

  private DateTime getStartDateTimeOpeningDayRollover(List<OpeningDayPeriod> openingDays, String interval, int duration) {
    OpeningDayPeriod currentDayPeriod = openingDays.get(0);
    OpeningDayPeriod nextDayPeriod = openingDays.get(1);

    if (interval.equalsIgnoreCase(HOURS.name())) {
      if (currentDayPeriod.getOpeningDay().getAllDay()) {
        LocalDateTime localDateTime = LocalDateTime.now(ZoneOffset.UTC).plusHours(duration);
        return new DateTime(localDateTime.toString()).withZoneRetainFields(DateTimeZone.UTC);
      } else {
        LocalTime offsetTime = LocalTime.now(ZoneOffset.UTC).plusHours(duration);
        String currentDate = currentDayPeriod.getOpeningDay().getDate();

        if (isInPeriodOpeningDay(currentDayPeriod.getOpeningDay().getOpeningHour(), offsetTime)) {
          return findDateTimeInPeriod(currentDayPeriod, offsetTime, currentDate);
        } else {
          OpeningDay nextOpeningDay = nextDayPeriod.getOpeningDay();
          String nextDate = nextOpeningDay.getDate();
          LocalDate localDate = LocalDate.parse(nextDate, DATE_TIME_FORMATTER);

          if (nextOpeningDay.getAllDay()) {
            return new DateTime(localDate.atTime(LocalTime.MIN).toString()).withZoneRetainFields(DateTimeZone.UTC);
          } else {
            OpeningHour openingHour = nextOpeningDay.getOpeningHour().get(0);
            LocalTime startTime = LocalTime.parse(openingHour.getStartTime());
            return new DateTime(LocalDateTime.of(localDate, startTime).toString()).withZoneRetainFields(DateTimeZone.UTC);
          }
        }
      }
    } else {
      OpeningDay currentOpeningDay = currentDayPeriod.getOpeningDay();
      String currentDate = currentOpeningDay.getDate();

      if (currentOpeningDay.getOpen()) {
        if (currentOpeningDay.getAllDay()) {
          LocalDate currentLocalDate = LocalDate.parse(currentDate, DATE_TIME_FORMATTER);
          LocalDateTime currentEndLocalDateTime = LocalDateTime.of(currentLocalDate, LocalTime.MAX);
          LocalDateTime offsetLocalDateTime = LocalDateTime.of(currentLocalDate, LocalTime.now(ZoneOffset.UTC)).plusMinutes(duration);

          if (isInCurrentLocalDateTime(currentEndLocalDateTime, offsetLocalDateTime)) {
            return new DateTime(offsetLocalDateTime.toString()).withZoneRetainFields(DateTimeZone.UTC);
          } else {
            OpeningDay nextOpeningDay = nextDayPeriod.getOpeningDay();
            String nextDate = nextOpeningDay.getDate();
            LocalDate localDate = LocalDate.parse(nextDate, DATE_TIME_FORMATTER);

            if (nextOpeningDay.getAllDay()) {
              return new DateTime(localDate.atTime(LocalTime.MIN).toString()).withZoneRetainFields(DateTimeZone.UTC);
            } else {
              OpeningHour openingHour = nextOpeningDay.getOpeningHour().get(0);
              LocalTime startTime = LocalTime.parse(openingHour.getStartTime());
              return new DateTime(LocalDateTime.of(localDate, startTime).toString()).withZoneRetainFields(DateTimeZone.UTC);
            }
          }
        } else {
          LocalTime offsetTime = LocalTime.now(ZoneOffset.UTC).plusMinutes(duration);
          if (isInPeriodOpeningDay(currentOpeningDay.getOpeningHour(), offsetTime)) {
            LocalDate localDate = LocalDate.parse(currentDate, DATE_TIME_FORMATTER);
            return new DateTime(LocalDateTime.of(localDate, offsetTime).toString()).withZoneRetainFields(DateTimeZone.UTC);
          } else {
            OpeningDay nextOpeningDay = nextDayPeriod.getOpeningDay();
            String nextDate = nextOpeningDay.getDate();
            LocalDate localDate = LocalDate.parse(nextDate, DATE_TIME_FORMATTER);

            if (nextOpeningDay.getAllDay()) {
              return new DateTime(localDate.atTime(LocalTime.MIN).toString()).withZoneRetainFields(DateTimeZone.UTC);
            } else {
              OpeningHour openingHour = nextOpeningDay.getOpeningHour().get(0);
              LocalTime startTime = LocalTime.parse(openingHour.getStartTime());
              return new DateTime(LocalDateTime.of(localDate, startTime).toString()).withZoneRetainFields(DateTimeZone.UTC);
            }
          }
        }
      } else {
        OpeningDay nextOpeningDay = nextDayPeriod.getOpeningDay();
        String nextDate = nextOpeningDay.getDate();
        LocalDate nextLocalDate = LocalDate.parse(nextDate, DATE_TIME_FORMATTER);

        if (nextOpeningDay.getAllDay()) {
          return new DateTime(nextLocalDate.atTime(LocalTime.MIN).toString()).withZoneRetainFields(DateTimeZone.UTC);
        }
        OpeningHour openingHour = nextOpeningDay.getOpeningHour().get(0);
        LocalTime startTime = LocalTime.parse(openingHour.getStartTime());
        return new DateTime(LocalDateTime.of(nextLocalDate, startTime).toString()).withZoneRetainFields(DateTimeZone.UTC);
      }
    }
  }

  /**
   * Minor threshold when comparing minutes or milliseconds of dateTime
   */
  private DateTime getThresholdDateTime(DateTime dateTime) {
    return dateTime
      .withSecondOfMinute(0)
      .withMillisOfSecond(0);
  }

  private DateTime getEndDateTimeOpeningDay(OpeningDay openingDay) {
    boolean allDay = openingDay.getAllDay();
    String date = openingDay.getDate();
    LocalDate localDate = LocalDate.parse(date, DATE_TIME_FORMATTER);

    if (allDay) {
      return getDateTimeOfEndDay(localDate);
    } else {
      List<OpeningHour> openingHours = openingDay.getOpeningHour();

      if (openingHours.isEmpty()) {
        return getDateTimeOfEndDay(localDate);
      }
      OpeningHour openingHour = openingHours.get(openingHours.size() - 1);
      LocalTime localTime = LocalTime.parse(openingHour.getEndTime());
      return new DateTime(LocalDateTime.of(localDate, localTime).toString()).withZoneRetainFields(DateTimeZone.UTC);
    }
  }

  private DateTime getStartDateTimeOpeningDay(OpeningDay openingDay) {
    boolean allDay = openingDay.getAllDay();
    String date = openingDay.getDate();
    LocalDate localDate = LocalDate.parse(date, DATE_TIME_FORMATTER);

    if (allDay) {
      return getDateTimeOfStartDay(localDate);
    } else {
      List<OpeningHour> openingHours = openingDay.getOpeningHour();

      if (openingHours.isEmpty()) {
        return getDateTimeOfStartDay(localDate);
      }
      OpeningHour openingHour = openingHours.get(0);
      LocalTime localTime = LocalTime.parse(openingHour.getStartTime());
      return new DateTime(LocalDateTime.of(localDate, localTime).toString()).withZoneRetainFields(DateTimeZone.UTC);
    }
  }

  /**
   * Determine whether the offset date is in the time period of the incoming current date
   *
   * @param currentLocalDateTime incoming LocalDateTime
   * @param offsetLocalDateTime  LocalDateTime with some offset days / hour / minutes
   * @return true if offsetLocalDateTime is contains offsetLocalDateTime in the time period
   */
  private boolean isInCurrentLocalDateTime(LocalDateTime currentLocalDateTime, LocalDateTime offsetLocalDateTime) {
    return offsetLocalDateTime.isBefore(currentLocalDateTime) || offsetLocalDateTime.isEqual(currentLocalDateTime);
  }

  /**
   * Get the date with the end of the day
   */
  private DateTime getDateTimeOfEndDay(LocalDate localDate) {
    return new DateTime(localDate.atTime(LocalTime.MAX).toString()).withZoneRetainFields(DateTimeZone.UTC);
  }

  /**
   * Get the date with the start of the day
   */
  private DateTime getDateTimeOfStartDay(LocalDate localDate) {
    return new DateTime(localDate.atTime(LocalTime.MIN).toString()).withZoneRetainFields(DateTimeZone.UTC);
  }

  /**
   * Create a fake json LoanPolicy
   */
  private JsonObject createLoanPolicyEntry(String name, boolean loanable,
    String profileId, String dueDateManagement, int duration, String intervalId) {

    return new LoanPolicyBuilder()
      .withName(name)
      .withDescription("LoanPolicy")
      .withLoanable(loanable)
      .withLoansProfile(profileId)
      .rolling(Period.from(duration, intervalId))
      .withClosedLibraryDueDateManagement(dueDateManagement)
      .renewFromCurrentDueDate()
      .create();
  }

  /**
   * Create a fake json LoanPolicy for fixed period
   */
  private JsonObject createLoanPolicyEntryFixed(String name,
      UUID fixedDueDateScheduleId, String dueDateManagement) {

    return new LoanPolicyBuilder()
      .withName(name)
      .withDescription("New LoanPolicy")
      .fixed(fixedDueDateScheduleId)
      .withClosedLibraryDueDateManagement(dueDateManagement)
      .renewFromCurrentDueDate()
      .create();
  }

<<<<<<< HEAD
=======
  /**
   * Create a fake json LoanPolicy
   */
  private JsonObject createLoanPolicyOffsetTimeEntry(String name,
      String profileId, String dueDateManagement, int duration, String intervalId,
      int offsetDuration, String offsetInterval) {

    return new LoanPolicyBuilder()
      .withName(name)
      .withDescription("LoanPolicy")
      .withLoansProfile(profileId)
      .rolling(Period.from(duration, intervalId))
      .withClosedLibraryDueDateManagement(dueDateManagement)
      .withOpeningTimeOffset(Period.from(offsetDuration, offsetInterval))
      .renewFromCurrentDueDate()
      .create();
  }

>>>>>>> 7a9354d8
  private String createLoanPolicy(JsonObject loanPolicyEntry)
    throws InterruptedException,
    MalformedURLException,
    TimeoutException,
    ExecutionException {

    IndividualResource loanPolicy = loanPoliciesFixture.create(loanPolicyEntry);

    useLoanPolicyAsFallback(loanPolicy.getId());

    return loanPolicy.getId().toString();
  }
}<|MERGE_RESOLUTION|>--- conflicted
+++ resolved
@@ -1,19 +1,5 @@
 package api.loans;
 
-<<<<<<< HEAD
-import api.support.APITests;
-import api.support.builders.CheckOutByBarcodeRequestBuilder;
-import io.vertx.core.json.JsonObject;
-import org.folio.circulation.domain.OpeningDay;
-import org.folio.circulation.domain.OpeningDayPeriod;
-import org.folio.circulation.domain.OpeningHour;
-import org.folio.circulation.domain.policy.DueDateManagement;
-import org.folio.circulation.domain.policy.LoansPolicyProfile;
-import org.folio.circulation.support.http.client.IndividualResource;
-import org.joda.time.DateTime;
-import org.joda.time.DateTimeZone;
-import org.junit.Test;
-=======
 import static api.support.APITestContext.END_OF_2019_DUE_DATE;
 import static api.support.fixtures.CalendarExamples.CASE_FRI_SAT_MON_DAY_ALL_SERVICE_POINT_ID;
 import static api.support.fixtures.CalendarExamples.CASE_FRI_SAT_MON_SERVICE_POINT_ID;
@@ -38,13 +24,13 @@
 import static org.folio.circulation.support.PeriodUtil.isOffsetTimeInCurrentDayPeriod;
 import static org.hamcrest.CoreMatchers.is;
 import static org.hamcrest.MatcherAssert.assertThat;
->>>>>>> 7a9354d8
 
 import java.net.MalformedURLException;
 import java.time.LocalDate;
 import java.time.LocalDateTime;
 import java.time.LocalTime;
 import java.time.ZoneOffset;
+import java.time.format.DateTimeFormatter;
 import java.util.List;
 import java.util.Objects;
 import java.util.SplittableRandom;
@@ -52,19 +38,6 @@
 import java.util.concurrent.ExecutionException;
 import java.util.concurrent.TimeoutException;
 
-<<<<<<< HEAD
-import static api.APITestSuite.END_OF_2019_DUE_DATE;
-import static api.APITestSuite.exampleFixedDueDateSchedulesId;
-import static api.support.fixtures.CalendarExamples.*;
-import static api.support.fixtures.LibraryHoursExamples.CASE_CALENDAR_IS_UNAVAILABLE_SERVICE_POINT_ID;
-import static api.support.matchers.TextDateTimeMatcher.isEquivalentTo;
-import static org.folio.circulation.domain.policy.DueDateManagement.*;
-import static org.folio.circulation.domain.policy.LoanPolicyPeriod.HOURS;
-import static org.folio.circulation.resources.CheckOutByBarcodeResource.DATE_TIME_FORMATTER;
-import static org.folio.circulation.support.PeriodUtil.isInPeriodOpeningDay;
-import static org.hamcrest.CoreMatchers.is;
-import static org.hamcrest.MatcherAssert.assertThat;
-=======
 import org.folio.circulation.domain.OpeningDay;
 import org.folio.circulation.domain.OpeningDayPeriod;
 import org.folio.circulation.domain.OpeningHour;
@@ -81,7 +54,6 @@
 import api.support.builders.CheckOutByBarcodeRequestBuilder;
 import api.support.builders.LoanPolicyBuilder;
 import io.vertx.core.json.JsonObject;
->>>>>>> 7a9354d8
 
 public class CheckOutCalculateDueDateTests extends APITests {
 
@@ -201,12 +173,9 @@
     String loanPolicyId = createLoanPolicy(
       createLoanPolicyEntryFixed("MOVE_TO_THE_END_OF_THE_PREVIOUS_OPEN_DAY: FIXED",
         fixedDueDateScheduleId,
-<<<<<<< HEAD
+        DueDateManagement.MOVE_TO_THE_END_OF_THE_PREVIOUS_OPEN_DAY.getValue()));
         LoansPolicyProfile.FIXED.name(),
         MOVE_TO_THE_END_OF_THE_PREVIOUS_OPEN_DAY.getValue()));
-=======
-        DueDateManagement.MOVE_TO_THE_END_OF_THE_PREVIOUS_OPEN_DAY.getValue()));
->>>>>>> 7a9354d8
 
     final IndividualResource response = loansFixture.checkOutByBarcode(
       new CheckOutByBarcodeRequestBuilder()
@@ -248,12 +217,7 @@
     String loanPolicyId = createLoanPolicy(
       createLoanPolicyEntryFixed("MOVE_TO_THE_END_OF_THE_PREVIOUS_OPEN_DAY: FIXED",
         fixedDueDateScheduleId,
-<<<<<<< HEAD
-        LoansPolicyProfile.FIXED.name(),
-        MOVE_TO_THE_END_OF_THE_PREVIOUS_OPEN_DAY.getValue()));
-=======
         DueDateManagement.MOVE_TO_THE_END_OF_THE_PREVIOUS_OPEN_DAY.getValue()));
->>>>>>> 7a9354d8
 
     final IndividualResource response = loansFixture.checkOutByBarcode(
       new CheckOutByBarcodeRequestBuilder()
@@ -295,12 +259,7 @@
     String loanPolicyId = createLoanPolicy(
       createLoanPolicyEntryFixed("MOVE_TO_THE_END_OF_THE_NEXT_OPEN_DAY: FIXED",
         fixedDueDateScheduleId,
-<<<<<<< HEAD
-        LoansPolicyProfile.FIXED.name(),
-        MOVE_TO_THE_END_OF_THE_NEXT_OPEN_DAY.getValue()));
-=======
         DueDateManagement.MOVE_TO_THE_END_OF_THE_NEXT_OPEN_DAY.getValue()));
->>>>>>> 7a9354d8
 
     final IndividualResource response = loansFixture.checkOutByBarcode(
       new CheckOutByBarcodeRequestBuilder()
@@ -342,12 +301,7 @@
     String loanPolicyId = createLoanPolicy(
       createLoanPolicyEntryFixed("MOVE_TO_THE_END_OF_THE_NEXT_OPEN_DAY: FIXED",
         fixedDueDateScheduleId,
-<<<<<<< HEAD
-        LoansPolicyProfile.FIXED.name(),
-        MOVE_TO_THE_END_OF_THE_NEXT_OPEN_DAY.getValue()));
-=======
         DueDateManagement.MOVE_TO_THE_END_OF_THE_NEXT_OPEN_DAY.getValue()));
->>>>>>> 7a9354d8
 
     final IndividualResource response = loansFixture.checkOutByBarcode(
       new CheckOutByBarcodeRequestBuilder()
@@ -389,12 +343,7 @@
     String loanPolicyId = createLoanPolicy(
       createLoanPolicyEntryFixed("MOVE_TO_THE_END_OF_THE_CURRENT_DAY: FIXED",
         fixedDueDateScheduleId,
-<<<<<<< HEAD
-        LoansPolicyProfile.FIXED.name(),
-        MOVE_TO_THE_END_OF_THE_CURRENT_DAY.getValue()));
-=======
         DueDateManagement.MOVE_TO_THE_END_OF_THE_CURRENT_DAY.getValue()));
->>>>>>> 7a9354d8
 
     final IndividualResource response = loansFixture.checkOutByBarcode(
       new CheckOutByBarcodeRequestBuilder()
@@ -436,12 +385,7 @@
     String loanPolicyId = createLoanPolicy(
       createLoanPolicyEntryFixed("MOVE_TO_THE_END_OF_THE_CURRENT_DAY: FIXED",
         fixedDueDateScheduleId,
-<<<<<<< HEAD
-        LoansPolicyProfile.FIXED.name(),
-        MOVE_TO_THE_END_OF_THE_CURRENT_DAY.getValue()));
-=======
         DueDateManagement.MOVE_TO_THE_END_OF_THE_CURRENT_DAY.getValue()));
->>>>>>> 7a9354d8
 
     final IndividualResource response = loansFixture.checkOutByBarcode(
       new CheckOutByBarcodeRequestBuilder()
@@ -1243,8 +1187,6 @@
       .create();
   }
 
-<<<<<<< HEAD
-=======
   /**
    * Create a fake json LoanPolicy
    */
@@ -1263,7 +1205,6 @@
       .create();
   }
 
->>>>>>> 7a9354d8
   private String createLoanPolicy(JsonObject loanPolicyEntry)
     throws InterruptedException,
     MalformedURLException,
