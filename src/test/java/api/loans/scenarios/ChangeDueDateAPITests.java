package api.loans.scenarios;

import static api.support.PubsubPublisherTestUtils.assertThatPublishedLoanLogRecordEventsAreValid;
import static api.support.fakes.PublishedEvents.byEventType;
import static api.support.fixtures.TemplateContextMatchers.getItemContextMatchers;
import static api.support.fixtures.TemplateContextMatchers.getLoanContextMatchers;
import static api.support.fixtures.TemplateContextMatchers.getLoanPolicyContextMatchers;
import static api.support.fixtures.TemplateContextMatchers.getUserContextMatchers;
import static api.support.matchers.EventMatchers.isValidLoanDueDateChangedEvent;
import static api.support.matchers.EventTypeMatchers.LOAN_DUE_DATE_CHANGED;
import static api.support.matchers.PatronNoticeMatcher.hasEmailNoticeProperties;
import static api.support.matchers.ResponseStatusCodeMatcher.hasStatus;
import static api.support.matchers.TextDateTimeMatcher.isEquivalentTo;
import static api.support.matchers.ValidationErrorMatchers.hasErrorWith;
import static api.support.matchers.ValidationErrorMatchers.hasMessage;
import static api.support.matchers.ValidationErrorMatchers.hasNullParameter;
import static api.support.matchers.ValidationErrorMatchers.hasUUIDParameter;
import static api.support.utl.PatronNoticeTestHelper.verifyNumberOfPublishedEvents;
import static api.support.utl.PatronNoticeTestHelper.verifyNumberOfSentNotices;
import static java.time.ZoneOffset.UTC;
import static java.util.concurrent.TimeUnit.SECONDS;
import static java.util.stream.Collectors.toList;
import static org.apache.commons.lang3.StringUtils.EMPTY;
import static org.folio.HttpStatus.HTTP_NOT_FOUND;
import static org.folio.HttpStatus.HTTP_UNPROCESSABLE_ENTITY;
import static org.folio.circulation.domain.policy.Period.months;
import static org.folio.circulation.domain.policy.Period.weeks;
import static org.folio.circulation.domain.representations.logs.LogEventType.NOTICE;
import static org.folio.circulation.domain.representations.logs.LogEventType.NOTICE_ERROR;
import static org.folio.circulation.support.utils.DateFormatUtil.formatDateTime;
import static org.hamcrest.CoreMatchers.allOf;
import static org.hamcrest.CoreMatchers.containsString;
import static org.hamcrest.CoreMatchers.hasItems;
import static org.hamcrest.CoreMatchers.notNullValue;
import static org.hamcrest.MatcherAssert.assertThat;
import static org.hamcrest.Matchers.equalTo;
import static org.hamcrest.Matchers.hasSize;

import java.time.ZonedDateTime;
import java.util.Arrays;
import java.util.HashMap;
import java.util.Map;
import java.util.UUID;

import org.awaitility.Awaitility;
import org.folio.circulation.support.http.client.Response;
import org.hamcrest.Matcher;
import org.junit.jupiter.api.BeforeEach;
import org.junit.jupiter.api.Test;
import org.junit.jupiter.params.ParameterizedTest;
import org.junit.jupiter.params.provider.EnumSource;

import api.support.APITests;
import api.support.TlrFeatureStatus;
import api.support.builders.ChangeDueDateRequestBuilder;
import api.support.builders.ClaimItemReturnedRequestBuilder;
import api.support.builders.ItemBuilder;
import api.support.builders.LoanPolicyBuilder;
import api.support.builders.LostItemFeePolicyBuilder;
import api.support.builders.NoticeConfigurationBuilder;
import api.support.builders.NoticePolicyBuilder;
import api.support.builders.RequestBuilder;
import api.support.fakes.FakeModNotify;
import api.support.fakes.FakePubSub;
import api.support.fixtures.ItemExamples;
import api.support.http.IndividualResource;
import api.support.http.ItemResource;
import io.vertx.core.json.JsonObject;

class ChangeDueDateAPITests extends APITests {
  private ItemResource item;
  private IndividualResource loan;
  private ZonedDateTime dueDate;

  @BeforeEach
  public void setUpItemAndLoan() {
    chargeFeesForLostItemToKeepLoanOpen();

    item = itemsFixture.basedUponNod();
    loan = checkOutFixture.checkOutByBarcode(item);
    dueDate = ZonedDateTime.parse(loan.getJson().getString("dueDate"));
  }

  @Test
  void canChangeTheDueDate() {
    final ZonedDateTime newDueDate = dueDate.plusDays(14);

    changeDueDateFixture.changeDueDate(new ChangeDueDateRequestBuilder()
      .forLoan(loan.getId())
      .withDueDate(newDueDate));

    Response response = loansClient.getById(loan.getId());

    JsonObject updatedLoan = response.getJson();

    var description = new JsonObject(FakePubSub.getPublishedEvents().stream()
      .filter(json -> json.getString("eventType").equals("LOG_RECORD")
      && json.getString("eventPayload").contains("LOAN")).collect(toList()).get(0).getString("eventPayload"))
      .getJsonObject("payload").getString("description");

    assertThat(description, notNullValue());
    assertThat(description, containsString(formatDateTime(dueDate)));
    assertThat(description, containsString(formatDateTime(newDueDate)));

    assertThat("due date is not updated",
      updatedLoan.getString("dueDate"), isEquivalentTo(newDueDate));
  }

  @Test
  void cannotChangeDueDateWhenDueDateIsNotProvided() {
    final Response response = changeDueDateFixture
      .attemptChangeDueDate(new ChangeDueDateRequestBuilder()
        .forLoan(loan.getId())
        .withDueDate(null));

    assertThat(response, hasStatus(HTTP_UNPROCESSABLE_ENTITY));

    assertThat(response.getJson(), hasErrorWith(allOf(
      hasMessage("A new due date is required in order to change the due date"),
      hasNullParameter("dueDate"))));
  }

  @Test
  void cannotChangeDueDateWhenLoanIsNotFound() {
    final String nonExistentLoanId = UUID.randomUUID().toString();
    final ZonedDateTime newDueDate = dueDate.plusDays(14);

    final Response response = changeDueDateFixture
      .attemptChangeDueDate(new ChangeDueDateRequestBuilder()
        .forLoan(nonExistentLoanId)
        .withDueDate(newDueDate));

    assertThat(response, hasStatus(HTTP_NOT_FOUND));
  }

  @Test
  void cannotChangeDueDateWhenLoanIsClosed() {
    final ZonedDateTime newDueDate = dueDate.plusDays(14);

    checkInFixture.checkInByBarcode(item);

    final Response response = changeDueDateFixture
      .attemptChangeDueDate(new ChangeDueDateRequestBuilder()
        .forLoan(loan.getId())
        .withDueDate(newDueDate));

    assertThat(response, hasStatus(HTTP_UNPROCESSABLE_ENTITY));

    assertThat(response.getJson(), hasErrorWith(allOf(
      hasMessage("Loan is closed"),
      hasUUIDParameter("loanId", loan.getId()))));
  }

  @Test
  void shouldRejectDueDateChangeWhenItemIsInDisallowedStatus() {
    final ZonedDateTime newDueDate = dueDate.plusDays(14);

    claimItemReturnedFixture.claimItemReturned(new ClaimItemReturnedRequestBuilder()
      .forLoan(loan.getId().toString()));

    new ChangeDueDateRequestBuilder().forLoan(loan.getId().toString());

    final Response response = changeDueDateFixture
      .attemptChangeDueDate(new ChangeDueDateRequestBuilder()
        .forLoan(loan.getId())
        .withDueDate(newDueDate));

    assertThat(response, hasStatus(HTTP_UNPROCESSABLE_ENTITY));

    assertThat(response.getJson(), hasErrorWith(allOf(
      hasMessage("item is Claimed returned"),
      hasUUIDParameter("itemId", item.getId()))));
  }

  @Test
  void canChangeDueDateWithOpenRequest() {
    final ZonedDateTime newDueDate = dueDate.plusDays(14);

    requestsFixture.place(new RequestBuilder()
      .hold()
      .forItem(item)
      .by(usersFixture.steve())
      .fulfilToHoldShelf(servicePointsFixture.cd1()));

    changeDueDateFixture.changeDueDate(new ChangeDueDateRequestBuilder()
      .forLoan(loan.getId())
      .withDueDate(newDueDate));

    Response response = loansClient.getById(loan.getId());

    JsonObject updatedLoan = response.getJson();

    assertThat("due date should have been updated",
      updatedLoan.getString("dueDate"), isEquivalentTo(newDueDate));
  }

  @Test
  void changeDueDateNoticeIsSentWhenPolicyIsDefined() {
    UUID templateId = UUID.randomUUID();

    JsonObject changeNoticeConfiguration = new NoticeConfigurationBuilder()
      .withTemplateId(templateId)
      .withManualDueDateChangeEvent()
      .create();

    JsonObject checkInNoticeConfiguration = new NoticeConfigurationBuilder()
      .withTemplateId(UUID.randomUUID())
      .withCheckInEvent()
      .create();

    IndividualResource noticePolicy = noticePoliciesFixture.create(
      new NoticePolicyBuilder()
        .withName("Policy with manual due date change notice")
        .withLoanNotices(Arrays.asList(
          changeNoticeConfiguration, checkInNoticeConfiguration)));

    int renewalLimit = 3;
    IndividualResource policyWithLimitedRenewals = loanPoliciesFixture.create(
      new LoanPolicyBuilder()
        .withName("Limited renewals loan policy")
        .rolling(months(1))
        .limitedRenewals(renewalLimit));

    useFallbackPolicies(
      policyWithLimitedRenewals.getId(),
      requestPoliciesFixture.allowAllRequestPolicy().getId(),
      noticePolicy.getId(),
      overdueFinePoliciesFixture.facultyStandard().getId(),
      lostItemFeePoliciesFixture.facultyStandard().getId());

    ItemBuilder itemBuilder = ItemExamples.basedUponSmallAngryPlanet(
      materialTypesFixture.book().getId(), loanTypesFixture.canCirculate().getId(),
      EMPTY, "ItemPrefix", "ItemSuffix", "");

    ItemResource smallAngryPlanet = itemsFixture.basedUponSmallAngryPlanet(
      itemBuilder, itemsFixture.thirdFloorHoldings());

    IndividualResource steve = usersFixture.steve();

    IndividualResource loan = checkOutFixture.checkOutByBarcode(smallAngryPlanet, steve);

    ZonedDateTime newDueDate = dueDate.plusWeeks(2);

    changeDueDateFixture.changeDueDate(new ChangeDueDateRequestBuilder()
      .forLoan(loan.getId())
      .withDueDate(newDueDate));

    IndividualResource loanAfterUpdate = loansClient.get(loan);

    verifyNumberOfSentNotices(1);
    verifyNumberOfPublishedEvents(NOTICE, 1);
    verifyNumberOfPublishedEvents(NOTICE_ERROR, 0);

    Map<String, Matcher<String>> matchers = new HashMap<>();

    matchers.putAll(getUserContextMatchers(steve));
    matchers.putAll(getItemContextMatchers(smallAngryPlanet, true));
    matchers.putAll(getLoanContextMatchers(loanAfterUpdate));
    matchers.putAll(getLoanPolicyContextMatchers(renewalLimit, renewalLimit));

    assertThat(FakeModNotify.getSentPatronNotices(), hasItems(
      hasEmailNoticeProperties(steve.getId(), templateId, matchers)));
  }

  @Test
  void changeDueDateNoticeIsNotSentWhenPatronNoticeRequestFails() {
    UUID templateId = UUID.randomUUID();

    JsonObject changeNoticeConfiguration = new NoticeConfigurationBuilder()
      .withTemplateId(templateId)
      .withManualDueDateChangeEvent()
      .create();

    JsonObject checkInNoticeConfiguration = new NoticeConfigurationBuilder()
      .withTemplateId(UUID.randomUUID())
      .withCheckInEvent()
      .create();

    IndividualResource noticePolicy = noticePoliciesFixture.create(
      new NoticePolicyBuilder()
        .withName("Policy with manual due date change notice")
        .withLoanNotices(Arrays.asList(
          changeNoticeConfiguration, checkInNoticeConfiguration)));

    int renewalLimit = 3;
    IndividualResource policyWithLimitedRenewals = loanPoliciesFixture.create(
      new LoanPolicyBuilder()
        .withName("Limited renewals loan policy")
        .rolling(months(1))
        .limitedRenewals(renewalLimit));

    useFallbackPolicies(
      policyWithLimitedRenewals.getId(),
      requestPoliciesFixture.allowAllRequestPolicy().getId(),
      noticePolicy.getId(),
      overdueFinePoliciesFixture.facultyStandard().getId(),
      lostItemFeePoliciesFixture.facultyStandard().getId());

    ItemBuilder itemBuilder = ItemExamples.basedUponSmallAngryPlanet(
      materialTypesFixture.book().getId(), loanTypesFixture.canCirculate().getId(),
      EMPTY, "ItemPrefix", "ItemSuffix", "");

    ItemResource smallAngryPlanet = itemsFixture.basedUponSmallAngryPlanet(
      itemBuilder, itemsFixture.thirdFloorHoldings());

    IndividualResource steve = usersFixture.steve();

    IndividualResource loan = checkOutFixture.checkOutByBarcode(smallAngryPlanet, steve);

    ZonedDateTime newDueDate = dueDate.plusWeeks(2);

    FakeModNotify.setFailPatronNoticesWithBadRequest(true);

    changeDueDateFixture.changeDueDate(new ChangeDueDateRequestBuilder()
      .forLoan(loan.getId())
      .withDueDate(newDueDate));

    verifyNumberOfSentNotices(0);
    verifyNumberOfPublishedEvents(NOTICE, 0);
    verifyNumberOfPublishedEvents(NOTICE_ERROR, 1);
  }

  @Test
  void dueDateChangedEventIsPublished() {
    final ZonedDateTime newDueDate = dueDate.plusDays(14);
    changeDueDateFixture.changeDueDate(new ChangeDueDateRequestBuilder()
      .forLoan(loan.getId())
      .withDueDate(newDueDate));

    Response response = loansClient.getById(loan.getId());
    JsonObject updatedLoan = response.getJson();

    // There should be three five published - first one for "check out",
    // second one for "log event", third one for "change due date"
    // and one "log record"
    final var publishedEvents = Awaitility.await()
      .atMost(1, SECONDS)
      .until(FakePubSub::getPublishedEvents, hasSize(4));

    final var event = publishedEvents.findFirst(byEventType(LOAN_DUE_DATE_CHANGED));

    assertThat(event, isValidLoanDueDateChangedEvent(updatedLoan));
    assertThatPublishedLoanLogRecordEventsAreValid(updatedLoan);
  }

  @Test
  void dueDateChangeShouldClearRenewalFlagWhenSetAndNoOpenRecallsInQueue() {
    IndividualResource loanPolicy = loanPoliciesFixture.create(
      new LoanPolicyBuilder()
        .withName("loan policy")
        .withRecallsMinimumGuaranteedLoanPeriod(weeks(2))
        .rolling(months(1)));

    useFallbackPolicies(loanPolicy.getId(),
      requestPoliciesFixture.allowAllRequestPolicy().getId(),
      noticePoliciesFixture.activeNotice().getId(),
      overdueFinePoliciesFixture.facultyStandardDoNotCountClosed().getId(),
      lostItemFeePoliciesFixture.facultyStandard().getId());

    ItemBuilder itemBuilder = ItemExamples.basedUponSmallAngryPlanet(
      materialTypesFixture.book().getId(), loanTypesFixture.canCirculate().getId(),
      EMPTY, "ItemPrefix", "ItemSuffix", "");

    ItemResource smallAngryPlanet = itemsFixture.basedUponSmallAngryPlanet(
      itemBuilder, itemsFixture.thirdFloorHoldings());

    IndividualResource steve = usersFixture.steve();
    ZonedDateTime loanDate = ZonedDateTime.of(2021, 11, 20, 13, 25, 46, 0, UTC);
    IndividualResource initialLoan = checkOutFixture.checkOutByBarcode(smallAngryPlanet, steve, loanDate);

    ZonedDateTime initialDueDate = ZonedDateTime.parse(initialLoan.getJson().getString("dueDate"));

    assertThat(initialLoan.getJson().containsKey("dueDateChangedByRecall"), equalTo(false));

    IndividualResource recall = requestsFixture.place(new RequestBuilder()
      .recall()
      .forItem(smallAngryPlanet)
      .by(usersFixture.charlotte())
      .fulfilToHoldShelf(servicePointsFixture.cd1()));

    Response recalledLoan = loansClient.getById(initialLoan.getId());
<<<<<<< HEAD
    ZonedDateTime recalledLoanDueDate = ZonedDateTime.parse(recalledLoan.getJson().getString("dueDate"));

    assertThat(recalledLoan.getJson().getBoolean("dueDateChangedByRecall"), equalTo(true));
    // Changing 16 to 12 to fix tests - recall request currently doesn't change loan. Should be fixed by CIRC-1360
    assertThat(calculateDaysBetween(initialDueDate, recalledLoanDueDate), equalTo(12));
=======
>>>>>>> db3c7640

    requestsFixture.cancelRequest(recall);

    final ZonedDateTime newDueDate = initialDueDate.plusMonths(1);
    changeDueDateFixture.changeDueDate(new ChangeDueDateRequestBuilder()
      .forLoan(recalledLoan.getJson().getString("id"))
      .withDueDate(newDueDate));

    JsonObject dueDateChangedLoan = loansClient.getById(initialLoan.getId()).getJson();

    assertThat(dueDateChangedLoan.getBoolean("dueDateChangedByRecall"), equalTo(false));

<<<<<<< HEAD
  @Test
  void dueDateChangeShouldNotUnsetRenewalFlagValueWhenTlrFeatureEnabled() {
    IndividualResource loanPolicy = loanPoliciesFixture.create(
      new LoanPolicyBuilder()
        .withName("loan policy")
        .withRecallsMinimumGuaranteedLoanPeriod(org.folio.circulation.domain.policy.Period.weeks(2))
        .rolling(org.folio.circulation.domain.policy.Period.months(1)));

    useFallbackPolicies(loanPolicy.getId(),
      requestPoliciesFixture.allowAllRequestPolicy().getId(),
      noticePoliciesFixture.activeNotice().getId(),
      overdueFinePoliciesFixture.facultyStandardDoNotCountClosed().getId(),
      lostItemFeePoliciesFixture.facultyStandard().getId());

    ItemBuilder itemBuilder = ItemExamples.basedUponSmallAngryPlanet(
      materialTypesFixture.book().getId(), loanTypesFixture.canCirculate().getId(),
      EMPTY, "ItemPrefix", "ItemSuffix", "");

    ItemResource smallAngryPlanet = itemsFixture.basedUponSmallAngryPlanet(
      itemBuilder, itemsFixture.thirdFloorHoldings());
    IndividualResource steve = usersFixture.steve();
    IndividualResource initialLoan = checkOutFixture.checkOutByBarcode(smallAngryPlanet, steve);
    ZonedDateTime initialDueDate = ZonedDateTime.parse(initialLoan.getJson().getString("dueDate"));

    assertThat(initialLoan.getJson().containsKey("dueDateChangedByRecall"), equalTo(false));

    IndividualResource recall = requestsFixture.place(new RequestBuilder()
      .recall()
      .forItem(smallAngryPlanet)
      .by(usersFixture.charlotte())
      .fulfilToHoldShelf(servicePointsFixture.cd1()));
    Response recalledLoan = loansClient.getById(initialLoan.getId());

    assertThat(recalledLoan.getJson().getBoolean("dueDateChangedByRecall"), equalTo(true));

    configurationsFixture.enableTlrFeature();
    requestsClient.create(new RequestBuilder()
      .recall()
      .titleRequestLevel()
      .withInstanceId(smallAngryPlanet.getInstanceId())
      .withPickupServicePointId(servicePointsFixture.cd1().getId())
      .withRequesterId(usersFixture.jessica().getId()));

    requestsFixture.cancelRequest(recall);
    final ZonedDateTime newDueDate = initialDueDate.plusMonths(1);
    changeDueDateFixture.changeDueDate(new ChangeDueDateRequestBuilder()
      .forLoan(recalledLoan.getJson().getString("id"))
      .withDueDate(newDueDate));
    JsonObject dueDateChangedLoan = loansClient.getById(initialLoan.getId()).getJson();

    assertThat(recalledLoan.getJson().containsKey("dueDateChangedByRecall"), equalTo(true));
    assertThat(dueDateChangedLoan.getBoolean("dueDateChangedByRecall"), equalTo(true));
  }

  @ParameterizedTest
  @EnumSource(value = TlrFeatureStatus.class, names = {"DISABLED", "NOT_CONFIGURED"})
  void dueDateChangeShouldUnsetRenewalFlagValueWhenTlrFeatureDisabledOrNotConfigured(TlrFeatureStatus tlrFeatureStatus) {
    IndividualResource loanPolicy = loanPoliciesFixture.create(
      new LoanPolicyBuilder()
        .withName("loan policy")
        .withRecallsMinimumGuaranteedLoanPeriod(org.folio.circulation.domain.policy.Period.weeks(2))
        .rolling(org.folio.circulation.domain.policy.Period.months(1)));

    useFallbackPolicies(loanPolicy.getId(),
      requestPoliciesFixture.allowAllRequestPolicy().getId(),
      noticePoliciesFixture.activeNotice().getId(),
      overdueFinePoliciesFixture.facultyStandardDoNotCountClosed().getId(),
      lostItemFeePoliciesFixture.facultyStandard().getId());

    ItemBuilder itemBuilder = ItemExamples.basedUponSmallAngryPlanet(
      materialTypesFixture.book().getId(), loanTypesFixture.canCirculate().getId(),
      EMPTY, "ItemPrefix", "ItemSuffix", "");

    ItemResource smallAngryPlanet = itemsFixture.basedUponSmallAngryPlanet(
      itemBuilder, itemsFixture.thirdFloorHoldings());
    IndividualResource steve = usersFixture.steve();
    IndividualResource initialLoan = checkOutFixture.checkOutByBarcode(smallAngryPlanet, steve);
    ZonedDateTime initialDueDate = ZonedDateTime.parse(initialLoan.getJson().getString("dueDate"));

    assertThat(initialLoan.getJson().containsKey("dueDateChangedByRecall"), equalTo(false));

    IndividualResource recall = requestsFixture.place(new RequestBuilder()
      .recall()
      .forItem(smallAngryPlanet)
      .by(usersFixture.charlotte())
      .fulfilToHoldShelf(servicePointsFixture.cd1()));
    Response recalledLoan = loansClient.getById(initialLoan.getId());

    assertThat(recalledLoan.getJson().getBoolean("dueDateChangedByRecall"), equalTo(true));

    configurationsFixture.enableTlrFeature();

    requestsClient.create(new RequestBuilder()
      .recall()
      .titleRequestLevel()
      .withInstanceId(smallAngryPlanet.getInstanceId())
      .withPickupServicePointId(servicePointsFixture.cd1().getId())
      .withRequesterId(usersFixture.jessica().getId()));

    requestsFixture.cancelRequest(recall);
    reconfigureTlrFeature(tlrFeatureStatus);

    final ZonedDateTime newDueDate = initialDueDate.plusMonths(1);
    changeDueDateFixture.changeDueDate(new ChangeDueDateRequestBuilder()
      .forLoan(recalledLoan.getJson().getString("id"))
      .withDueDate(newDueDate));
    JsonObject dueDateChangedLoan = loansClient.getById(initialLoan.getId()).getJson();

    assertThat(recalledLoan.getJson().containsKey("dueDateChangedByRecall"), equalTo(true));
    assertThat(dueDateChangedLoan.getBoolean("dueDateChangedByRecall"), equalTo(false));
  }

  private Integer calculateDaysBetween(ZonedDateTime initialDate, ZonedDateTime secondDate) {
    Period period = Period.between(initialDate.toLocalDate(), secondDate.toLocalDate());
    return Math.abs(period.getDays());
=======
    assertThat("due date should be provided new due date",
      dueDateChangedLoan.getString("dueDate"), isEquivalentTo(newDueDate));
>>>>>>> db3c7640
  }

  private void chargeFeesForLostItemToKeepLoanOpen() {
    feeFineTypeFixture.lostItemProcessingFee();
    feeFineTypeFixture.lostItemFee();
    feeFineOwnerFixture.cd1Owner();

    final LostItemFeePolicyBuilder lostItemPolicy = lostItemFeePoliciesFixture
      .facultyStandardPolicy()
      .withName("Declared lost fee test policy")
      .chargeProcessingFeeWhenDeclaredLost(5.00)
      .withSetCost(10.00);

    useLostItemPolicy(lostItemFeePoliciesFixture.create(lostItemPolicy).getId());
  }
}<|MERGE_RESOLUTION|>--- conflicted
+++ resolved
@@ -379,14 +379,6 @@
       .fulfilToHoldShelf(servicePointsFixture.cd1()));
 
     Response recalledLoan = loansClient.getById(initialLoan.getId());
-<<<<<<< HEAD
-    ZonedDateTime recalledLoanDueDate = ZonedDateTime.parse(recalledLoan.getJson().getString("dueDate"));
-
-    assertThat(recalledLoan.getJson().getBoolean("dueDateChangedByRecall"), equalTo(true));
-    // Changing 16 to 12 to fix tests - recall request currently doesn't change loan. Should be fixed by CIRC-1360
-    assertThat(calculateDaysBetween(initialDueDate, recalledLoanDueDate), equalTo(12));
-=======
->>>>>>> db3c7640
 
     requestsFixture.cancelRequest(recall);
 
@@ -399,7 +391,10 @@
 
     assertThat(dueDateChangedLoan.getBoolean("dueDateChangedByRecall"), equalTo(false));
 
-<<<<<<< HEAD
+    assertThat("due date should be provided new due date",
+      dueDateChangedLoan.getString("dueDate"), isEquivalentTo(newDueDate));
+  }
+
   @Test
   void dueDateChangeShouldNotUnsetRenewalFlagValueWhenTlrFeatureEnabled() {
     IndividualResource loanPolicy = loanPoliciesFixture.create(
@@ -512,15 +507,6 @@
     assertThat(dueDateChangedLoan.getBoolean("dueDateChangedByRecall"), equalTo(false));
   }
 
-  private Integer calculateDaysBetween(ZonedDateTime initialDate, ZonedDateTime secondDate) {
-    Period period = Period.between(initialDate.toLocalDate(), secondDate.toLocalDate());
-    return Math.abs(period.getDays());
-=======
-    assertThat("due date should be provided new due date",
-      dueDateChangedLoan.getString("dueDate"), isEquivalentTo(newDueDate));
->>>>>>> db3c7640
-  }
-
   private void chargeFeesForLostItemToKeepLoanOpen() {
     feeFineTypeFixture.lostItemProcessingFee();
     feeFineTypeFixture.lostItemFee();
