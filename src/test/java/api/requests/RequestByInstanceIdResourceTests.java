package api.requests;

import static java.util.Collections.emptySet;
<<<<<<< HEAD
=======
import static org.folio.circulation.resources.RequestByInstanceIdResource.rankItemsByMatchingServicePoint;
>>>>>>> 81f55f69
import static org.junit.Assert.assertEquals;
import static org.junit.Assert.assertTrue;

import java.net.MalformedURLException;
import java.util.ArrayList;
import java.util.Collection;
import java.util.HashSet;
import java.util.LinkedList;
import java.util.List;
import java.util.Set;
import java.util.UUID;
import java.util.concurrent.ExecutionException;
import java.util.concurrent.TimeoutException;

import org.apache.commons.collections.map.ListOrderedMap;
import org.folio.circulation.domain.Item;
import org.folio.circulation.domain.RequestType;
import org.folio.circulation.domain.representations.RequestByInstanceIdRequest;
import org.folio.circulation.resources.RequestByInstanceIdResource;
import org.folio.circulation.support.Result;
import org.joda.time.DateTime;
import org.joda.time.DateTimeZone;
import org.joda.time.format.ISODateTimeFormat;
import org.junit.Test;
import org.junit.experimental.theories.suppliers.TestedOn;

import api.support.APITests;
import api.support.builders.LocationBuilder;
import api.support.fixtures.ItemExamples;
import io.vertx.core.json.JsonObject;

public class RequestByInstanceIdResourceTests extends APITests {

  @Test
<<<<<<< HEAD
  public void canGetItemWithMatchingServicePointIds()
    throws InterruptedException, MalformedURLException, TimeoutException, ExecutionException {
=======
  public void canTransformInstanceToItemRequests() {
    UUID loanTypeId = UUID.randomUUID();
    RequestByInstanceIdRequest requestByInstanceIdRequest = RequestByInstanceIdRequest.from(getJsonInstanceRequest()).value();
    List<Item > items = getItems(2, loanTypeId);

    final Result<LinkedList<JsonObject>> collectionResult = RequestByInstanceIdResource.instanceToItemRequests(requestByInstanceIdRequest, items);
    assertTrue(collectionResult.succeeded());

    Collection<JsonObject> requestRepresentations = collectionResult.value();
    assertEquals(6, requestRepresentations.size());

    int i = 0;
    int j = 0;
    Item item = items.get(j);
    for (JsonObject itemRequestJson: requestRepresentations) {
      assertEquals(item.getItemId(), itemRequestJson.getString("itemId"));
      if (i == 0)
        assertEquals(RequestType.HOLD.name(), itemRequestJson.getString("requestType"));
      if (i == 1)
        assertEquals(RequestType.RECALL.name(), itemRequestJson.getString("requestType"));
      if (i == 2)
        assertEquals(RequestType.PAGE.name(), itemRequestJson.getString("requestType"));
      i++;

      if (i > 2) {
        i = 0;
        j++;
        if (j < 2) {
          item = items.get(j);
        }
      }
    }
  }

  @Test
  public void canGetOrderedAvailableItemsList()
    throws InterruptedException,
    MalformedURLException,
    TimeoutException,
    ExecutionException {
>>>>>>> 81f55f69

    UUID primaryServicePointId = servicePointsFixture.cd2().getId();
    UUID secondaryServicePointId = UUID.randomUUID();
    UUID pickupServicePointId = primaryServicePointId;
    UUID institutionId = UUID.randomUUID();

    HashSet<UUID> servicePoints1 = new HashSet<>();
    servicePoints1.add(secondaryServicePointId);
    JsonObject location1 = getLocationWithServicePoints(servicePoints1, secondaryServicePointId, institutionId);

    //Matching item and servicePoints
    HashSet<UUID> servicePoints2 = new HashSet<>();
    servicePoints2.add(primaryServicePointId);
    servicePoints2.add(secondaryServicePointId);

    JsonObject location2 = getLocationWithServicePoints(servicePoints2, primaryServicePointId, institutionId);

    JsonObject location3 = getLocationWithServicePoints(emptySet(), null, institutionId);

    //Matching item and servicePoints
    HashSet<UUID> servicePoints4 = new HashSet<>();
    servicePoints4.add(primaryServicePointId);
    JsonObject location4 = getLocationWithServicePoints(servicePoints4, primaryServicePointId, institutionId);

    UUID bookMaterialTypeId = UUID.randomUUID();
    UUID loanTypeId = UUID.randomUUID();

    Item item1 = Item.from(ItemExamples.basedUponSmallAngryPlanet(bookMaterialTypeId, loanTypeId)
      .withTemporaryLocation(UUID.fromString(location1.getString("id")))
      .create())
      .withLocation(location1);

    Item item2 = Item.from(ItemExamples.basedUponSmallAngryPlanet(bookMaterialTypeId, loanTypeId)
      .withTemporaryLocation(UUID.fromString(location2.getString("id")))
      .create())
      .withLocation(location2);

    Item item3 = Item.from(ItemExamples.basedUponSmallAngryPlanet(bookMaterialTypeId, loanTypeId)
      .withTemporaryLocation(UUID.fromString(location3.getString("id")))
      .create())
      .withLocation(location3);

    Item item4 = Item.from(ItemExamples.basedUponSmallAngryPlanet(bookMaterialTypeId, loanTypeId)
      .withTemporaryLocation(UUID.fromString(location4.getString("id")))
<<<<<<< HEAD
      .create());

    ListOrderedMap locationIdItemMap = new ListOrderedMap();
    locationIdItemMap.put(item1.getLocationId(), item1);
    locationIdItemMap.put(item2.getLocationId(), item2);
    locationIdItemMap.put(item3.getLocationId(), item3);
    locationIdItemMap.put(item4.getLocationId(), item4);

    List<Item> items = RequestByInstanceIdResource.getItemsWithMatchingServicePointIds(locations,locationIdItemMap,pickupServicePointId);
    assertEquals(2, items.size());
    assertEquals(item2.getItem(), items.get(0).getItem());
    assertEquals(item2.getItemId(), items.get(0).getItemId());
    assertEquals(item2.getLocationId(), items.get(0).getLocationId());

    assertEquals(item4.getItem(), items.get(1).getItem());
    assertEquals(item4.getItemId(), items.get(1).getItemId());
    assertEquals(item4.getLocationId(), items.get(1).getLocationId());
  }

=======
      .create())
      .withLocation(location4);

    final ArrayList<Item> items = new ArrayList<>();

    items.add(item2);
    items.add(item3);
    items.add(item4);
    items.add(item1);

    List<Item> orderedItems = rankItemsByMatchingServicePoint(
      items, pickupServicePointId).value();

    assertEquals(4, orderedItems.size());

    assertEquals(item2.getItemId(), orderedItems.get(0).getItemId());
    assertEquals(item4.getItemId(), orderedItems.get(1).getItemId());
    assertEquals(item3.getItemId(), orderedItems.get(2).getItemId());
    assertEquals(item1.getItemId(), orderedItems.get(3).getItemId());
  }

  @Test
  public void canGetOrderedAvailableItemsListWithoutMatchingLocations() {

    UUID bookMaterialTypeId = UUID.randomUUID();

    UUID loanTypeId = UUID.randomUUID();

    JsonObject location = getLocationWithServicePoints(emptySet(), null, null);

    Item item1 = Item.from(ItemExamples.basedUponSmallAngryPlanet(bookMaterialTypeId, loanTypeId)
                      .withTemporaryLocation(UUID.randomUUID()).create())
      .withLocation(location);

    Item item2 = Item.from(ItemExamples.basedUponSmallAngryPlanet(bookMaterialTypeId, loanTypeId)
                      .withTemporaryLocation(UUID.randomUUID()).create())
      .withLocation(location);

    Item item3 = Item.from(ItemExamples.basedUponSmallAngryPlanet(bookMaterialTypeId, loanTypeId)
                      .withTemporaryLocation(UUID.randomUUID()).create())
      .withLocation(location);

    Item item4 = Item.from(ItemExamples.basedUponSmallAngryPlanet(bookMaterialTypeId, loanTypeId)
                      .withTemporaryLocation(UUID.randomUUID()).create())
      .withLocation(location);

    //order added is important so the test deliberately add items in a certain order
    List<Item> items = new ArrayList<>();

    items.add(item3);
    items.add(item2);
    items.add(item4);
    items.add(item1);

    List<Item> orderedItems = rankItemsByMatchingServicePoint(
      items, UUID.randomUUID()).value();

    assertEquals(4, orderedItems.size());

    assertEquals(item3.getItemId(),orderedItems.get(0).getItemId());
    assertEquals(item2.getItemId(),orderedItems.get(1).getItemId());
    assertEquals(item4.getItemId(),orderedItems.get(2).getItemId());
    assertEquals(item1.getItemId(),orderedItems.get(3).getItemId());
  }

  private static JsonObject getJsonInstanceRequest() {
    DateTime requestDate = new DateTime(2017, 7, 22, 10, 22, 54, DateTimeZone.UTC);
    DateTime requestExpirationDate = requestDate.plusDays(30);

    JsonObject instanceRequest = new JsonObject();
    instanceRequest.put("instanceId", UUID.randomUUID().toString());
    instanceRequest.put("requestDate", requestDate.toString(ISODateTimeFormat.dateTime()));
    instanceRequest.put("requesterId", UUID.randomUUID().toString());
    instanceRequest.put("pickupServicePointId", UUID.randomUUID().toString());
    instanceRequest.put("fulfilmentPreference", "Hold Shelf");
    instanceRequest.put("requestExpirationDate",requestExpirationDate.toString(ISODateTimeFormat.dateTime()));

    return instanceRequest;
  }

  private static List<Item> getItems(int totalItems, UUID loanTypeId){
    LinkedList<Item> items = new LinkedList<>();
    for (int i = 0; i< totalItems; i++){
      JsonObject itemJsonObject = ItemExamples.basedUponSmallAngryPlanet(UUID.randomUUID(), loanTypeId).create();
      items.add(Item.from(itemJsonObject));
    }
    return items;
  }

>>>>>>> 81f55f69
  private static JsonObject getLocationWithServicePoints(Set<UUID> servicePoints, UUID primaryServicePointId, UUID locationInstitutionId) {

    JsonObject location = new LocationBuilder()
      .forInstitution(locationInstitutionId)
      .withPrimaryServicePoint(primaryServicePointId)
      .servedBy(servicePoints)
      .create();

    location.put("id", UUID.randomUUID().toString());

    return location;
  }
}<|MERGE_RESOLUTION|>--- conflicted
+++ resolved
@@ -1,10 +1,7 @@
 package api.requests;
 
 import static java.util.Collections.emptySet;
-<<<<<<< HEAD
-=======
 import static org.folio.circulation.resources.RequestByInstanceIdResource.rankItemsByMatchingServicePoint;
->>>>>>> 81f55f69
 import static org.junit.Assert.assertEquals;
 import static org.junit.Assert.assertTrue;
 
@@ -19,7 +16,6 @@
 import java.util.concurrent.ExecutionException;
 import java.util.concurrent.TimeoutException;
 
-import org.apache.commons.collections.map.ListOrderedMap;
 import org.folio.circulation.domain.Item;
 import org.folio.circulation.domain.RequestType;
 import org.folio.circulation.domain.representations.RequestByInstanceIdRequest;
@@ -29,7 +25,6 @@
 import org.joda.time.DateTimeZone;
 import org.joda.time.format.ISODateTimeFormat;
 import org.junit.Test;
-import org.junit.experimental.theories.suppliers.TestedOn;
 
 import api.support.APITests;
 import api.support.builders.LocationBuilder;
@@ -39,10 +34,6 @@
 public class RequestByInstanceIdResourceTests extends APITests {
 
   @Test
-<<<<<<< HEAD
-  public void canGetItemWithMatchingServicePointIds()
-    throws InterruptedException, MalformedURLException, TimeoutException, ExecutionException {
-=======
   public void canTransformInstanceToItemRequests() {
     UUID loanTypeId = UUID.randomUUID();
     RequestByInstanceIdRequest requestByInstanceIdRequest = RequestByInstanceIdRequest.from(getJsonInstanceRequest()).value();
@@ -83,7 +74,6 @@
     MalformedURLException,
     TimeoutException,
     ExecutionException {
->>>>>>> 81f55f69
 
     UUID primaryServicePointId = servicePointsFixture.cd2().getId();
     UUID secondaryServicePointId = UUID.randomUUID();
@@ -128,27 +118,6 @@
 
     Item item4 = Item.from(ItemExamples.basedUponSmallAngryPlanet(bookMaterialTypeId, loanTypeId)
       .withTemporaryLocation(UUID.fromString(location4.getString("id")))
-<<<<<<< HEAD
-      .create());
-
-    ListOrderedMap locationIdItemMap = new ListOrderedMap();
-    locationIdItemMap.put(item1.getLocationId(), item1);
-    locationIdItemMap.put(item2.getLocationId(), item2);
-    locationIdItemMap.put(item3.getLocationId(), item3);
-    locationIdItemMap.put(item4.getLocationId(), item4);
-
-    List<Item> items = RequestByInstanceIdResource.getItemsWithMatchingServicePointIds(locations,locationIdItemMap,pickupServicePointId);
-    assertEquals(2, items.size());
-    assertEquals(item2.getItem(), items.get(0).getItem());
-    assertEquals(item2.getItemId(), items.get(0).getItemId());
-    assertEquals(item2.getLocationId(), items.get(0).getLocationId());
-
-    assertEquals(item4.getItem(), items.get(1).getItem());
-    assertEquals(item4.getItemId(), items.get(1).getItemId());
-    assertEquals(item4.getLocationId(), items.get(1).getLocationId());
-  }
-
-=======
       .create())
       .withLocation(location4);
 
@@ -238,7 +207,6 @@
     return items;
   }
 
->>>>>>> 81f55f69
   private static JsonObject getLocationWithServicePoints(Set<UUID> servicePoints, UUID primaryServicePointId, UUID locationInstitutionId) {
 
     JsonObject location = new LocationBuilder()
