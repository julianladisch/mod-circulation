package api.requests;

import static api.support.builders.RequestBuilder.OPEN_NOT_YET_FILLED;
import static api.support.matchers.PatronNoticeMatcher.hasEmailNoticeProperties;
import static api.support.matchers.TextDateTimeMatcher.isEquivalentTo;
import static java.util.Collections.singletonList;
import static org.folio.circulation.support.JsonPropertyFetcher.getDateTimeProperty;
import static org.hamcrest.CoreMatchers.is;
import static org.hamcrest.CoreMatchers.notNullValue;
import static org.hamcrest.Matchers.hasSize;
import static org.hamcrest.junit.MatcherAssert.assertThat;
import static org.joda.time.DateTimeZone.UTC;

import java.net.MalformedURLException;
import java.util.HashMap;
import java.util.List;
import java.util.Map;
import java.util.UUID;
import java.util.concurrent.ExecutionException;
import java.util.concurrent.TimeUnit;
import java.util.concurrent.TimeoutException;

import org.awaitility.Awaitility;
import org.folio.circulation.domain.policy.Period;
import org.folio.circulation.support.http.client.IndividualResource;
import org.hamcrest.Matcher;
import org.joda.time.DateTime;
import org.joda.time.LocalDate;
import org.junit.Before;
import org.junit.FixMethodOrder;
import org.junit.Test;
import org.junit.runners.MethodSorters;

import api.support.APITests;
import api.support.builders.CheckInByBarcodeRequestBuilder;
import api.support.builders.HoldingBuilder;
import api.support.builders.ItemBuilder;
import api.support.builders.NoticeConfigurationBuilder;
import api.support.builders.NoticePolicyBuilder;
import api.support.builders.RequestBuilder;
import api.support.fixtures.ItemExamples;
import api.support.fixtures.TemplateContextMatchers;
import api.support.http.InventoryItemResource;
import io.vertx.core.json.JsonObject;
import org.junit.runners.MethodSorters;

@FixMethodOrder(MethodSorters.NAME_ASCENDING)
public class RequestScheduledNoticesProcessingTests extends APITests {

  private UUID templateId = UUID.randomUUID();
  private InventoryItemResource item;
  private IndividualResource requester;
  private IndividualResource pickupServicePoint;

  @Before
  public void beforeEach()
    throws MalformedURLException,
    InterruptedException,
    TimeoutException,
    ExecutionException {

    ItemBuilder itemBuilder = ItemExamples.basedUponSmallAngryPlanet(
      materialTypesFixture.book().getId(), loanTypesFixture.canCirculate().getId());
    HoldingBuilder holdingBuilder = itemsFixture.applyCallNumberHoldings(
      "CN",
      "Prefix",
      "Suffix",
      singletonList("CopyNumbers"));

    item = itemsFixture.basedUponSmallAngryPlanet(itemBuilder, holdingBuilder);
    requester = usersFixture.steve();
    pickupServicePoint = servicePointsFixture.cd1();
  }

<<<<<<< HEAD
=======
  /**
   * method name starting with a for @FixMethodOrder(MethodSorters.NAME_ASCENDING) .
   * FIXME: remove the cause that make this method fail when executed after the others of this class.
   */
>>>>>>> 9dc45f9b
  @Test
  public void aUponAtRequestExpirationNoticeShouldBeSentAndDeletedWhenRequestExpirationDateHasPassed()
    throws MalformedURLException,
    InterruptedException,
    TimeoutException,
    ExecutionException {

    JsonObject noticeConfiguration = new NoticeConfigurationBuilder()
      .withTemplateId(templateId)
      .withRequestExpirationEvent()
      .withUponAtTiming()
      .sendInRealTime(true)
      .create();
    setupNoticePolicyWithRequestNotice(noticeConfiguration);

    LocalDate requestExpiration = LocalDate.now(UTC).minusDays(1);
    IndividualResource request = requestsFixture.place(new RequestBuilder().page()
      .forItem(item)
      .withRequesterId(requester.getId())
      .withRequestDate(DateTime.now())
      .withStatus(OPEN_NOT_YET_FILLED)
      .withPickupServicePoint(pickupServicePoint)
      .withRequestExpiration(requestExpiration));

    Awaitility.await()
      .atMost(1, TimeUnit.SECONDS)
      .until(scheduledNoticesClient::getAll, hasSize(1));

    //close request
    requestsClient.replace(request.getId(),
      request.getJson().put("status", "Closed - Unfilled"));
    scheduledNoticeProcessingClient.runRequestNoticesProcessing();
    List<JsonObject> notices = patronNoticesClient.getAll();

    assertThat(scheduledNoticesClient.getAll(), hasSize(0));
    assertThat(notices, hasSize(1));
    assertThat(notices.get(0), getTemplateContextMatcher(templateId, request));
  }

  @Test
  public void uponAtRequestExpirationNoticeShouldNotBeSentWhenRequestExpirationDateHasPassedAndRequestIsNotClosed()
    throws MalformedURLException,
    InterruptedException,
    TimeoutException,
    ExecutionException {

    JsonObject noticeConfiguration = new NoticeConfigurationBuilder()
      .withTemplateId(templateId)
      .withRequestExpirationEvent()
      .withUponAtTiming()
      .sendInRealTime(true)
      .create();
    setupNoticePolicyWithRequestNotice(noticeConfiguration);

    LocalDate requestExpiration = LocalDate.now(UTC).minusDays(1);
    IndividualResource request = requestsFixture.place(new RequestBuilder().page()
      .forItem(item)
      .withRequesterId(requester.getId())
      .withRequestDate(DateTime.now())
      .withStatus(OPEN_NOT_YET_FILLED)
      .withPickupServicePoint(pickupServicePoint)
      .withRequestExpiration(requestExpiration));

    Awaitility.await()
      .atMost(1, TimeUnit.SECONDS)
      .until(scheduledNoticesClient::getAll, hasSize(1));

    scheduledNoticeProcessingClient.runRequestNoticesProcessing();

    assertThat(scheduledNoticesClient.getAll(), hasSize(1));
  }

  @Test
  public void uponAtHoldExpirationNoticeShouldBeSentAndDeletedWhenHoldExpirationDateHasPassed()
    throws MalformedURLException,
    InterruptedException,
    TimeoutException,
    ExecutionException {

    JsonObject noticeConfiguration = new NoticeConfigurationBuilder()
      .withTemplateId(templateId)
      .withHoldShelfExpirationEvent()
      .withUponAtTiming()
      .sendInRealTime(true)
      .create();
    setupNoticePolicyWithRequestNotice(noticeConfiguration);

    IndividualResource request = requestsFixture.place(new RequestBuilder().page()
      .forItem(item)
      .withRequesterId(requester.getId())
      .withRequestDate(DateTime.now())
      .withStatus(OPEN_NOT_YET_FILLED)
      .withPickupServicePoint(pickupServicePoint));

    CheckInByBarcodeRequestBuilder builder = new CheckInByBarcodeRequestBuilder()
      .forItem(item)
      .withItemBarcode(item.getBarcode())
      .at(pickupServicePoint);
    loansFixture.checkInByBarcode(builder);

    Awaitility.await()
      .atMost(1, TimeUnit.SECONDS)
      .until(scheduledNoticesClient::getAll, hasSize(1));

    //close request
    requestsClient.replace(request.getId(),
      request.getJson().put("status", "Closed - Pickup expired"));
    scheduledNoticeProcessingClient.runRequestNoticesProcessing(
      LocalDate.now(UTC).plusDays(31).toDateTimeAtStartOfDay());

    assertThat(scheduledNoticesClient.getAll(), hasSize(0));
  }

  @Test
  public void uponAtHoldExpirationNoticeShouldNotBeSentWhenHoldExpirationDateHasPassedAndRequestIsNotClosed()
    throws MalformedURLException,
    InterruptedException,
    TimeoutException,
    ExecutionException {

    JsonObject noticeConfiguration = new NoticeConfigurationBuilder()
      .withTemplateId(templateId)
      .withHoldShelfExpirationEvent()
      .withUponAtTiming()
      .sendInRealTime(true)
      .create();
    setupNoticePolicyWithRequestNotice(noticeConfiguration);

    requestsFixture.place(new RequestBuilder().page()
      .forItem(item)
      .withRequesterId(requester.getId())
      .withRequestDate(DateTime.now())
      .withStatus(OPEN_NOT_YET_FILLED)
      .withPickupServicePoint(pickupServicePoint));

    CheckInByBarcodeRequestBuilder builder = new CheckInByBarcodeRequestBuilder()
      .forItem(item)
      .withItemBarcode(item.getBarcode())
      .at(pickupServicePoint);
    loansFixture.checkInByBarcode(builder);

    Awaitility.await()
      .atMost(1, TimeUnit.SECONDS)
      .until(scheduledNoticesClient::getAll, hasSize(1));

    scheduledNoticeProcessingClient.runRequestNoticesProcessing(
      LocalDate.now(UTC).plusDays(31).toDateTimeAtStartOfDay());

    assertThat(scheduledNoticesClient.getAll(), hasSize(1));
  }

  @Test
  public void beforeRequestExpirationNoticeShouldBeSentAndDeletedWhenIsNotRecurring()
    throws MalformedURLException,
    InterruptedException,
    TimeoutException,
    ExecutionException {

    JsonObject noticeConfiguration = new NoticeConfigurationBuilder()
      .withTemplateId(templateId)
      .withRequestExpirationEvent()
      .withBeforeTiming(Period.days(5))
      .sendInRealTime(true)
      .create();
    setupNoticePolicyWithRequestNotice(noticeConfiguration);

    LocalDate requestExpiration = LocalDate.now(UTC).plusDays(4);
    IndividualResource request = requestsFixture.place(new RequestBuilder().page()
      .forItem(item)
      .withRequesterId(requester.getId())
      .withRequestDate(DateTime.now())
      .withStatus(OPEN_NOT_YET_FILLED)
      .withPickupServicePoint(pickupServicePoint)
      .withRequestExpiration(requestExpiration));

    Awaitility.await()
      .atMost(1, TimeUnit.SECONDS)
      .until(scheduledNoticesClient::getAll, hasSize(1));

    scheduledNoticeProcessingClient.runRequestNoticesProcessing();
    List<JsonObject> notices = patronNoticesClient.getAll();

    assertThat(notices, hasSize(1));
    assertThat(notices.get(0), getTemplateContextMatcher(templateId, request));
  }

  @Test
  public void beforeRequestExpirationRecurringNoticeShouldBeSentAndUpdatedWhenFirstThreholdBeforeExpirationHasPassed()
    throws MalformedURLException,
    InterruptedException,
    TimeoutException,
    ExecutionException {

    JsonObject noticeConfiguration = new NoticeConfigurationBuilder()
      .withTemplateId(templateId)
      .withRequestExpirationEvent()
      .withBeforeTiming(Period.days(3))
      .recurring(Period.days(1))
      .sendInRealTime(true)
      .create();
    setupNoticePolicyWithRequestNotice(noticeConfiguration);

    LocalDate requestExpiration = LocalDate.now(UTC).plusDays(3);
    IndividualResource request = requestsFixture.place(new RequestBuilder().page()
      .forItem(item)
      .withRequesterId(requester.getId())
      .withRequestDate(DateTime.now())
      .withStatus(OPEN_NOT_YET_FILLED)
      .withPickupServicePoint(pickupServicePoint)
      .withRequestExpiration(requestExpiration));

    Awaitility.await()
      .atMost(1, TimeUnit.SECONDS)
      .until(scheduledNoticesClient::getAll, hasSize(1));

    DateTime nextRunTimeBeforeProcessing = DateTime.parse(scheduledNoticesClient.getAll()
      .get(0).getString("nextRunTime"));


    scheduledNoticeProcessingClient.runRequestNoticesProcessing();
    List<JsonObject> notices = patronNoticesClient.getAll();

    DateTime nextRunTimeAfterProcessing = DateTime.parse(scheduledNoticesClient.getAll()
      .get(0).getString("nextRunTime"));

    assertThat(notices, hasSize(1));
    assertThat(nextRunTimeBeforeProcessing, is(nextRunTimeAfterProcessing.minusDays(1)));
    assertThat(notices.get(0), getTemplateContextMatcher(templateId, request));
  }

  @Test
  public void beforeHoldExpirationNoticeShouldBeSentAndDeletedWhenIsNotRecurring()
    throws MalformedURLException,
    InterruptedException,
    TimeoutException,
    ExecutionException {

    JsonObject noticeConfiguration = new NoticeConfigurationBuilder()
      .withTemplateId(templateId)
      .withHoldShelfExpirationEvent()
      .withBeforeTiming(Period.days(5))
      .sendInRealTime(true)
      .create();
    setupNoticePolicyWithRequestNotice(noticeConfiguration);

    LocalDate requestExpiration = LocalDate.now(UTC).plusMonths(3);
    IndividualResource request = requestsFixture.place(new RequestBuilder().page()
      .forItem(item)
      .withRequesterId(requester.getId())
      .withRequestDate(DateTime.now())
      .withStatus(OPEN_NOT_YET_FILLED)
      .withPickupServicePoint(pickupServicePoint)
      .withRequestExpiration(requestExpiration));

    CheckInByBarcodeRequestBuilder builder = new CheckInByBarcodeRequestBuilder()
      .forItem(item)
      .withItemBarcode(item.getBarcode())
      .at(pickupServicePoint);
    loansFixture.checkInByBarcode(builder);

    Awaitility.await()
      .atMost(1, TimeUnit.SECONDS)
      .until(scheduledNoticesClient::getAll, hasSize(1));

    scheduledNoticeProcessingClient.runRequestNoticesProcessing(
      LocalDate.now(UTC).plusDays(28).toDateTimeAtStartOfDay());
    List<JsonObject> notices = patronNoticesClient.getAll();

    assertThat(notices, hasSize(1));
    assertThat(notices.get(0), getTemplateContextMatcher(templateId, requestsClient.get(request.getId())));
    assertThat(scheduledNoticesClient.getAll(), hasSize(0));
  }

  private void setupNoticePolicyWithRequestNotice(JsonObject noticeConfiguration)
    throws MalformedURLException,
    InterruptedException,
    TimeoutException,
    ExecutionException {

    NoticePolicyBuilder noticePolicy = new NoticePolicyBuilder()
      .withName("Policy with request notices")
      .withRequestNotices(singletonList(noticeConfiguration));

    useLoanPolicyAsFallback(
      loanPoliciesFixture.canCirculateRolling().getId(),
      requestPoliciesFixture.allowAllRequestPolicy().getId(),
      noticePoliciesFixture.create(noticePolicy).getId());
  }

  private Matcher<JsonObject> getTemplateContextMatcher(UUID templateId, IndividualResource request) {
    Map<String, Matcher<String>> templateContextMatchers = new HashMap<>();
    templateContextMatchers.putAll(TemplateContextMatchers.getUserContextMatchers(requester));
    templateContextMatchers.putAll(TemplateContextMatchers.getItemContextMatchers(item, true));
    templateContextMatchers.put("request.servicePointPickup", notNullValue(String.class));
    templateContextMatchers.put("request.requestExpirationDate ",
      isEquivalentTo(getDateTimeProperty(request.getJson(), "requestExpirationDate")));

    return hasEmailNoticeProperties(requester.getId(), templateId, templateContextMatchers);
  }
}<|MERGE_RESOLUTION|>--- conflicted
+++ resolved
@@ -42,7 +42,6 @@
 import api.support.fixtures.TemplateContextMatchers;
 import api.support.http.InventoryItemResource;
 import io.vertx.core.json.JsonObject;
-import org.junit.runners.MethodSorters;
 
 @FixMethodOrder(MethodSorters.NAME_ASCENDING)
 public class RequestScheduledNoticesProcessingTests extends APITests {
@@ -72,13 +71,10 @@
     pickupServicePoint = servicePointsFixture.cd1();
   }
 
-<<<<<<< HEAD
-=======
   /**
    * method name starting with a for @FixMethodOrder(MethodSorters.NAME_ASCENDING) .
    * FIXME: remove the cause that make this method fail when executed after the others of this class.
    */
->>>>>>> 9dc45f9b
   @Test
   public void aUponAtRequestExpirationNoticeShouldBeSentAndDeletedWhenRequestExpirationDateHasPassed()
     throws MalformedURLException,
