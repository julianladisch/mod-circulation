package api.requests;

import static api.support.builders.RequestBuilder.OPEN_NOT_YET_FILLED;
import static api.support.matchers.ResponseStatusCodeMatcher.hasStatus;
import static api.support.matchers.TextDateTimeMatcher.isEquivalentTo;
import static api.support.matchers.UUIDMatcher.is;
import static api.support.matchers.ValidationErrorMatchers.hasErrorWith;
import static api.support.matchers.ValidationErrorMatchers.hasMessage;
import static api.support.matchers.ValidationErrorMatchers.hasUUIDParameter;
import static java.util.Arrays.asList;
import static org.folio.HttpStatus.HTTP_BAD_REQUEST;
import static org.folio.HttpStatus.HTTP_CREATED;
import static org.folio.HttpStatus.HTTP_VALIDATION_ERROR;
import static org.hamcrest.CoreMatchers.allOf;
import static org.hamcrest.Matchers.contains;
import static org.hamcrest.Matchers.emptyString;
import static org.hamcrest.Matchers.not;
import static org.hamcrest.core.Is.is;
import static org.hamcrest.junit.MatcherAssert.assertThat;

import java.net.MalformedURLException;
import java.util.UUID;
import java.util.concurrent.ExecutionException;
import java.util.concurrent.TimeoutException;

<<<<<<< HEAD
import api.support.fixtures.ItemsFixture;
import api.support.fixtures.LoansFixture;
import api.support.fixtures.RequestsFixture;
import api.support.fixtures.UsersFixture;
import api.support.http.ResourceClient;
import io.vertx.core.json.JsonArray;
=======
>>>>>>> ebddc135
import org.folio.circulation.domain.ItemStatus;
import org.folio.circulation.domain.MultipleRecords;
import org.folio.circulation.domain.RequestStatus;
import org.folio.circulation.domain.RequestType;
import org.folio.circulation.support.http.client.IndividualResource;
import org.folio.circulation.support.http.client.Response;
import org.joda.time.DateTime;
import org.joda.time.DateTimeZone;
import org.joda.time.LocalDate;
import org.junit.Test;
import org.junit.runner.RunWith;

import api.support.APITests;
import api.support.builders.Address;
import api.support.builders.ItemBuilder;
import api.support.builders.RequestBuilder;
import api.support.builders.UserBuilder;
import api.support.http.InventoryItemResource;
import io.vertx.core.json.JsonArray;
import io.vertx.core.json.JsonObject;
import junitparams.JUnitParamsRunner;
import junitparams.Parameters;

@RunWith(JUnitParamsRunner.class)
public class RequestsAPICreationTests extends APITests {

  @Test
  public void canCreateARequest()
    throws InterruptedException,
    ExecutionException,
    TimeoutException,
    MalformedURLException {

    UUID id = UUID.randomUUID();
    UUID pickupServicePointId = servicePointsFixture.cd1().getId();

    IndividualResource item = itemsFixture.basedUponSmallAngryPlanet();

    loansFixture.checkOut(item, usersFixture.jessica());

    IndividualResource requester = usersFixture.steve();

    DateTime requestDate = new DateTime(2017, 7, 22, 10, 22, 54, DateTimeZone.UTC);

    IndividualResource request = requestsFixture.place(new RequestBuilder()
      .withId(id)
      .open()
      .recall()
      .forItem(item)
      .by(requester)
      .withRequestDate(requestDate)
      .fulfilToHoldShelf()
      .withRequestExpiration(new LocalDate(2017, 7, 30))
      .withHoldShelfExpiration(new LocalDate(2017, 8, 31))
      .withPickupServicePointId(pickupServicePointId)
      .withTags(new RequestBuilder.Tags(asList("new", "important"))));

    JsonObject representation = request.getJson();

    assertThat(representation.getString("id"), is(id.toString()));
    assertThat(representation.getString("requestType"), is("Recall"));
    assertThat(representation.getString("requestDate"), isEquivalentTo(requestDate));
    assertThat(representation.getString("itemId"), is(item.getId().toString()));
    assertThat(representation.getString("requesterId"), is(requester.getId().toString()));
    assertThat(representation.getString("fulfilmentPreference"), is("Hold Shelf"));
    assertThat(representation.getString("requestExpirationDate"), is("2017-07-30"));
    assertThat(representation.getString("holdShelfExpirationDate"), is("2017-08-31"));
    assertThat(representation.getString("status"), is("Open - Not yet filled"));
    assertThat(representation.getString("pickupServicePointId"), is(pickupServicePointId.toString()));

    assertThat("has information taken from item",
      representation.containsKey("item"), is(true));

    assertThat("title is taken from item",
      representation.getJsonObject("item").getString("title"),
      is("The Long Way to a Small, Angry Planet"));

    assertThat("barcode is taken from item",
      representation.getJsonObject("item").getString("barcode"),
      is("036000291452"));

    assertThat("has information taken from requesting user",
      representation.containsKey("requester"), is(true));

    assertThat("last name is taken from requesting user",
      representation.getJsonObject("requester").getString("lastName"),
      is("Jones"));

    assertThat("first name is taken from requesting user",
      representation.getJsonObject("requester").getString("firstName"),
      is("Steven"));

    assertThat("middle name is not taken from requesting user",
      representation.getJsonObject("requester").containsKey("middleName"),
      is(false));

    assertThat("barcode is taken from requesting user",
      representation.getJsonObject("requester").getString("barcode"),
      is("5694596854"));

    assertThat("does not have information taken from proxying user",
      representation.containsKey("proxy"), is(false));

    assertThat("should have change metadata",
      representation.containsKey("metadata"), is(true));

    JsonObject changeMetadata = representation.getJsonObject("metadata");

    assertThat("change metadata should have created date",
      changeMetadata.containsKey("createdDate"), is(true));

    assertThat("change metadata should have updated date",
      changeMetadata.containsKey("updatedDate"), is(true));

    assertThat(representation.containsKey("tags"), is(true));
    final JsonObject tagsRepresentation = representation.getJsonObject("tags");

    assertThat(tagsRepresentation.containsKey("tagList"), is(true));
    assertThat(tagsRepresentation.getJsonArray("tagList"), contains("new", "important"));
  }

  @Test
  public void canCreateARequestAtSpecificLocation()
    throws InterruptedException,
    ExecutionException,
    TimeoutException,
    MalformedURLException {

    UUID id = UUID.randomUUID();

    IndividualResource item = itemsFixture.basedUponSmallAngryPlanet();

    loansFixture.checkOut(item, usersFixture.jessica());

    IndividualResource requester = usersFixture.steve();

    DateTime requestDate = new DateTime(2017, 7, 22, 10, 22, 54, DateTimeZone.UTC);

    Response response = requestsClient.attemptCreateAtSpecificLocation(new RequestBuilder()
      .withId(id)
      .open()
      .recall()
      .forItem(item)
      .by(requester)
      .withRequestDate(requestDate)
      .fulfilToHoldShelf()
      .withRequestExpiration(new LocalDate(2017, 7, 30))
      .withHoldShelfExpiration(new LocalDate(2017, 8, 31)));

    assertThat(response.getStatusCode(), is(204));

    IndividualResource request = requestsClient.get(id);

    JsonObject representation = request.getJson();

    assertThat(representation.getString("id"), is(id.toString()));
    assertThat(representation.getString("requestType"), is("Recall"));
    assertThat(representation.getString("requestDate"), isEquivalentTo(requestDate));
    assertThat(representation.getString("itemId"), is(item.getId().toString()));
    assertThat(representation.getString("requesterId"), is(requester.getId().toString()));
    assertThat(representation.getString("fulfilmentPreference"), is("Hold Shelf"));
    assertThat(representation.getString("requestExpirationDate"), is("2017-07-30"));
    assertThat(representation.getString("holdShelfExpirationDate"), is("2017-08-31"));
    assertThat(representation.getString("status"), is("Open - Not yet filled"));

    assertThat("has information taken from item",
      representation.containsKey("item"), is(true));

    assertThat("title is taken from item",
      representation.getJsonObject("item").getString("title"),
      is("The Long Way to a Small, Angry Planet"));

    assertThat("barcode is taken from item",
      representation.getJsonObject("item").getString("barcode"),
      is("036000291452"));

    assertThat("has information taken from requesting user",
      representation.containsKey("requester"), is(true));

    assertThat("last name is taken from requesting user",
      representation.getJsonObject("requester").getString("lastName"),
      is("Jones"));

    assertThat("first name is taken from requesting user",
      representation.getJsonObject("requester").getString("firstName"),
      is("Steven"));

    assertThat("middle name is not taken from requesting user",
      representation.getJsonObject("requester").containsKey("middleName"),
      is(false));

    assertThat("barcode is taken from requesting user",
      representation.getJsonObject("requester").getString("barcode"),
      is("5694596854"));

    assertThat("does not have information taken from proxying user",
      representation.containsKey("proxy"), is(false));

    assertThat("should have change metadata",
      representation.containsKey("metadata"), is(true));

    JsonObject changeMetadata = representation.getJsonObject("metadata");

    assertThat("change metadata should have created date",
      changeMetadata.containsKey("createdDate"), is(true));

    assertThat("change metadata should have updated date",
      changeMetadata.containsKey("updatedDate"), is(true));
  }

  @Test
  public void cannotCreateRequestForUnknownItem()
    throws InterruptedException,
    ExecutionException,
    TimeoutException,
    MalformedURLException {

    UUID itemId = UUID.randomUUID();

    Response postResponse = requestsClient.attemptCreate(new RequestBuilder()
      .recall()
      .withItemId(itemId)
      .withRequesterId(usersFixture.charlotte().getId()));

    assertThat(postResponse, hasStatus(HTTP_VALIDATION_ERROR));
  }

  @Test
  public void cannotCreateRecallRequestWhenItemIsNotCheckedOut()
    throws InterruptedException,
    ExecutionException,
    TimeoutException,
    MalformedURLException {

    UUID itemId = itemsFixture.basedUponSmallAngryPlanet(
      ItemBuilder::available)
      .getId();

    Response postResponse = requestsClient.attemptCreate(new RequestBuilder()
      .recall()
      .withItemId(itemId)
      .withRequesterId(usersFixture.charlotte().getId()));

    assertThat(postResponse, hasStatus(HTTP_VALIDATION_ERROR));
  }

  @Test
  public void cannotCreateHoldRequestWhenItemIsNotCheckedOut()
    throws InterruptedException,
    ExecutionException,
    TimeoutException,
    MalformedURLException {

    UUID itemId = itemsFixture.basedUponSmallAngryPlanet(
      ItemBuilder::available)
      .getId();

    Response postResponse = requestsClient.attemptCreate(new RequestBuilder()
      .hold()
      .withItemId(itemId)
      .withRequesterId(usersFixture.charlotte().getId()));

    assertThat(postResponse, hasStatus(HTTP_VALIDATION_ERROR));
  }

  //TODO: Remove this once sample data is updated, temporary to aid change of item status case
  @Test()
  public void canCreateARequestEvenWithDifferentCaseCheckedOutStatus()
    throws InterruptedException,
    ExecutionException,
    TimeoutException,
    MalformedURLException {

    UUID id = UUID.randomUUID();

    final IndividualResource smallAngryPlanet = itemsFixture.basedUponSmallAngryPlanet();
    final IndividualResource steve = usersFixture.steve();
    final IndividualResource rebecca = usersFixture.rebecca();

    UUID itemId = smallAngryPlanet.getId();

    loansFixture.checkOut(smallAngryPlanet, rebecca);

    JsonObject itemWithChangedStatus = smallAngryPlanet.copyJson()
      .put("status", new JsonObject().put("name", "Checked Out"));

    itemsClient.replace(itemId, itemWithChangedStatus);

    DateTime requestDate = new DateTime(2017, 7, 22, 10, 22, 54, DateTimeZone.UTC);

    requestsFixture.place(new RequestBuilder()
      .recall()
      .withId(id)
      .withRequestDate(requestDate)
      .forItem(smallAngryPlanet)
      .by(steve)
      .fulfilToHoldShelf()
      .withRequestExpiration(new LocalDate(2017, 7, 30))
      .withHoldShelfExpiration(new LocalDate(2017, 8, 31)));
  }

  @Test
  @Parameters({
    "Open - Not yet filled",
    "Open - Awaiting pickup",
    "Open - In transit",
    "Closed - Filled"
  })
  public void canCreateARequestWithValidStatus(String status)
    throws InterruptedException,
    MalformedURLException,
    TimeoutException,
    ExecutionException {

    final InventoryItemResource smallAngryPlanet =
      itemsFixture.basedUponSmallAngryPlanet(itemBuilder -> itemBuilder
        .withBarcode("036000291452"));

    UUID itemId = smallAngryPlanet.getId();

    loansFixture.checkOutByBarcode(smallAngryPlanet);

    UUID requesterId = usersFixture.steve().getId();

    final IndividualResource request = requestsFixture.place(new RequestBuilder()
      .recall().fulfilToHoldShelf()
      .withItemId(itemId)
      .withRequesterId(requesterId)
      .withStatus(status));

    JsonObject representation = request.getJson();

    assertThat(representation.getString("status"), is(status));
  }

  //TODO: Replace with validation error message
  @Test
  @Parameters({
    "Non-existent status",
    ""
  })
  public void cannotCreateARequestWithInvalidStatus(String status)
    throws InterruptedException,
    MalformedURLException,
    TimeoutException,
    ExecutionException {

    final IndividualResource smallAngryPlanet = itemsFixture.basedUponSmallAngryPlanet();

    final IndividualResource jessica = usersFixture.jessica();
    final IndividualResource steve = usersFixture.steve();

    loansFixture.checkOut(smallAngryPlanet, jessica);

    Response response = requestsClient.attemptCreate(
      new RequestBuilder()
        .recall().fulfilToHoldShelf()
        .forItem(smallAngryPlanet)
        .by(steve)
        .withStatus(status));

    assertThat(String.format("Should not create request: %s", response.getBody()),
      response, hasStatus(HTTP_BAD_REQUEST));

    assertThat(response.getBody(),
      is("Request status must be \"Open - Not yet filled\", " +
        "\"Open - Awaiting pickup\", \"Open - In transit\", " +
        "\"Closed - Filled\", \"Closed - Unfilled\" or \"Closed - Pickup expired\""));
  }

  //TODO: Replace with validation error message
  @Test
  @Parameters({
    "Non-existent status",
    ""
  })
  public void cannotCreateARequestAtASpecificLocationWithInvalidStatus(String status)
    throws InterruptedException,
    MalformedURLException,
    TimeoutException,
    ExecutionException {

    final IndividualResource smallAngryPlanet = itemsFixture.basedUponSmallAngryPlanet();

    final IndividualResource jessica = usersFixture.jessica();
    final IndividualResource steve = usersFixture.steve();

    loansFixture.checkOut(smallAngryPlanet, jessica);

    Response response = requestsClient.attemptCreateAtSpecificLocation(
      new RequestBuilder()
        .recall().fulfilToHoldShelf()
        .forItem(smallAngryPlanet)
        .by(steve)
        .withStatus(status));

    assertThat(String.format("Should not create request: %s", response.getBody()),
      response, hasStatus(HTTP_BAD_REQUEST));

    assertThat(response.getBody(),
      is("Request status must be \"Open - Not yet filled\", " +
        "\"Open - Awaiting pickup\", \"Open - In transit\", " +
        "\"Closed - Filled\", \"Closed - Unfilled\" or \"Closed - Pickup expired\""));
  }

  @Test
  public void canCreateARequestToBeFulfilledByDeliveryToAnAddress()
    throws InterruptedException,
    MalformedURLException,
    TimeoutException,
    ExecutionException {

    final IndividualResource smallAngryPlanet = itemsFixture.basedUponSmallAngryPlanet(
      ItemBuilder::available);

    final IndividualResource work = addressTypesFixture.work();

    final IndividualResource charlotte = usersFixture.charlotte(
      builder -> builder.withAddress(
        new Address(work.getId(),
          "Fake first address line",
          "Fake second address line",
          "Fake city",
          "Fake region",
          "Fake postal code",
          "Fake country code")));

    final IndividualResource james = usersFixture.james();

    loansFixture.checkOut(smallAngryPlanet, james);

    IndividualResource createdRequest = requestsFixture.place(new RequestBuilder()
      .recall()
      .forItem(smallAngryPlanet)
      .deliverToAddress(work.getId())
      .by(charlotte));

    JsonObject representation = createdRequest.getJson();

    assertThat(representation.getString("id"), is(not(emptyString())));
    assertThat(representation.getString("requestType"), is("Recall"));
    assertThat(representation.getString("fulfilmentPreference"), is("Delivery"));
    assertThat(representation.getString("deliveryAddressTypeId"), is(work.getId()));

    assertThat("Request should have a delivery address",
      representation.containsKey("deliveryAddress"), is(true));

    final JsonObject deliveryAddress = representation.getJsonObject("deliveryAddress");

    assertThat(deliveryAddress.getString("addressTypeId"), is(work.getId()));
    assertThat(deliveryAddress.getString("addressLine1"), is("Fake first address line"));
    assertThat(deliveryAddress.getString("addressLine2"), is("Fake second address line"));
    assertThat(deliveryAddress.getString("city"), is("Fake city"));
    assertThat(deliveryAddress.getString("region"), is("Fake region"));
    assertThat(deliveryAddress.getString("postalCode"), is("Fake postal code"));
    assertThat(deliveryAddress.getString("countryId"), is("Fake country code"));
  }

  @Test
  public void requestStatusDefaultsToOpen()
    throws InterruptedException,
    MalformedURLException,
    TimeoutException,
    ExecutionException {

    final IndividualResource smallAngryPlanet = itemsFixture.basedUponSmallAngryPlanet();
    final IndividualResource rebecca = usersFixture.rebecca();
    final IndividualResource steve = usersFixture.steve();

    loansFixture.checkOut(smallAngryPlanet, rebecca);

    IndividualResource createdRequest = requestsFixture.place(new RequestBuilder()
      .recall().fulfilToHoldShelf()
      .forItem(smallAngryPlanet)
      .by(steve)
      .withNoStatus());

    JsonObject representation = createdRequest.getJson();

    assertThat(representation.getString("status"), is(OPEN_NOT_YET_FILLED));
  }

  @Test
  public void creatingARequestDoesNotStoreRequesterInformationWhenUserNotFound()
    throws InterruptedException,
    ExecutionException,
    TimeoutException,
    MalformedURLException {

    final IndividualResource smallAngryPlanet = itemsFixture.basedUponSmallAngryPlanet();
    final IndividualResource jessica = usersFixture.jessica();

    loansFixture.checkOut(smallAngryPlanet, jessica);

    UUID nonExistentRequester = UUID.randomUUID();

    DateTime requestDate = new DateTime(2017, 7, 22, 10, 22, 54, DateTimeZone.UTC);

    IndividualResource createdRequest = requestsFixture.place(new RequestBuilder()
      .recall()
      .withRequestDate(requestDate)
      .forItem(smallAngryPlanet)
      .withRequesterId(nonExistentRequester));

    JsonObject representation = createdRequest.getJson();

    assertThat("has no information for missing requesting user",
      representation.containsKey("requester"), is(false));
  }

  @Test
  public void creatingARequestStoresItemInformationWhenRequestingUserNotFound()
    throws InterruptedException,
    ExecutionException,
    TimeoutException,
    MalformedURLException {

    final IndividualResource smallAngryPlanet = itemsFixture.basedUponSmallAngryPlanet();
    final IndividualResource steve = usersFixture.steve();

    loansFixture.checkOut(smallAngryPlanet, steve);

    UUID nonExistentRequesterId = UUID.randomUUID();

    DateTime requestDate = new DateTime(2017, 7, 22, 10, 22, 54, DateTimeZone.UTC);

    IndividualResource createdRequest = requestsFixture.place(new RequestBuilder()
      .recall()
      .withRequestDate(requestDate)
      .forItem(smallAngryPlanet)
      .withRequesterId(nonExistentRequesterId));

    JsonObject representation = createdRequest.getJson();

    assertThat("has information taken from item",
      representation.containsKey("item"), is(true));

    assertThat("title is taken from item",
      representation.getJsonObject("item").getString("title"),
      is("The Long Way to a Small, Angry Planet"));

    assertThat("barcode is taken from item",
      representation.getJsonObject("item").getString("barcode"),
      is("036000291452"));

    assertThat("has no information for missing requesting user",
      representation.containsKey("requester"), is(false));
  }

  @Test
  public void canCreateARequestWithRequesterWithMiddleName()
    throws InterruptedException,
    ExecutionException,
    TimeoutException,
    MalformedURLException {

    final IndividualResource smallAngryPlanet = itemsFixture.basedUponSmallAngryPlanet();
    final IndividualResource jessica = usersFixture.jessica();

    final IndividualResource steve = usersFixture.steve(
      b -> b.withName("Jones", "Steven", "Anthony"));

    loansFixture.checkOut(smallAngryPlanet, jessica);

    DateTime requestDate = new DateTime(2017, 7, 22, 10, 22, 54, DateTimeZone.UTC);

    IndividualResource createdRequest = requestsFixture.place(new RequestBuilder()
      .recall()
      .withRequestDate(requestDate)
      .forItem(smallAngryPlanet)
      .by(steve));

    JsonObject representation = createdRequest.getJson();

    assertThat("has information taken from requesting user",
      representation.containsKey("requester"), is(true));

    assertThat("last name is taken from requesting user",
      representation.getJsonObject("requester").getString("lastName"),
      is("Jones"));

    assertThat("first name is taken from requesting user",
      representation.getJsonObject("requester").getString("firstName"),
      is("Steven"));

    assertThat("middle name is taken from requesting user",
      representation.getJsonObject("requester").getString("middleName"),
      is("Anthony"));

    assertThat("barcode is taken from requesting user",
      representation.getJsonObject("requester").getString("barcode"),
      is("5694596854"));
  }

  @Test
  public void canCreateARequestWithRequesterWithNoBarcode()
    throws InterruptedException,
    ExecutionException,
    TimeoutException,
    MalformedURLException {

    final IndividualResource smallAngryPlanet = itemsFixture.basedUponSmallAngryPlanet();
    final IndividualResource james = usersFixture.james();

    final IndividualResource steveWithNoBarcode = usersFixture.steve(
      UserBuilder::withNoBarcode);

    loansFixture.checkOut(smallAngryPlanet, james);

    DateTime requestDate = new DateTime(2017, 7, 22, 10, 22, 54, DateTimeZone.UTC);

    IndividualResource createdRequest = requestsFixture.place(new RequestBuilder()
      .recall()
      .withRequestDate(requestDate)
      .forItem(smallAngryPlanet)
      .by(steveWithNoBarcode));

    JsonObject representation = createdRequest.getJson();

    assertThat("has information taken from requesting user",
      representation.containsKey("requester"), is(true));

    assertThat("last name is taken from requesting user",
      representation.getJsonObject("requester").getString("lastName"),
      is("Jones"));

    assertThat("first name is taken from requesting user",
      representation.getJsonObject("requester").getString("firstName"),
      is("Steven"));

    assertThat("barcode is not taken from requesting user",
      representation.getJsonObject("requester").containsKey("barcode"),
      is(false));
  }

  @Test
  public void canCreateARequestForItemWithNoBarcode()
    throws InterruptedException,
    ExecutionException,
    TimeoutException,
    MalformedURLException {

    final IndividualResource smallAngryPlanet = itemsFixture.basedUponSmallAngryPlanet(
      ItemBuilder::withNoBarcode);

    final IndividualResource rebecca = usersFixture.rebecca();
    final IndividualResource charlotte = usersFixture.charlotte();

    loansFixture.checkOut(smallAngryPlanet, rebecca);

    IndividualResource createdRequest = requestsFixture.place(new RequestBuilder()
      .recall()
      .forItem(smallAngryPlanet)
      .by(charlotte));

    JsonObject representation = createdRequest.getJson();

    assertThat(representation.getString("itemId"),
      is(smallAngryPlanet.getId().toString()));

    assertThat("has information taken from item",
      representation.containsKey("item"), is(true));

    assertThat("title is taken from item",
      representation.getJsonObject("item").getString("title"),
      is("The Long Way to a Small, Angry Planet"));

    assertThat("barcode is not taken from item when none present",
      representation.getJsonObject("item").containsKey("barcode"), is(false));
  }

  @Test
  public void creatingARequestIgnoresReadOnlyInformationProvidedByClient()
    throws InterruptedException,
    ExecutionException,
    TimeoutException,
    MalformedURLException {

    final IndividualResource smallAngryPlanet = itemsFixture.basedUponSmallAngryPlanet();
    final IndividualResource rebecca = usersFixture.rebecca();
    final IndividualResource steve = usersFixture.steve();

    UUID itemId = smallAngryPlanet.getId();

    loansFixture.checkOut(smallAngryPlanet, rebecca);

    DateTime requestDate = new DateTime(2017, 7, 22, 10, 22, 54, DateTimeZone.UTC);

    JsonObject request = new RequestBuilder()
      .recall()
      .withRequestDate(requestDate)
      .withItemId(itemId)
      .by(steve)
      .create();

    request.put("item", new JsonObject()
      .put("title", "incorrect title information")
      .put("barcode", "753856498321"));

    request.put("requester", new JsonObject()
      .put("lastName", "incorrect")
      .put("firstName", "information")
      .put("middleName", "only")
      .put("barcode", "453956079534"));

    final IndividualResource createResponse = requestsClient.create(request);

    JsonObject representation = createResponse.getJson();

    assertThat("has information taken from item",
      representation.containsKey("item"), is(true));

    assertThat("title is taken from item",
      representation.getJsonObject("item").getString("title"),
      is("The Long Way to a Small, Angry Planet"));

    assertThat("barcode is taken from item",
      representation.getJsonObject("item").getString("barcode"),
      is("036000291452"));

    assertThat("has information taken from requesting user",
      representation.containsKey("requester"), is(true));

    assertThat("last name is taken from requesting user",
      representation.getJsonObject("requester").getString("lastName"),
      is("Jones"));

    assertThat("first name is taken from requesting user",
      representation.getJsonObject("requester").getString("firstName"),
      is("Steven"));

    assertThat("barcode is taken from requesting user",
      representation.getJsonObject("requester").getString("barcode"),
      is("5694596854"));
  }

  @Test
  public void cannotCreateARequestWithANonPickupLocationServicePoint()
    throws InterruptedException,
    ExecutionException,
    TimeoutException,
    MalformedURLException {

    UUID pickupServicePointId = servicePointsFixture.cd3().getId();

    IndividualResource item = itemsFixture.basedUponSmallAngryPlanet();

    loansFixture.checkOut(item, usersFixture.jessica());

    IndividualResource requester = usersFixture.steve();

    DateTime requestDate = new DateTime(2017, 7, 22, 10, 22, 54, DateTimeZone.UTC);

    Response postResponse = requestsClient.attemptCreate(new RequestBuilder()
      .open()
      .recall()
      .forItem(item)
      .by(requester)
      .withRequestDate(requestDate)
      .fulfilToHoldShelf()
      .withRequestExpiration(new LocalDate(2017, 7, 30))
      .withHoldShelfExpiration(new LocalDate(2017, 8, 31))
      .withPickupServicePointId(pickupServicePointId));

    assertThat(postResponse, hasStatus(HTTP_VALIDATION_ERROR));

    assertThat(postResponse.getJson(), hasErrorWith(allOf(
      hasMessage("Service point is not a pickup location"),
      hasUUIDParameter("pickupServicePointId", pickupServicePointId))));
  }

  @Test
  public void cannotCreateARequestWithUnknownPickupLocationServicePoint()
    throws InterruptedException,
    ExecutionException,
    TimeoutException,
    MalformedURLException {

    UUID pickupServicePointId = UUID.randomUUID();

    IndividualResource item = itemsFixture.basedUponSmallAngryPlanet();

    loansFixture.checkOut(item, usersFixture.jessica());

    IndividualResource requester = usersFixture.steve();

    DateTime requestDate = new DateTime(2017, 7, 22, 10, 22, 54, DateTimeZone.UTC);

    Response postResponse = requestsClient.attemptCreate(new RequestBuilder()
      .open()
      .recall()
      .forItem(item)
      .by(requester)
      .withRequestDate(requestDate)
      .fulfilToHoldShelf()
      .withRequestExpiration(new LocalDate(2017, 7, 30))
      .withHoldShelfExpiration(new LocalDate(2017, 8, 31))
      .withPickupServicePointId(pickupServicePointId));

    assertThat(postResponse, hasStatus(HTTP_VALIDATION_ERROR));

    assertThat(postResponse.getJson(), hasErrorWith(allOf(
      hasMessage("Pickup service point does not exist"),
      hasUUIDParameter("pickupServicePointId", pickupServicePointId))));
  }

  @Test
  public void canCreatePagedRequestWhenItemStatusIsAvailable()
    throws InterruptedException,
    ExecutionException,
    TimeoutException,
    MalformedURLException {

    //Set up the item's initial status to be AVAILABLE
    final IndividualResource smallAngryPlanet = itemsFixture.basedUponSmallAngryPlanet();
    final String itemInitialStatus = smallAngryPlanet.getResponse().getJson().getJsonObject("status").getString("name");
    assertThat(itemInitialStatus, is(ItemStatus.AVAILABLE.getValue()));

    //Attempt to create a page request on it.  Final expected status is PAGED
    final IndividualResource servicePoint = servicePointsFixture.cd1();
    final IndividualResource pagedRequest = requestsClient.create(new RequestBuilder()
      .page()
      .forItem(smallAngryPlanet)
      .withPickupServicePointId(servicePoint.getId())
      .by(usersFixture.james()));

    String finalStatus = pagedRequest.getResponse().getJson().getJsonObject("item").getString("status");
    assertThat(pagedRequest.getJson().getString("requestType"), is(RequestType.PAGE.getValue()));
    assertThat(pagedRequest.getResponse(), hasStatus(HTTP_CREATED));
    assertThat(finalStatus, is(ItemStatus.PAGED.getValue()));
  }

  @Test
  public void cannotCreatePagedRequestWhenItemStatusIsCheckedOut()
    throws InterruptedException,
    ExecutionException,
    TimeoutException,
    MalformedURLException {

    //Set up the item's initial status to be CHECKED OUT
    IndividualResource smallAngryPlanet = itemsFixture.basedUponSmallAngryPlanet();
    IndividualResource checkedOutItem = loansFixture.checkOut(smallAngryPlanet, usersFixture.jessica());
    assertThat(checkedOutItem.getResponse().getJson().getJsonObject("item").getJsonObject("status").getString("name"), is(ItemStatus.CHECKED_OUT.getValue()));

    //Attempt to create a page request on it.
    final IndividualResource servicePoint = servicePointsFixture.cd1();
    final Response pagedRequest = requestsClient.attemptCreate(new RequestBuilder()
      .page()
      .forItem(smallAngryPlanet)
      .withPickupServicePointId(servicePoint.getId())
      .by(usersFixture.jessica()));

    assertThat(pagedRequest, hasStatus(HTTP_VALIDATION_ERROR));
    JsonArray errors = pagedRequest.getJson().getJsonArray("errors");
    assertThat(errors.getJsonObject(0).getString("message").toLowerCase(), is("item is " + ItemStatus.CHECKED_OUT.toString().toLowerCase()));
  }

  @Test
  public void cannotCreatePagedRequestWhenItemStatusIsAwaitingPickup()
    throws InterruptedException,
    ExecutionException,
    TimeoutException,
    MalformedURLException {

    //Setting up an item with AWAITING_PICKUP status
    final IndividualResource servicePoint = servicePointsFixture.cd1();
<<<<<<< HEAD
    final IndividualResource awaitingPickupItem = setupItemAwaitingPickup(servicePoint, requestsClient, itemsClient,
                                                                  itemsFixture, usersFixture, loansFixture);
=======

    requestsClient.create(new RequestBuilder()
      .page()
      .forItem(smallAngryPlanet)
      .withPickupServicePointId(servicePoint.getId())
      .by(usersFixture.james()));

    loansFixture.checkInByBarcode(smallAngryPlanet, DateTime.now(DateTimeZone.UTC), servicePoint.getId());

    Response pagedRequestRecord = itemsClient.getById(smallAngryPlanet.getId());
    assertThat(pagedRequestRecord.getJson().getJsonObject("status").getString("name"), is(ItemStatus.AWAITING_PICKUP.getValue()));
>>>>>>> ebddc135

    //attempt to place a PAGED request
    final Response pagedRequest2 = requestsClient.attemptCreate(new RequestBuilder()
      .page()
      .forItem(awaitingPickupItem)
      .withPickupServicePointId(servicePoint.getId())
      .by(usersFixture.jessica()));

    assertThat(pagedRequest2, hasStatus(HTTP_VALIDATION_ERROR));
    JsonArray errors = pagedRequest2.getJson().getJsonArray("errors");
    assertThat(errors.getJsonObject(0).getString("message").toLowerCase(), is("item is " + ItemStatus.AWAITING_PICKUP.toString().toLowerCase()));
  }

  @Test
  public void cannotCreatePagedRequestWhenItemStatusIsPaged()
    throws InterruptedException,
    ExecutionException,
    TimeoutException,
    MalformedURLException {

    //Set up the item's initial status to be PAGED
    final IndividualResource servicePoint = servicePointsFixture.cd1();
    final IndividualResource pagedItem = setupPagedItem(servicePoint, itemsFixture, requestsClient, usersFixture);

    //Attempt to create a page request on it.
    final Response pagedRequest2 = requestsClient.attemptCreate(new RequestBuilder()
      .page()
      .forItem(pagedItem)
      .withPickupServicePointId(servicePoint.getId())
      .by(usersFixture.jessica()));

    assertThat(pagedRequest2, hasStatus(HTTP_VALIDATION_ERROR));
    JsonArray errors = pagedRequest2.getJson().getJsonArray("errors");
    assertThat(errors.getJsonObject(0).getString("message").toLowerCase(), is("item is "+ ItemStatus.PAGED.toString().toLowerCase()));
  }

  @Test
  public void cannotCreatePagedRequestWhenItemStatusIsIntransit()
    throws InterruptedException,
    ExecutionException,
    TimeoutException,
    MalformedURLException{

    final IndividualResource requestPickupServicePoint = servicePointsFixture.cd1();

    final IndividualResource intransitItem = setupItemInTransit(requestPickupServicePoint, servicePointsFixture.cd2(),
      itemsFixture, requestsClient,
      usersFixture, requestsFixture, loansFixture);

    //attempt to create a Paged request for this IN_TRANSIT item
    final Response pagedRequest2 = requestsClient.attemptCreate(new RequestBuilder()
      .page()
      .forItem(intransitItem)
      .withPickupServicePointId(requestPickupServicePoint.getId())
      .by(usersFixture.jessica()));

    assertThat(pagedRequest2, hasStatus(HTTP_VALIDATION_ERROR));
    JsonArray errors = pagedRequest2.getJson().getJsonArray("errors");
<<<<<<< HEAD
    assertThat(errors.getJsonObject(0).getString("message").toLowerCase(), is("item is "+ ItemStatus.IN_TRANSIT.toString().toLowerCase()));
  }

  @Test
  public void canCreateRecallRequestWhenItemIsCheckedOut()
    throws InterruptedException,
    ExecutionException,
    TimeoutException,
    MalformedURLException{

    final IndividualResource checkedOutItem = itemsFixture.basedUponSmallAngryPlanet();
    final IndividualResource requestPickupServicePoint = servicePointsFixture.cd1();

    loansFixture.checkOut(checkedOutItem, usersFixture.jessica());

    final IndividualResource recallRequest = requestsClient.create(new RequestBuilder()
      .recall()
      .forItem(checkedOutItem)
      .withPickupServicePointId(requestPickupServicePoint.getId())
      .by(usersFixture.james()));

    JsonObject requestedItem = recallRequest.getJson().getJsonObject("item");
    assertThat(recallRequest.getJson().getString("requestType"), is(RequestType.RECALL.getValue()));
    assertThat(requestedItem.getString("status"), is ( ItemStatus.CHECKED_OUT.getValue()));
    assertThat(recallRequest.getJson().getString("status"), is (RequestStatus.OPEN_NOT_YET_FILLED.getValue()));
  }

  @Test
  public void canCreateRecallRequestWhenItemIsAwaitingPickup()
    throws InterruptedException,
    ExecutionException,
    TimeoutException,
    MalformedURLException{

    //Setting up an item with AWAITING_PICKUP status
    final IndividualResource servicePoint = servicePointsFixture.cd1();
    final IndividualResource awaitingPickupItem = setupItemAwaitingPickup(servicePoint, requestsClient, itemsClient,
      itemsFixture, usersFixture, loansFixture);

    // create a recall request
    final IndividualResource recallRequest = requestsClient.create(new RequestBuilder()
      .recall()
      .forItem(awaitingPickupItem)
      .withPickupServicePointId(servicePoint.getId())
      .by(usersFixture.steve()));

    assertThat(recallRequest.getJson().getString("requestType"), is(RequestType.RECALL.getValue()));
    assertThat(recallRequest.getJson().getJsonObject("item").getString("status"), is(ItemStatus.AWAITING_PICKUP.getValue()));
    assertThat(recallRequest.getJson().getString("status"), is (RequestStatus.OPEN_NOT_YET_FILLED.getValue()));
  }

  @Test
  public void canCreateRecallRequestWhenItemIsInTransit()
    throws InterruptedException,
    ExecutionException,
    TimeoutException,
    MalformedURLException{

    final IndividualResource requestPickupServicePoint = servicePointsFixture.cd1();

    final IndividualResource intransitItem = setupItemInTransit(requestPickupServicePoint, servicePointsFixture.cd2(),
                                                                    itemsFixture, requestsClient,
                                                                    usersFixture, requestsFixture, loansFixture);
    //create a Recall request
    final IndividualResource recallRequest = requestsClient.create(new RequestBuilder()
      .recall()
      .forItem(intransitItem)
      .withPickupServicePointId(requestPickupServicePoint.getId())
      .by(usersFixture.jessica()));

    JsonObject requestItem = recallRequest.getJson().getJsonObject("item");

    assertThat(recallRequest.getJson().getString("requestType"), is(RequestType.RECALL.getValue()));
    assertThat(requestItem.getString("status"), is ( ItemStatus.IN_TRANSIT.getValue()));
    assertThat(recallRequest.getJson().getString("status"), is (RequestStatus.OPEN_NOT_YET_FILLED.getValue()));
  }

  @Test
  public void cannotCreateRecallRequestWhenItemIsAvailable()
    throws InterruptedException,
    ExecutionException,
    TimeoutException,
    MalformedURLException{

    final IndividualResource availableItem = itemsFixture.basedUponSmallAngryPlanet();
    final IndividualResource requestPickupServicePoint = servicePointsFixture.cd1();

    final Response recallResponse = requestsClient.attemptCreate(new RequestBuilder()
      .recall()
      .forItem(availableItem)
      .withPickupServicePointId(requestPickupServicePoint.getId())
      .by(usersFixture.james()));

    assertThat(recallResponse, hasStatus(HTTP_VALIDATION_ERROR));
    JsonArray errors = recallResponse.getJson().getJsonArray("errors");
    assertThat(errors.getJsonObject(0).getString("message").toLowerCase(), is("item is "+ ItemStatus.AVAILABLE.toString().toLowerCase()));
  }

  @Test
  public void cannotCreateRecallRequestWhenItemIsMissing()
    throws InterruptedException,
    ExecutionException,
    TimeoutException,
    MalformedURLException{

    final IndividualResource missingItem = setupMissingItem(itemsFixture);

    //create a Recall request
    final Response holdRequest = requestsClient.attemptCreate(new RequestBuilder()
      .recall()
      .forItem(missingItem)
      .withPickupServicePointId(servicePointsFixture.cd1().getId())
      .by(usersFixture.jessica()));

    assertThat(holdRequest, hasStatus(HTTP_VALIDATION_ERROR));
    JsonArray errors = holdRequest.getJson().getJsonArray("errors");
    assertThat(errors.getJsonObject(0).getString("message").toLowerCase(), is("item is "+ ItemStatus.MISSING.toString().toLowerCase()));
  }

  @Test
  public void cannotCreateRecallRequestWhenItemIsPaged()
    throws InterruptedException,
    ExecutionException,
    TimeoutException,
    MalformedURLException{

    final IndividualResource requestPickupServicePoint = servicePointsFixture.cd1();
    final IndividualResource pagedItem = setupPagedItem(requestPickupServicePoint, itemsFixture, requestsClient, usersFixture);

    final Response recallResponse = requestsClient.attemptCreate(new RequestBuilder()
      .recall()
      .forItem(pagedItem)
      .withPickupServicePointId(requestPickupServicePoint.getId())
      .by(usersFixture.jessica()));

    assertThat(recallResponse, hasStatus(HTTP_VALIDATION_ERROR));
    JsonArray errors = recallResponse.getJson().getJsonArray("errors");
    assertThat(errors.getJsonObject(0).getString("message").toLowerCase(), is("item is "+ ItemStatus.PAGED.toString().toLowerCase()));
  }
=======
    assertThat(errors.getJsonObject(0).getString("message").toLowerCase(), is("item is " + ItemStatus.PAGED.toString().toLowerCase()));
>>>>>>> ebddc135

  @Test
  public void canCreateHoldRequestWhenItemIsCheckedOut()
    throws InterruptedException,
    ExecutionException,
    TimeoutException,
    MalformedURLException{

    final IndividualResource checkedOutItem = itemsFixture.basedUponSmallAngryPlanet();
    final IndividualResource requestPickupServicePoint = servicePointsFixture.cd1();

    loansFixture.checkOut(checkedOutItem, usersFixture.jessica());

    final IndividualResource holdRequest = requestsClient.create(new RequestBuilder()
      .hold()
      .forItem(checkedOutItem)
      .withPickupServicePointId(requestPickupServicePoint.getId())
      .by(usersFixture.james()));

    JsonObject requestedItem = holdRequest.getJson().getJsonObject("item");

    assertThat(holdRequest.getJson().getString("requestType"), is(RequestType.HOLD.getValue()));
    assertThat(requestedItem.getString("status"), is ( ItemStatus.CHECKED_OUT.getValue()));
    assertThat(holdRequest.getJson().getString("status"), is (RequestStatus.OPEN_NOT_YET_FILLED.getValue()));
  }

  @Test
  public void canCreateHoldRequestWhenItemIsAwaitingPickup()
    throws InterruptedException,
    ExecutionException,
    TimeoutException,
    MalformedURLException{

    //Setting up an item with AWAITING_PICKUP status
    final IndividualResource servicePoint = servicePointsFixture.cd1();
    final IndividualResource awaitingPickupItem = setupItemAwaitingPickup(servicePoint, requestsClient, itemsClient,
                                                                        itemsFixture, usersFixture, loansFixture);
    // create a hold request
    final IndividualResource holdRequest = requestsClient.create(new RequestBuilder()
      .hold()
      .forItem(awaitingPickupItem)
      .withPickupServicePointId(servicePoint.getId())
      .by( usersFixture.steve()));

    assertThat(holdRequest.getJson().getString("requestType"), is(RequestType.HOLD.getValue()));
    assertThat(holdRequest.getJson().getJsonObject("item").getString("status"), is(ItemStatus.AWAITING_PICKUP.getValue()));
    assertThat(holdRequest.getJson().getString("status"), is (RequestStatus.OPEN_NOT_YET_FILLED.getValue()));
  }

  @Test
  public void canCreateHoldRequestWhenItemIsInTransit()
    throws InterruptedException,
    ExecutionException,
    TimeoutException,
    MalformedURLException{

    final IndividualResource requestPickupServicePoint = servicePointsFixture.cd1();

    final IndividualResource intransitItem = setupItemInTransit(requestPickupServicePoint, servicePointsFixture.cd2(),
      itemsFixture, requestsClient,
      usersFixture, requestsFixture, loansFixture);

    //create a Hold request
    final IndividualResource holdRequest = requestsClient.create(new RequestBuilder()
      .hold()
      .forItem(intransitItem)
      .withPickupServicePointId(requestPickupServicePoint.getId())
      .by(usersFixture.jessica()));

    JsonObject requestedItem = holdRequest.getJson().getJsonObject("item");

    assertThat(holdRequest.getJson().getString("requestType"), is(RequestType.HOLD.getValue()));
    assertThat(requestedItem.getString("status"), is ( ItemStatus.IN_TRANSIT.getValue()));
    assertThat(holdRequest.getJson().getString("status"), is (RequestStatus.OPEN_NOT_YET_FILLED.getValue()));
  }

  @Test
  public void canCreateHoldRequestWhenItemIsMissing()
    throws InterruptedException,
    ExecutionException,
    TimeoutException,
    MalformedURLException{

    final IndividualResource missingItem = setupMissingItem(itemsFixture);

    //create a Hold request
    final IndividualResource holdRequest = requestsClient.create(new RequestBuilder()
      .hold()
      .forItem(missingItem)
      .withPickupServicePointId(servicePointsFixture.cd1().getId())
      .by(usersFixture.jessica()));

    JsonObject requestedItem = holdRequest.getJson().getJsonObject("item");

    assertThat(holdRequest.getJson().getString("requestType"), is(RequestType.HOLD.getValue()));
    assertThat(requestedItem.getString("status"), is ( ItemStatus.MISSING.getValue()));
    assertThat(holdRequest.getJson().getString("status"), is (RequestStatus.OPEN_NOT_YET_FILLED.getValue()));
  }
  @Test
  public void canCreateHoldRequestWhenItemIsPaged()
    throws InterruptedException,
    ExecutionException,
    TimeoutException,
    MalformedURLException{

    final IndividualResource requestPickupServicePoint = servicePointsFixture.cd1();
    final IndividualResource pagedItem = setupPagedItem(requestPickupServicePoint, itemsFixture, requestsClient, usersFixture);

    final IndividualResource holdRequest = requestsClient.create(new RequestBuilder()
      .hold()
      .forItem(pagedItem)
      .withPickupServicePointId(requestPickupServicePoint.getId())
      .by( usersFixture.steve()));

    assertThat(holdRequest.getJson().getString("requestType"), is(RequestType.HOLD.getValue()));
    assertThat(holdRequest.getJson().getJsonObject("item").getString("status"), is(ItemStatus.PAGED.getValue()));
    assertThat(holdRequest.getJson().getString("status"), is (RequestStatus.OPEN_NOT_YET_FILLED.getValue()));
  }

  @Test
  public void cannotCreateHoldRequestWhenItemIsAvailable()
    throws InterruptedException,
    ExecutionException,
    TimeoutException,
    MalformedURLException{

    final IndividualResource availableItem = itemsFixture.basedUponSmallAngryPlanet();
    final IndividualResource requestPickupServicePoint = servicePointsFixture.cd1();

    final Response recallResponse = requestsClient.attemptCreate(new RequestBuilder()
      .hold()
      .forItem(availableItem)
      .withPickupServicePointId(requestPickupServicePoint.getId())
      .by(usersFixture.james()));

    assertThat(recallResponse, hasStatus(HTTP_VALIDATION_ERROR));
    JsonArray errors = recallResponse.getJson().getJsonArray("errors");
    assertThat(errors.getJsonObject(0).getString("message").toLowerCase(), is("item is "+ ItemStatus.AVAILABLE.toString().toLowerCase()));
  }

  public static IndividualResource setupPagedItem(IndividualResource requestPickupServicePoint, ItemsFixture itemsFixture,
                                                  ResourceClient requestClient, UsersFixture usersFixture)
    throws InterruptedException,
    ExecutionException,
    TimeoutException,
    MalformedURLException {

    final IndividualResource smallAngryPlanet = itemsFixture.basedUponSmallAngryPlanet();

    final IndividualResource pagedRequest = requestClient.create(new RequestBuilder()
      .page()
      .forItem(smallAngryPlanet)
      .withPickupServicePointId(requestPickupServicePoint.getId())
      .by(usersFixture.james()));

    JsonObject requestedItem = pagedRequest.getJson().getJsonObject("item");
    assertThat(requestedItem.getString("status"), is ( ItemStatus.PAGED.getValue()));

    return smallAngryPlanet;
  }

  public static IndividualResource setupItemAwaitingPickup(IndividualResource requestPickupServicePoint, ResourceClient requestsClient, ResourceClient itemsClient,
                                                           ItemsFixture itemsFixture, UsersFixture usersFixture, LoansFixture loansFixture)
    throws InterruptedException,
    ExecutionException,
    TimeoutException,
    MalformedURLException{

    //Setting up an item with AWAITING_PICKUP status
    final IndividualResource smallAngryPlanet = itemsFixture.basedUponSmallAngryPlanet();

    requestsClient.create(new RequestBuilder()
      .page()
      .forItem(smallAngryPlanet)
      .withPickupServicePointId(requestPickupServicePoint.getId())
      .by(usersFixture.james()));

    loansFixture.checkInByBarcode(smallAngryPlanet,DateTime.now(DateTimeZone.UTC),requestPickupServicePoint.getId());

    Response pagedRequestRecord = itemsClient.getById(smallAngryPlanet.getId());
    assertThat(pagedRequestRecord.getJson().getJsonObject("status").getString("name"), is(ItemStatus.AWAITING_PICKUP.getValue()));

    return smallAngryPlanet;
  }

  public static IndividualResource setupItemInTransit(IndividualResource requestPickupServicePoint, IndividualResource pickupServicePoint,
                                                      ItemsFixture itemsFixture, ResourceClient requestsClient,
                                                      UsersFixture usersFixture, RequestsFixture requestsFixture, LoansFixture loansFixture)
    throws InterruptedException,
    ExecutionException,
    TimeoutException,
    MalformedURLException {

    //In order to get the item into the IN_TRANSIT state, for now we need to go the round-about route of delivering it to the unintended pickup location first
    //then check it in at the intended pickup location.
    final IndividualResource smallAngryPlanet = itemsFixture.basedUponSmallAngryPlanet();

    final IndividualResource firstRequest = requestsClient.create(new RequestBuilder()
      .page()
      .forItem(smallAngryPlanet)
      .withPickupServicePointId(requestPickupServicePoint.getId())
      .by(usersFixture.james()));

    JsonObject requestItem = firstRequest.getJson().getJsonObject("item");
    assertThat(requestItem.getString("status"), is(ItemStatus.PAGED.getValue()));
    assertThat(firstRequest.getJson().getString("status"), is(RequestStatus.OPEN_NOT_YET_FILLED.getValue()));

    //check it it at the "wrong" or unintended pickup location
    loansFixture.checkInByBarcode(smallAngryPlanet, DateTime.now(DateTimeZone.UTC), pickupServicePoint.getId());

    MultipleRecords<JsonObject> requests = requestsFixture.getQueueFor(smallAngryPlanet);
    JsonObject pagedRequestRecord = requests.getRecords().iterator().next();

    assertThat(pagedRequestRecord.getJsonObject("item").getString("status"), is(ItemStatus.IN_TRANSIT.getValue()));
    assertThat(pagedRequestRecord.getString("status"), is(RequestStatus.OPEN_IN_TRANSIT.getValue()));

    return smallAngryPlanet;
  }

<<<<<<< HEAD
  public static IndividualResource setupMissingItem(ItemsFixture itemsFixture)
    throws InterruptedException,
    ExecutionException,
    TimeoutException,
    MalformedURLException{

    //There is no workflow to get an item into the MISSING status. For now assign the MISSING status to the item directly.
    IndividualResource missingItem = itemsFixture.basedUponSmallAngryPlanet(ItemBuilder::missing);
    assertThat( missingItem.getResponse().getJson().getJsonObject("status").getString("name"), is (ItemStatus.MISSING.getValue()));

    return missingItem;
=======
    assertThat(pagedRequest2, hasStatus(HTTP_VALIDATION_ERROR));
    JsonArray errors = pagedRequest2.getJson().getJsonArray("errors");
    assertThat(errors.getJsonObject(0).getString("message").toLowerCase(), is("item is " + ItemStatus.IN_TRANSIT.toString().toLowerCase()));
>>>>>>> ebddc135
  }
}<|MERGE_RESOLUTION|>--- conflicted
+++ resolved
@@ -23,15 +23,12 @@
 import java.util.concurrent.ExecutionException;
 import java.util.concurrent.TimeoutException;
 
-<<<<<<< HEAD
 import api.support.fixtures.ItemsFixture;
 import api.support.fixtures.LoansFixture;
 import api.support.fixtures.RequestsFixture;
 import api.support.fixtures.UsersFixture;
 import api.support.http.ResourceClient;
-import io.vertx.core.json.JsonArray;
-=======
->>>>>>> ebddc135
+
 import org.folio.circulation.domain.ItemStatus;
 import org.folio.circulation.domain.MultipleRecords;
 import org.folio.circulation.domain.RequestStatus;
@@ -898,23 +895,9 @@
 
     //Setting up an item with AWAITING_PICKUP status
     final IndividualResource servicePoint = servicePointsFixture.cd1();
-<<<<<<< HEAD
+
     final IndividualResource awaitingPickupItem = setupItemAwaitingPickup(servicePoint, requestsClient, itemsClient,
                                                                   itemsFixture, usersFixture, loansFixture);
-=======
-
-    requestsClient.create(new RequestBuilder()
-      .page()
-      .forItem(smallAngryPlanet)
-      .withPickupServicePointId(servicePoint.getId())
-      .by(usersFixture.james()));
-
-    loansFixture.checkInByBarcode(smallAngryPlanet, DateTime.now(DateTimeZone.UTC), servicePoint.getId());
-
-    Response pagedRequestRecord = itemsClient.getById(smallAngryPlanet.getId());
-    assertThat(pagedRequestRecord.getJson().getJsonObject("status").getString("name"), is(ItemStatus.AWAITING_PICKUP.getValue()));
->>>>>>> ebddc135
-
     //attempt to place a PAGED request
     final Response pagedRequest2 = requestsClient.attemptCreate(new RequestBuilder()
       .page()
@@ -971,8 +954,7 @@
       .by(usersFixture.jessica()));
 
     assertThat(pagedRequest2, hasStatus(HTTP_VALIDATION_ERROR));
-    JsonArray errors = pagedRequest2.getJson().getJsonArray("errors");
-<<<<<<< HEAD
+    JsonArray errors = pagedRequest2.getJson().getJsonArray("errors");      
     assertThat(errors.getJsonObject(0).getString("message").toLowerCase(), is("item is "+ ItemStatus.IN_TRANSIT.toString().toLowerCase()));
   }
 
@@ -1112,9 +1094,6 @@
     JsonArray errors = recallResponse.getJson().getJsonArray("errors");
     assertThat(errors.getJsonObject(0).getString("message").toLowerCase(), is("item is "+ ItemStatus.PAGED.toString().toLowerCase()));
   }
-=======
-    assertThat(errors.getJsonObject(0).getString("message").toLowerCase(), is("item is " + ItemStatus.PAGED.toString().toLowerCase()));
->>>>>>> ebddc135
 
   @Test
   public void canCreateHoldRequestWhenItemIsCheckedOut()
@@ -1334,7 +1313,7 @@
     return smallAngryPlanet;
   }
 
-<<<<<<< HEAD
+
   public static IndividualResource setupMissingItem(ItemsFixture itemsFixture)
     throws InterruptedException,
     ExecutionException,
@@ -1346,10 +1325,5 @@
     assertThat( missingItem.getResponse().getJson().getJsonObject("status").getString("name"), is (ItemStatus.MISSING.getValue()));
 
     return missingItem;
-=======
-    assertThat(pagedRequest2, hasStatus(HTTP_VALIDATION_ERROR));
-    JsonArray errors = pagedRequest2.getJson().getJsonArray("errors");
-    assertThat(errors.getJsonObject(0).getString("message").toLowerCase(), is("item is " + ItemStatus.IN_TRANSIT.toString().toLowerCase()));
->>>>>>> ebddc135
   }
 }