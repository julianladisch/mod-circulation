--- conflicted
+++ resolved
@@ -2529,7 +2529,60 @@
     verifyNumberOfPublishedEvents(NOTICE_ERROR, 0);
   }
 
-<<<<<<< HEAD
+  @ParameterizedTest
+  @EnumSource(value = RequestLevel.class, names = {"ITEM", "TITLE"})
+  void cannotCreateRequestWithoutInstanceId(RequestLevel requestLevel) {
+    reconfigureTlrFeature(TlrFeatureStatus.ENABLED, null, null, null);
+
+    Response postResponse = requestsClient.attemptCreate(new RequestBuilder()
+      .page()
+      .withRequestLevel(requestLevel.getValue())
+      .forItem(itemsFixture.basedUponNod())
+      .withInstanceId(null)
+      .withRequesterId(usersFixture.steve().getId())
+      .withPickupServicePointId(servicePointsFixture.cd1().getId()));
+
+    assertThat(postResponse, hasStatus(HTTP_UNPROCESSABLE_ENTITY));
+    assertThat(postResponse.getJson(), hasErrors(1));
+    assertThat(postResponse.getJson(), hasErrorWith(
+      hasMessage("Cannot create a request with no instance ID")));
+  }
+
+  @Test
+  void cannotCreateItemLevelRequestWithoutItemId() {
+    Response postResponse = requestsClient.attemptCreate(new RequestBuilder()
+      .page()
+      .itemRequestLevel()
+      .forItem(itemsFixture.basedUponNod())
+      .withItemId(null)
+      .withRequesterId(usersFixture.steve().getId())
+      .withPickupServicePointId(servicePointsFixture.cd1().getId()));
+
+    assertThat(postResponse, hasStatus(HTTP_UNPROCESSABLE_ENTITY));
+    assertThat(postResponse.getJson(), hasErrors(1));
+    assertThat(postResponse.getJson(), hasErrorWith(
+      hasMessage("Cannot create an item level request with no item ID")));
+  }
+
+  @ParameterizedTest
+  @EnumSource(value = RequestLevel.class, names = {"ITEM", "TITLE"})
+  void cannotCreateRequestWithItemIdButNoHoldingsRecordId(RequestLevel requestLevel) {
+    reconfigureTlrFeature(TlrFeatureStatus.ENABLED, null, null, null);
+
+    Response postResponse = requestsClient.attemptCreate(new RequestBuilder()
+      .page()
+      .withRequestLevel(requestLevel.getValue())
+      .forItem(itemsFixture.basedUponNod())
+      .withHoldingsRecordId(null)
+      .withRequesterId(usersFixture.steve().getId())
+      .withPickupServicePointId(servicePointsFixture.cd1().getId()));
+
+    assertThat(postResponse, hasStatus(HTTP_UNPROCESSABLE_ENTITY));
+    assertThat(postResponse.getJson(), hasErrors(1));
+    assertThat(postResponse.getJson(), hasErrorWith(
+      hasMessage("Cannot create a request with item ID but no holdings record ID")));
+  }
+
   @Test
   void recallTlrRequestShouldBeAppliedToLoanWithClosestDueDate() {
     UUID pickupServicePointId = servicePointsFixture.cd1().getId();
@@ -2594,60 +2647,6 @@
           .addIdentifier(isbnIdentifierId, "9780866989732")
           .withId(instanceId),
         itemBuilder -> itemBuilder.withBarcode(barcode));
-=======
-  @ParameterizedTest
-  @EnumSource(value = RequestLevel.class, names = {"ITEM", "TITLE"})
-  void cannotCreateRequestWithoutInstanceId(RequestLevel requestLevel) {
-    reconfigureTlrFeature(TlrFeatureStatus.ENABLED, null, null, null);
-
-    Response postResponse = requestsClient.attemptCreate(new RequestBuilder()
-      .page()
-      .withRequestLevel(requestLevel.getValue())
-      .forItem(itemsFixture.basedUponNod())
-      .withInstanceId(null)
-      .withRequesterId(usersFixture.steve().getId())
-      .withPickupServicePointId(servicePointsFixture.cd1().getId()));
-
-    assertThat(postResponse, hasStatus(HTTP_UNPROCESSABLE_ENTITY));
-    assertThat(postResponse.getJson(), hasErrors(1));
-    assertThat(postResponse.getJson(), hasErrorWith(
-      hasMessage("Cannot create a request with no instance ID")));
-  }
-
-  @Test
-  void cannotCreateItemLevelRequestWithoutItemId() {
-    Response postResponse = requestsClient.attemptCreate(new RequestBuilder()
-      .page()
-      .itemRequestLevel()
-      .forItem(itemsFixture.basedUponNod())
-      .withItemId(null)
-      .withRequesterId(usersFixture.steve().getId())
-      .withPickupServicePointId(servicePointsFixture.cd1().getId()));
-
-    assertThat(postResponse, hasStatus(HTTP_UNPROCESSABLE_ENTITY));
-    assertThat(postResponse.getJson(), hasErrors(1));
-    assertThat(postResponse.getJson(), hasErrorWith(
-      hasMessage("Cannot create an item level request with no item ID")));
-  }
-
-  @ParameterizedTest
-  @EnumSource(value = RequestLevel.class, names = {"ITEM", "TITLE"})
-  void cannotCreateRequestWithItemIdButNoHoldingsRecordId(RequestLevel requestLevel) {
-    reconfigureTlrFeature(TlrFeatureStatus.ENABLED, null, null, null);
-
-    Response postResponse = requestsClient.attemptCreate(new RequestBuilder()
-      .page()
-      .withRequestLevel(requestLevel.getValue())
-      .forItem(itemsFixture.basedUponNod())
-      .withHoldingsRecordId(null)
-      .withRequesterId(usersFixture.steve().getId())
-      .withPickupServicePointId(servicePointsFixture.cd1().getId()));
-
-    assertThat(postResponse, hasStatus(HTTP_UNPROCESSABLE_ENTITY));
-    assertThat(postResponse.getJson(), hasErrors(1));
-    assertThat(postResponse.getJson(), hasErrorWith(
-      hasMessage("Cannot create a request with item ID but no holdings record ID")));
->>>>>>> 7d66e450
   }
 
   private static void assertOverrideResponseSuccess(Response response) {
