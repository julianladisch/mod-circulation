package api.requests;

import static api.support.builders.RequestBuilder.OPEN_NOT_YET_FILLED;
import static api.support.matchers.ResponseStatusCodeMatcher.hasStatus;
import static api.support.matchers.TextDateTimeMatcher.isEquivalentTo;
import static api.support.matchers.UUIDMatcher.is;
import static api.support.matchers.ValidationErrorMatchers.hasErrorWith;
import static api.support.matchers.ValidationErrorMatchers.hasMessage;
import static api.support.matchers.ValidationErrorMatchers.hasParameter;
import static api.support.matchers.ValidationErrorMatchers.hasUUIDParameter;
import static java.util.Arrays.asList;
import static org.folio.HttpStatus.HTTP_BAD_REQUEST;
import static org.folio.HttpStatus.HTTP_CREATED;
import static org.folio.HttpStatus.HTTP_VALIDATION_ERROR;
import static org.hamcrest.CoreMatchers.allOf;
import static org.hamcrest.Matchers.contains;
import static org.hamcrest.Matchers.emptyString;
import static org.hamcrest.Matchers.not;
import static org.hamcrest.core.Is.is;
import static org.hamcrest.junit.MatcherAssert.assertThat;

import java.net.MalformedURLException;
import java.util.UUID;
import java.util.concurrent.ExecutionException;
import java.util.concurrent.TimeoutException;

import org.folio.circulation.domain.ItemStatus;
import org.folio.circulation.domain.MultipleRecords;
import org.folio.circulation.domain.RequestStatus;
import org.folio.circulation.domain.RequestType;
import org.folio.circulation.support.http.client.IndividualResource;
import org.folio.circulation.support.http.client.Response;
import org.joda.time.DateTime;
import org.joda.time.DateTimeZone;
import org.joda.time.LocalDate;
import org.junit.Test;
import org.junit.runner.RunWith;

import api.support.APITests;
import api.support.builders.Address;
import api.support.builders.ItemBuilder;
import api.support.builders.RequestBuilder;
import api.support.builders.UserBuilder;
import api.support.fixtures.ItemsFixture;
import api.support.fixtures.LoansFixture;
import api.support.fixtures.RequestsFixture;
import api.support.fixtures.UsersFixture;
import api.support.http.InventoryItemResource;
import api.support.http.ResourceClient;
import io.vertx.core.json.JsonObject;
import junitparams.JUnitParamsRunner;
import junitparams.Parameters;

@RunWith(JUnitParamsRunner.class)
public class RequestsAPICreationTests extends APITests {

  @Test
  public void canCreateARequest()
    throws InterruptedException,
    ExecutionException,
    TimeoutException,
    MalformedURLException {

    UUID id = UUID.randomUUID();
    UUID pickupServicePointId = servicePointsFixture.cd1().getId();

    IndividualResource item = itemsFixture.basedUponSmallAngryPlanet();

    loansFixture.checkOut(item, usersFixture.jessica());

    IndividualResource requester = usersFixture.steve();

    DateTime requestDate = new DateTime(2017, 7, 22, 10, 22, 54, DateTimeZone.UTC);

    IndividualResource request = requestsFixture.place(new RequestBuilder()
      .withId(id)
      .open()
      .recall()
      .forItem(item)
      .by(requester)
      .withRequestDate(requestDate)
      .fulfilToHoldShelf()
      .withRequestExpiration(new LocalDate(2017, 7, 30))
      .withHoldShelfExpiration(new LocalDate(2017, 8, 31))
      .withPickupServicePointId(pickupServicePointId)
      .withTags(new RequestBuilder.Tags(asList("new", "important"))));

    JsonObject representation = request.getJson();

    assertThat(representation.getString("id"), is(id.toString()));
    assertThat(representation.getString("requestType"), is("Recall"));
    assertThat(representation.getString("requestDate"), isEquivalentTo(requestDate));
    assertThat(representation.getString("itemId"), is(item.getId().toString()));
    assertThat(representation.getString("requesterId"), is(requester.getId().toString()));
    assertThat(representation.getString("fulfilmentPreference"), is("Hold Shelf"));
    assertThat(representation.getString("requestExpirationDate"), is("2017-07-30"));
    assertThat(representation.getString("holdShelfExpirationDate"), is("2017-08-31"));
    assertThat(representation.getString("status"), is("Open - Not yet filled"));
    assertThat(representation.getString("pickupServicePointId"), is(pickupServicePointId.toString()));

    assertThat("has information taken from item",
      representation.containsKey("item"), is(true));

    assertThat("title is taken from item",
      representation.getJsonObject("item").getString("title"),
      is("The Long Way to a Small, Angry Planet"));

    assertThat("barcode is taken from item",
      representation.getJsonObject("item").getString("barcode"),
      is("036000291452"));

    assertThat("has information taken from requesting user",
      representation.containsKey("requester"), is(true));

    assertThat("last name is taken from requesting user",
      representation.getJsonObject("requester").getString("lastName"),
      is("Jones"));

    assertThat("first name is taken from requesting user",
      representation.getJsonObject("requester").getString("firstName"),
      is("Steven"));

    assertThat("middle name is not taken from requesting user",
      representation.getJsonObject("requester").containsKey("middleName"),
      is(false));

    assertThat("barcode is taken from requesting user",
      representation.getJsonObject("requester").getString("barcode"),
      is("5694596854"));

    assertThat("does not have information taken from proxying user",
      representation.containsKey("proxy"), is(false));

    assertThat("should have change metadata",
      representation.containsKey("metadata"), is(true));

    JsonObject changeMetadata = representation.getJsonObject("metadata");

    assertThat("change metadata should have created date",
      changeMetadata.containsKey("createdDate"), is(true));

    assertThat("change metadata should have updated date",
      changeMetadata.containsKey("updatedDate"), is(true));

    assertThat(representation.containsKey("tags"), is(true));
    final JsonObject tagsRepresentation = representation.getJsonObject("tags");

    assertThat(tagsRepresentation.containsKey("tagList"), is(true));
    assertThat(tagsRepresentation.getJsonArray("tagList"), contains("new", "important"));
  }

  @Test
  public void canCreateARequestAtSpecificLocation()
    throws InterruptedException,
    ExecutionException,
    TimeoutException,
    MalformedURLException {

    UUID id = UUID.randomUUID();

    IndividualResource item = itemsFixture.basedUponSmallAngryPlanet();

    loansFixture.checkOut(item, usersFixture.jessica());

    IndividualResource requester = usersFixture.steve();

    DateTime requestDate = new DateTime(2017, 7, 22, 10, 22, 54, DateTimeZone.UTC);

    final UUID pickupServicePointId = servicePointsFixture.cd1().getId();

    Response response = requestsClient.attemptCreateAtSpecificLocation(new RequestBuilder()
      .withId(id)
      .open()
      .recall()
      .forItem(item)
      .by(requester)
      .withRequestDate(requestDate)
      .fulfilToHoldShelf()
      .withRequestExpiration(new LocalDate(2017, 7, 30))
      .withHoldShelfExpiration(new LocalDate(2017, 8, 31))
      .withPickupServicePointId(pickupServicePointId)
      .withTags(new RequestBuilder.Tags(asList("new", "important"))));

    assertThat(response.getStatusCode(), is(204));

    IndividualResource request = requestsClient.get(id);

    JsonObject representation = request.getJson();

    assertThat(representation.getString("id"), is(id.toString()));
    assertThat(representation.getString("requestType"), is("Recall"));
    assertThat(representation.getString("requestDate"), isEquivalentTo(requestDate));
    assertThat(representation.getString("itemId"), is(item.getId().toString()));
    assertThat(representation.getString("requesterId"), is(requester.getId().toString()));
    assertThat(representation.getString("fulfilmentPreference"), is("Hold Shelf"));
    assertThat(representation.getString("requestExpirationDate"), is("2017-07-30"));
    assertThat(representation.getString("holdShelfExpirationDate"), is("2017-08-31"));
    assertThat(representation.getString("status"), is("Open - Not yet filled"));

    assertThat("has information taken from item",
      representation.containsKey("item"), is(true));

    assertThat("title is taken from item",
      representation.getJsonObject("item").getString("title"),
      is("The Long Way to a Small, Angry Planet"));

    assertThat("barcode is taken from item",
      representation.getJsonObject("item").getString("barcode"),
      is("036000291452"));

    assertThat("has information taken from requesting user",
      representation.containsKey("requester"), is(true));

    assertThat("last name is taken from requesting user",
      representation.getJsonObject("requester").getString("lastName"),
      is("Jones"));

    assertThat("first name is taken from requesting user",
      representation.getJsonObject("requester").getString("firstName"),
      is("Steven"));

    assertThat("middle name is not taken from requesting user",
      representation.getJsonObject("requester").containsKey("middleName"),
      is(false));

    assertThat("barcode is taken from requesting user",
      representation.getJsonObject("requester").getString("barcode"),
      is("5694596854"));

    assertThat("does not have information taken from proxying user",
      representation.containsKey("proxy"), is(false));

    assertThat("should have change metadata",
      representation.containsKey("metadata"), is(true));

    JsonObject changeMetadata = representation.getJsonObject("metadata");

    assertThat("change metadata should have created date",
      changeMetadata.containsKey("createdDate"), is(true));

    assertThat("change metadata should have updated date",
      changeMetadata.containsKey("updatedDate"), is(true));

    assertThat(representation.containsKey("tags"), is(true));
    final JsonObject tagsRepresentation = representation.getJsonObject("tags");

    assertThat(tagsRepresentation.containsKey("tagList"), is(true));
    assertThat(tagsRepresentation.getJsonArray("tagList"), contains("new", "important"));
  }

  @Test
  public void cannotCreateRequestForUnknownItem()
    throws InterruptedException,
    ExecutionException,
    TimeoutException,
    MalformedURLException {

    UUID itemId = UUID.randomUUID();
    UUID patronId = usersFixture.charlotte().getId();
    final UUID pickupServicePointId = servicePointsFixture.cd1().getId();

    //Check RECALL -- should give the same response when placing other types of request.
    Response postResponse = requestsClient.attemptCreate(new RequestBuilder()
      .recall()
      .withItemId(itemId)
      .withPickupServicePointId(pickupServicePointId)
      .withRequesterId(patronId));

    assertThat(postResponse, hasStatus(HTTP_VALIDATION_ERROR));
    assertThat(postResponse.getJson(), hasErrorWith(allOf(
      hasMessage("Item does not exist"))));
  }

  @Test
  public void cannotCreateRecallRequestWhenItemIsNotCheckedOut()
    throws InterruptedException,
    ExecutionException,
    TimeoutException,
    MalformedURLException {

    UUID itemId = itemsFixture.basedUponSmallAngryPlanet(
      ItemBuilder::available)
      .getId();

    Response postResponse = requestsClient.attemptCreate(new RequestBuilder()
      .recall()
      .withItemId(itemId)
      .withRequesterId(usersFixture.charlotte().getId()));

    assertThat(postResponse, hasStatus(HTTP_VALIDATION_ERROR));
  }

  @Test
  public void cannotCreateHoldRequestWhenItemIsNotCheckedOut()
    throws InterruptedException,
    ExecutionException,
    TimeoutException,
    MalformedURLException {

    UUID itemId = itemsFixture.basedUponSmallAngryPlanet(
      ItemBuilder::available)
      .getId();

    Response postResponse = requestsClient.attemptCreate(new RequestBuilder()
      .hold()
      .withItemId(itemId)
      .withRequesterId(usersFixture.charlotte().getId()));

    assertThat(postResponse, hasStatus(HTTP_VALIDATION_ERROR));
  }

  //TODO: Remove this once sample data is updated, temporary to aid change of item status case
  @Test()
  public void canCreateARequestEvenWithDifferentCaseCheckedOutStatus()
    throws InterruptedException,
    ExecutionException,
    TimeoutException,
    MalformedURLException {

    UUID id = UUID.randomUUID();

    final IndividualResource smallAngryPlanet = itemsFixture.basedUponSmallAngryPlanet();
    final IndividualResource steve = usersFixture.steve();
    final IndividualResource rebecca = usersFixture.rebecca();
    final UUID pickupServicePointId = servicePointsFixture.cd1().getId();

    UUID itemId = smallAngryPlanet.getId();

    loansFixture.checkOut(smallAngryPlanet, rebecca);

    JsonObject itemWithChangedStatus = smallAngryPlanet.copyJson()
      .put("status", new JsonObject().put("name", "Checked Out"));

    itemsClient.replace(itemId, itemWithChangedStatus);

    DateTime requestDate = new DateTime(2017, 7, 22, 10, 22, 54, DateTimeZone.UTC);

    requestsFixture.place(new RequestBuilder()
      .recall()
      .withId(id)
      .withRequestDate(requestDate)
      .forItem(smallAngryPlanet)
      .by(steve)
      .withPickupServicePointId(pickupServicePointId)
      .fulfilToHoldShelf()
      .withRequestExpiration(new LocalDate(2017, 7, 30))
      .withHoldShelfExpiration(new LocalDate(2017, 8, 31)));
  }

  @Test
  @Parameters({
    "Open - Not yet filled",
    "Open - Awaiting pickup",
    "Open - In transit",
    "Closed - Filled"
  })
  public void canCreateARequestWithValidStatus(String status)
    throws InterruptedException,
    MalformedURLException,
    TimeoutException,
    ExecutionException {

    final InventoryItemResource smallAngryPlanet =
      itemsFixture.basedUponSmallAngryPlanet(itemBuilder -> itemBuilder
        .withBarcode("036000291452"));
    final UUID pickupServicePointId = servicePointsFixture.cd1().getId();

    UUID itemId = smallAngryPlanet.getId();

    loansFixture.checkOutByBarcode(smallAngryPlanet);

    UUID requesterId = usersFixture.steve().getId();

    final IndividualResource request = requestsFixture.place(new RequestBuilder()
      .recall().fulfilToHoldShelf()
      .withItemId(itemId)
      .withRequesterId(requesterId)
      .withPickupServicePointId(pickupServicePointId)
      .withStatus(status));

    JsonObject representation = request.getJson();

    assertThat(representation.getString("status"), is(status));
  }

  //TODO: Replace with validation error message
  @Test
  @Parameters({
    "Non-existent status",
    ""
  })
  public void cannotCreateARequestWithInvalidStatus(String status)
    throws InterruptedException,
    MalformedURLException,
    TimeoutException,
    ExecutionException {

    final IndividualResource smallAngryPlanet = itemsFixture.basedUponSmallAngryPlanet();

    final IndividualResource jessica = usersFixture.jessica();
    final IndividualResource steve = usersFixture.steve();

    loansFixture.checkOut(smallAngryPlanet, jessica);

    Response response = requestsClient.attemptCreate(
      new RequestBuilder()
        .recall().fulfilToHoldShelf()
        .forItem(smallAngryPlanet)
        .by(steve)
        .withStatus(status));

    assertThat(String.format("Should not create request: %s", response.getBody()),
      response, hasStatus(HTTP_BAD_REQUEST));

    assertThat(response.getBody(),
      is("Request status must be \"Open - Not yet filled\", " +
        "\"Open - Awaiting pickup\", \"Open - In transit\", " +
        "\"Closed - Filled\", \"Closed - Unfilled\" or \"Closed - Pickup expired\""));
  }

  //TODO: Replace with validation error message
  @Test
  @Parameters({
    "Non-existent status",
    ""
  })
  public void cannotCreateARequestAtASpecificLocationWithInvalidStatus(String status)
    throws InterruptedException,
    MalformedURLException,
    TimeoutException,
    ExecutionException {

    final IndividualResource smallAngryPlanet = itemsFixture.basedUponSmallAngryPlanet();

    final IndividualResource jessica = usersFixture.jessica();
    final IndividualResource steve = usersFixture.steve();

    loansFixture.checkOut(smallAngryPlanet, jessica);

    Response response = requestsClient.attemptCreateAtSpecificLocation(
      new RequestBuilder()
        .recall().fulfilToHoldShelf()
        .forItem(smallAngryPlanet)
        .by(steve)
        .withStatus(status));

    assertThat(String.format("Should not create request: %s", response.getBody()),
      response, hasStatus(HTTP_BAD_REQUEST));

    assertThat(response.getBody(),
      is("Request status must be \"Open - Not yet filled\", " +
        "\"Open - Awaiting pickup\", \"Open - In transit\", " +
        "\"Closed - Filled\", \"Closed - Unfilled\" or \"Closed - Pickup expired\""));
  }

  @Test
  public void canCreateARequestToBeFulfilledByDeliveryToAnAddress()
    throws InterruptedException,
    MalformedURLException,
    TimeoutException,
    ExecutionException {

    final IndividualResource smallAngryPlanet = itemsFixture.basedUponSmallAngryPlanet(
      ItemBuilder::available);

    final IndividualResource work = addressTypesFixture.work();

    final IndividualResource charlotte = usersFixture.charlotte(
      builder -> builder.withAddress(
        new Address(work.getId(),
          "Fake first address line",
          "Fake second address line",
          "Fake city",
          "Fake region",
          "Fake postal code",
          "Fake country code")));

    final IndividualResource james = usersFixture.james();

    loansFixture.checkOut(smallAngryPlanet, james);

    IndividualResource createdRequest = requestsFixture.place(new RequestBuilder()
      .recall()
      .forItem(smallAngryPlanet)
      .deliverToAddress(work.getId())
      .by(charlotte));

    JsonObject representation = createdRequest.getJson();

    assertThat(representation.getString("id"), is(not(emptyString())));
    assertThat(representation.getString("requestType"), is("Recall"));
    assertThat(representation.getString("fulfilmentPreference"), is("Delivery"));
    assertThat(representation.getString("deliveryAddressTypeId"), is(work.getId()));

    assertThat("Request should have a delivery address",
      representation.containsKey("deliveryAddress"), is(true));

    final JsonObject deliveryAddress = representation.getJsonObject("deliveryAddress");

    assertThat(deliveryAddress.getString("addressTypeId"), is(work.getId()));
    assertThat(deliveryAddress.getString("addressLine1"), is("Fake first address line"));
    assertThat(deliveryAddress.getString("addressLine2"), is("Fake second address line"));
    assertThat(deliveryAddress.getString("city"), is("Fake city"));
    assertThat(deliveryAddress.getString("region"), is("Fake region"));
    assertThat(deliveryAddress.getString("postalCode"), is("Fake postal code"));
    assertThat(deliveryAddress.getString("countryId"), is("Fake country code"));
  }

  @Test
  public void requestStatusDefaultsToOpen()
    throws InterruptedException,
    MalformedURLException,
    TimeoutException,
    ExecutionException {

    final IndividualResource smallAngryPlanet = itemsFixture.basedUponSmallAngryPlanet();
    final IndividualResource rebecca = usersFixture.rebecca();
    final IndividualResource steve = usersFixture.steve();
    final UUID pickupServicePointId = servicePointsFixture.cd1().getId();

    loansFixture.checkOut(smallAngryPlanet, rebecca);

    IndividualResource createdRequest = requestsFixture.place(new RequestBuilder()
      .recall().fulfilToHoldShelf()
      .forItem(smallAngryPlanet)
      .withPickupServicePointId(pickupServicePointId)
      .by(steve)
      .withNoStatus());

    JsonObject representation = createdRequest.getJson();

    assertThat(representation.getString("status"), is(OPEN_NOT_YET_FILLED));
  }

  @Test
  public void cannotCreateRequestWithUserBelongingToNoPatronGroup()
    throws InterruptedException,
    ExecutionException,
    TimeoutException,
    MalformedURLException {

    final IndividualResource smallAngryPlanet = itemsFixture.basedUponSmallAngryPlanet();
    final IndividualResource jessica = usersFixture.jessica();
    final UUID pickupServicePointId = servicePointsFixture.cd1().getId();
    final IndividualResource noUserGroupBob = usersFixture.noUserGroupBob();

    loansFixture.checkOut(smallAngryPlanet, jessica);

    DateTime requestDate = new DateTime(2017, 7, 22, 10, 22, 54, DateTimeZone.UTC);

    final Response recallResponse = requestsClient.attemptCreate(new RequestBuilder()
      .recall()
      .forItem(smallAngryPlanet)
      .withPickupServicePointId(pickupServicePointId)
      .withRequestDate(requestDate)
      .by(noUserGroupBob));

    assertThat(recallResponse, hasStatus(HTTP_VALIDATION_ERROR));

    assertThat(recallResponse.getJson(), hasErrorWith(allOf(
      hasMessage("A valid patron group is required. PatronGroup ID is null"))));
  }

  @Test
  public void cannotCreateRequestWithoutValidUser()
    throws InterruptedException,
    ExecutionException,
    TimeoutException,
    MalformedURLException {

    final IndividualResource smallAngryPlanet = itemsFixture.basedUponSmallAngryPlanet();
    final IndividualResource steve = usersFixture.steve();
    final UUID pickupServicePointId = servicePointsFixture.cd1().getId();

    loansFixture.checkOut(smallAngryPlanet, steve);

    UUID nonExistentRequesterId = UUID.randomUUID();

    DateTime requestDate = new DateTime(2017, 7, 22, 10, 22, 54, DateTimeZone.UTC);

    final Response recallResponse = requestsClient.attemptCreate(new RequestBuilder()
      .recall()
      .forItem(smallAngryPlanet)
      .withPickupServicePointId(pickupServicePointId)
      .withRequestDate(requestDate)
      .withRequesterId(nonExistentRequesterId));

    assertThat(recallResponse, hasStatus(HTTP_VALIDATION_ERROR));

    assertThat(recallResponse.getJson(), hasErrorWith(allOf(
      hasMessage("A valid user and patron group are required. User is null"))));
  }

  @Test
  public void canCreateARequestWithRequesterWithMiddleName()
    throws InterruptedException,
    ExecutionException,
    TimeoutException,
    MalformedURLException {

    final IndividualResource smallAngryPlanet = itemsFixture.basedUponSmallAngryPlanet();
    final IndividualResource jessica = usersFixture.jessica();
    final UUID pickupServicePointId = servicePointsFixture.cd1().getId();

    final IndividualResource steve = usersFixture.steve(
      b -> b.withName("Jones", "Steven", "Anthony"));

    loansFixture.checkOut(smallAngryPlanet, jessica);

    DateTime requestDate = new DateTime(2017, 7, 22, 10, 22, 54, DateTimeZone.UTC);

    IndividualResource createdRequest = requestsFixture.place(new RequestBuilder()
      .recall()
      .withRequestDate(requestDate)
      .withPickupServicePointId(pickupServicePointId)
      .forItem(smallAngryPlanet)
      .by(steve));

    JsonObject representation = createdRequest.getJson();

    assertThat("has information taken from requesting user",
      representation.containsKey("requester"), is(true));

    assertThat("last name is taken from requesting user",
      representation.getJsonObject("requester").getString("lastName"),
      is("Jones"));

    assertThat("first name is taken from requesting user",
      representation.getJsonObject("requester").getString("firstName"),
      is("Steven"));

    assertThat("middle name is taken from requesting user",
      representation.getJsonObject("requester").getString("middleName"),
      is("Anthony"));

    assertThat("barcode is taken from requesting user",
      representation.getJsonObject("requester").getString("barcode"),
      is("5694596854"));
  }

  @Test
  public void canCreateARequestWithRequesterWithNoBarcode()
    throws InterruptedException,
    ExecutionException,
    TimeoutException,
    MalformedURLException {

    final IndividualResource smallAngryPlanet = itemsFixture.basedUponSmallAngryPlanet();
    final IndividualResource james = usersFixture.james();
    final UUID pickupServicePointId = servicePointsFixture.cd1().getId();

    final IndividualResource steveWithNoBarcode = usersFixture.steve(
      UserBuilder::withNoBarcode);

    loansFixture.checkOut(smallAngryPlanet, james);

    DateTime requestDate = new DateTime(2017, 7, 22, 10, 22, 54, DateTimeZone.UTC);

    IndividualResource createdRequest = requestsFixture.place(new RequestBuilder()
      .recall()
      .withRequestDate(requestDate)
      .forItem(smallAngryPlanet)
      .withPickupServicePointId(pickupServicePointId)
      .by(steveWithNoBarcode));

    JsonObject representation = createdRequest.getJson();

    assertThat("has information taken from requesting user",
      representation.containsKey("requester"), is(true));

    assertThat("last name is taken from requesting user",
      representation.getJsonObject("requester").getString("lastName"),
      is("Jones"));

    assertThat("first name is taken from requesting user",
      representation.getJsonObject("requester").getString("firstName"),
      is("Steven"));

    assertThat("barcode is not taken from requesting user",
      representation.getJsonObject("requester").containsKey("barcode"),
      is(false));
  }

  @Test
  public void canCreateARequestForItemWithNoBarcode()
    throws InterruptedException,
    ExecutionException,
    TimeoutException,
    MalformedURLException {

    final IndividualResource smallAngryPlanet = itemsFixture.basedUponSmallAngryPlanet(
      ItemBuilder::withNoBarcode);

    final IndividualResource rebecca = usersFixture.rebecca();
    final IndividualResource charlotte = usersFixture.charlotte();
    final UUID pickupServicePointId = servicePointsFixture.cd1().getId();

    loansFixture.checkOut(smallAngryPlanet, rebecca);

    IndividualResource createdRequest = requestsFixture.place(new RequestBuilder()
      .recall()
      .forItem(smallAngryPlanet)
      .withPickupServicePointId(pickupServicePointId)
      .by(charlotte));

    JsonObject representation = createdRequest.getJson();

    assertThat(representation.getString("itemId"),
      is(smallAngryPlanet.getId().toString()));

    assertThat("has information taken from item",
      representation.containsKey("item"), is(true));

    assertThat("title is taken from item",
      representation.getJsonObject("item").getString("title"),
      is("The Long Way to a Small, Angry Planet"));

    assertThat("barcode is not taken from item when none present",
      representation.getJsonObject("item").containsKey("barcode"), is(false));
  }

  @Test
  public void creatingARequestIgnoresReadOnlyInformationProvidedByClient()
    throws InterruptedException,
    ExecutionException,
    TimeoutException,
    MalformedURLException {

    final IndividualResource smallAngryPlanet = itemsFixture.basedUponSmallAngryPlanet();
    final IndividualResource rebecca = usersFixture.rebecca();
    final IndividualResource steve = usersFixture.steve();
    final UUID pickupServicePointId = servicePointsFixture.cd1().getId();

    UUID itemId = smallAngryPlanet.getId();

    loansFixture.checkOut(smallAngryPlanet, rebecca);

    DateTime requestDate = new DateTime(2017, 7, 22, 10, 22, 54, DateTimeZone.UTC);

    JsonObject request = new RequestBuilder()
      .recall()
      .withRequestDate(requestDate)
      .withItemId(itemId)
      .withPickupServicePointId(pickupServicePointId)
      .by(steve)
      .create();

    request.put("item", new JsonObject()
      .put("title", "incorrect title information")
      .put("barcode", "753856498321"));

    request.put("requester", new JsonObject()
      .put("lastName", "incorrect")
      .put("firstName", "information")
      .put("middleName", "only")
      .put("barcode", "453956079534"));

    final IndividualResource createResponse = requestsClient.create(request);

    JsonObject representation = createResponse.getJson();

    assertThat("has information taken from item",
      representation.containsKey("item"), is(true));

    assertThat("title is taken from item",
      representation.getJsonObject("item").getString("title"),
      is("The Long Way to a Small, Angry Planet"));

    assertThat("barcode is taken from item",
      representation.getJsonObject("item").getString("barcode"),
      is("036000291452"));

    assertThat("has information taken from requesting user",
      representation.containsKey("requester"), is(true));

    assertThat("last name is taken from requesting user",
      representation.getJsonObject("requester").getString("lastName"),
      is("Jones"));

    assertThat("first name is taken from requesting user",
      representation.getJsonObject("requester").getString("firstName"),
      is("Steven"));

    assertThat("barcode is taken from requesting user",
      representation.getJsonObject("requester").getString("barcode"),
      is("5694596854"));
  }

  @Test
  public void cannotCreateARequestWithoutAPickupLocationServicePoint()
    throws InterruptedException,
    ExecutionException,
    TimeoutException,
    MalformedURLException {

    IndividualResource item = itemsFixture.basedUponSmallAngryPlanet();

    loansFixture.checkOut(item, usersFixture.jessica());

    IndividualResource requester = usersFixture.steve();

    DateTime requestDate = new DateTime(2017, 7, 22, 10, 22, 54, DateTimeZone.UTC);

    Response postResponse = requestsClient.attemptCreate(new RequestBuilder()
      .open()
      .recall()
      .forItem(item)
      .by(requester)
      .withRequestDate(requestDate)
      .fulfilToHoldShelf()
      .withRequestExpiration(new LocalDate(2017, 7, 30))
      .withHoldShelfExpiration(new LocalDate(2017, 8, 31)));

    assertThat(postResponse, hasStatus(HTTP_VALIDATION_ERROR));

    assertThat(postResponse.getJson(), hasErrorWith(allOf(
      hasMessage("Hold Shelf Fulfillment Requests require a Pickup Service Point"))));
  }

  @Test
  public void cannotCreateARequestWithANonPickupLocationServicePoint()
    throws InterruptedException,
    ExecutionException,
    TimeoutException,
    MalformedURLException {

    UUID pickupServicePointId = servicePointsFixture.cd3().getId();

    IndividualResource item = itemsFixture.basedUponSmallAngryPlanet();

    loansFixture.checkOut(item, usersFixture.jessica());

    IndividualResource requester = usersFixture.steve();

    DateTime requestDate = new DateTime(2017, 7, 22, 10, 22, 54, DateTimeZone.UTC);

    Response postResponse = requestsClient.attemptCreate(new RequestBuilder()
      .open()
      .recall()
      .forItem(item)
      .by(requester)
      .withRequestDate(requestDate)
      .fulfilToHoldShelf()
      .withRequestExpiration(new LocalDate(2017, 7, 30))
      .withHoldShelfExpiration(new LocalDate(2017, 8, 31))
      .withPickupServicePointId(pickupServicePointId));

    assertThat(postResponse, hasStatus(HTTP_VALIDATION_ERROR));

    assertThat(postResponse.getJson(), hasErrorWith(allOf(
      hasMessage("Service point is not a pickup location"),
      hasUUIDParameter("pickupServicePointId", pickupServicePointId))));
  }

  @Test
  public void cannotCreateARequestWithUnknownPickupLocationServicePoint()
    throws InterruptedException,
    ExecutionException,
    TimeoutException,
    MalformedURLException {

    UUID pickupServicePointId = UUID.randomUUID();

    IndividualResource item = itemsFixture.basedUponSmallAngryPlanet();

    loansFixture.checkOut(item, usersFixture.jessica());

    IndividualResource requester = usersFixture.steve();

    DateTime requestDate = new DateTime(2017, 7, 22, 10, 22, 54, DateTimeZone.UTC);

    Response postResponse = requestsClient.attemptCreate(new RequestBuilder()
      .open()
      .recall()
      .forItem(item)
      .by(requester)
      .withRequestDate(requestDate)
      .fulfilToHoldShelf()
      .withRequestExpiration(new LocalDate(2017, 7, 30))
      .withHoldShelfExpiration(new LocalDate(2017, 8, 31))
      .withPickupServicePointId(pickupServicePointId));

    assertThat(postResponse, hasStatus(HTTP_VALIDATION_ERROR));

    assertThat(postResponse.getJson(), hasErrorWith(allOf(
      hasMessage("Pickup service point does not exist"),
      hasUUIDParameter("pickupServicePointId", pickupServicePointId))));
  }

  @Test
  public void canCreatePagedRequestWhenItemStatusIsAvailable()
    throws InterruptedException,
    ExecutionException,
    TimeoutException,
    MalformedURLException {

    //Set up the item's initial status to be AVAILABLE
    final IndividualResource smallAngryPlanet = itemsFixture.basedUponSmallAngryPlanet();
    final String itemInitialStatus = smallAngryPlanet.getResponse().getJson().getJsonObject("status").getString("name");
    assertThat(itemInitialStatus, is(ItemStatus.AVAILABLE.getValue()));

    //Attempt to create a page request on it.  Final expected status is PAGED
    final IndividualResource servicePoint = servicePointsFixture.cd1();
    final IndividualResource pagedRequest = requestsClient.create(new RequestBuilder()
      .page()
      .forItem(smallAngryPlanet)
      .withPickupServicePointId(servicePoint.getId())
      .by(usersFixture.james()));

    String finalStatus = pagedRequest.getResponse().getJson().getJsonObject("item").getString("status");
    assertThat(pagedRequest.getJson().getString("requestType"), is(RequestType.PAGE.getValue()));
    assertThat(pagedRequest.getResponse(), hasStatus(HTTP_CREATED));
    assertThat(finalStatus, is(ItemStatus.PAGED.getValue()));
  }

  @Test
  public void cannotCreatePagedRequestWhenItemStatusIsCheckedOut()
    throws InterruptedException,
    ExecutionException,
    TimeoutException,
    MalformedURLException {

    //Set up the item's initial status to be CHECKED OUT
    IndividualResource smallAngryPlanet = itemsFixture.basedUponSmallAngryPlanet();
    IndividualResource checkedOutItem = loansFixture.checkOut(smallAngryPlanet, usersFixture.jessica());
    assertThat(checkedOutItem.getResponse().getJson().getJsonObject("item").getJsonObject("status").getString("name"), is(ItemStatus.CHECKED_OUT.getValue()));

    //Attempt to create a page request on it.
    final IndividualResource servicePoint = servicePointsFixture.cd1();
    final Response pagedRequest = requestsClient.attemptCreate(new RequestBuilder()
      .page()
      .forItem(smallAngryPlanet)
      .withPickupServicePointId(servicePoint.getId())
      .by(usersFixture.jessica()));

    assertThat(pagedRequest.getJson(), hasErrorWith(allOf(
      hasMessage("Page requests are not allowed for this patron and item combination"),
      hasParameter("requestType", "Page"))));
  }

  @Test
  public void cannotCreatePagedRequestWhenItemStatusIsAwaitingPickup()
    throws InterruptedException,
    ExecutionException,
    TimeoutException,
    MalformedURLException {

    //Setting up an item with AWAITING_PICKUP status
    final IndividualResource servicePoint = servicePointsFixture.cd1();

    final IndividualResource awaitingPickupItem = setupItemAwaitingPickup(servicePoint, requestsClient, itemsClient,
      itemsFixture, usersFixture, loansFixture);
    //attempt to place a PAGED request
    final Response pagedRequest2 = requestsClient.attemptCreate(new RequestBuilder()
      .page()
      .forItem(awaitingPickupItem)
      .withPickupServicePointId(servicePoint.getId())
      .by(usersFixture.jessica()));

    assertThat(pagedRequest2.getJson(), hasErrorWith(allOf(
      hasMessage("Page requests are not allowed for this patron and item combination"),
      hasParameter("requestType", "Page"))));
  }

  @Test
  public void cannotCreatePagedRequestWhenItemStatusIsPaged()
    throws InterruptedException,
    ExecutionException,
    TimeoutException,
    MalformedURLException {

    //Set up the item's initial status to be PAGED
    final IndividualResource servicePoint = servicePointsFixture.cd1();
    final IndividualResource pagedItem = setupPagedItem(servicePoint, itemsFixture, requestsClient, usersFixture);

    //Attempt to create a page request on it.
    final Response pagedRequest2 = requestsClient.attemptCreate(new RequestBuilder()
      .page()
      .forItem(pagedItem)
      .withPickupServicePointId(servicePoint.getId())
      .by(usersFixture.jessica()));

    assertThat(pagedRequest2.getJson(), hasErrorWith(allOf(
      hasMessage("Page requests are not allowed for this patron and item combination"),
      hasParameter("requestType", "Page"))));
  }

  @Test
  public void cannotCreatePagedRequestWhenItemStatusIsIntransit()
    throws InterruptedException,
    ExecutionException,
    TimeoutException,
    MalformedURLException {

    final IndividualResource requestPickupServicePoint = servicePointsFixture.cd1();

    final IndividualResource intransitItem = setupItemInTransit(requestPickupServicePoint, servicePointsFixture.cd2(),
      itemsFixture, requestsClient,
      usersFixture, requestsFixture, loansFixture);

    //attempt to create a Paged request for this IN_TRANSIT item
    final Response pagedRequest2 = requestsClient.attemptCreate(new RequestBuilder()
      .page()
      .forItem(intransitItem)
      .withPickupServicePointId(requestPickupServicePoint.getId())
      .by(usersFixture.jessica()));

    assertThat(pagedRequest2.getJson(), hasErrorWith(allOf(
      hasMessage("Page requests are not allowed for this patron and item combination"),
      hasParameter("requestType", "Page"))));
  }

  @Test
  public void canCreateRecallRequestWhenItemIsCheckedOut()
    throws InterruptedException,
    ExecutionException,
    TimeoutException,
    MalformedURLException {

    final IndividualResource checkedOutItem = itemsFixture.basedUponSmallAngryPlanet();
    final IndividualResource requestPickupServicePoint = servicePointsFixture.cd1();

    loansFixture.checkOut(checkedOutItem, usersFixture.jessica());

    final IndividualResource recallRequest = requestsClient.create(new RequestBuilder()
      .recall()
      .forItem(checkedOutItem)
      .withPickupServicePointId(requestPickupServicePoint.getId())
      .by(usersFixture.james()));

    JsonObject requestedItem = recallRequest.getJson().getJsonObject("item");
    assertThat(recallRequest.getJson().getString("requestType"), is(RequestType.RECALL.getValue()));
    assertThat(requestedItem.getString("status"), is(ItemStatus.CHECKED_OUT.getValue()));
    assertThat(recallRequest.getJson().getString("status"), is(RequestStatus.OPEN_NOT_YET_FILLED.getValue()));
  }

  @Test
  public void canCreateRecallRequestWhenItemIsAwaitingPickup()
    throws InterruptedException,
    ExecutionException,
    TimeoutException,
    MalformedURLException {

    //Setting up an item with AWAITING_PICKUP status
    final IndividualResource servicePoint = servicePointsFixture.cd1();
    final IndividualResource awaitingPickupItem = setupItemAwaitingPickup(servicePoint, requestsClient, itemsClient,
      itemsFixture, usersFixture, loansFixture);

    // create a recall request
    final IndividualResource recallRequest = requestsClient.create(new RequestBuilder()
      .recall()
      .forItem(awaitingPickupItem)
      .withPickupServicePointId(servicePoint.getId())
      .by(usersFixture.steve()));

    assertThat(recallRequest.getJson().getString("requestType"), is(RequestType.RECALL.getValue()));
    assertThat(recallRequest.getJson().getJsonObject("item").getString("status"), is(ItemStatus.AWAITING_PICKUP.getValue()));
    assertThat(recallRequest.getJson().getString("status"), is(RequestStatus.OPEN_NOT_YET_FILLED.getValue()));
  }

  @Test
  public void canCreateRecallRequestWhenItemIsInTransit()
    throws InterruptedException,
    ExecutionException,
    TimeoutException,
    MalformedURLException {

    final IndividualResource requestPickupServicePoint = servicePointsFixture.cd1();

    final IndividualResource intransitItem = setupItemInTransit(requestPickupServicePoint, servicePointsFixture.cd2(),
      itemsFixture, requestsClient,
      usersFixture, requestsFixture, loansFixture);
    //create a Recall request
    final IndividualResource recallRequest = requestsClient.create(new RequestBuilder()
      .recall()
      .forItem(intransitItem)
      .withPickupServicePointId(requestPickupServicePoint.getId())
      .by(usersFixture.jessica()));

    JsonObject requestItem = recallRequest.getJson().getJsonObject("item");

    assertThat(recallRequest.getJson().getString("requestType"), is(RequestType.RECALL.getValue()));
    assertThat(requestItem.getString("status"), is(ItemStatus.IN_TRANSIT.getValue()));
    assertThat(recallRequest.getJson().getString("status"), is(RequestStatus.OPEN_NOT_YET_FILLED.getValue()));
  }

  @Test
  public void cannotCreateRecallRequestWhenItemIsAvailable()
    throws InterruptedException,
    ExecutionException,
    TimeoutException,
    MalformedURLException {

    final IndividualResource availableItem = itemsFixture.basedUponSmallAngryPlanet();
    final IndividualResource requestPickupServicePoint = servicePointsFixture.cd1();

    final Response recallResponse = requestsClient.attemptCreate(new RequestBuilder()
      .recall()
      .forItem(availableItem)
      .withPickupServicePointId(requestPickupServicePoint.getId())
      .by(usersFixture.james()));

    assertThat(recallResponse.getJson(), hasErrorWith(allOf(
      hasMessage("Recall requests are not allowed for this patron and item combination"),
      hasParameter("requestType", "Recall"))));
  }

  @Test
  public void cannotCreateRecallRequestWhenItemIsMissing()
    throws InterruptedException,
    ExecutionException,
    TimeoutException,
    MalformedURLException {

    final IndividualResource missingItem = setupMissingItem(itemsFixture);

    final Response recallRequest = requestsClient.attemptCreate(new RequestBuilder()
      .recall()
      .forItem(missingItem)
      .withPickupServicePointId(servicePointsFixture.cd1().getId())
      .by(usersFixture.jessica()));

    assertThat(recallRequest.getJson(), hasErrorWith(allOf(
      hasMessage("Recall requests are not allowed for this patron and item combination"),
      hasParameter("requestType", "Recall"))));
  }

  @Test
  public void cannotCreateRecallRequestWhenItemIsPaged()
    throws InterruptedException,
    ExecutionException,
    TimeoutException,
    MalformedURLException {

    final IndividualResource requestPickupServicePoint = servicePointsFixture.cd1();
    final IndividualResource pagedItem = setupPagedItem(requestPickupServicePoint, itemsFixture, requestsClient, usersFixture);

    final Response recallResponse = requestsClient.attemptCreate(new RequestBuilder()
      .recall()
      .forItem(pagedItem)
      .withPickupServicePointId(requestPickupServicePoint.getId())
      .by(usersFixture.jessica()));

    assertThat(recallResponse.getJson(), hasErrorWith(allOf(
      hasMessage("Recall requests are not allowed for this patron and item combination"),
      hasParameter("requestType", "Recall"))));
  }

  @Test
  public void canCreateHoldRequestWhenItemIsCheckedOut()
    throws InterruptedException,
    ExecutionException,
    TimeoutException,
    MalformedURLException {

    final IndividualResource checkedOutItem = itemsFixture.basedUponSmallAngryPlanet();
    final IndividualResource requestPickupServicePoint = servicePointsFixture.cd1();

    loansFixture.checkOut(checkedOutItem, usersFixture.jessica());

    final IndividualResource holdRequest = requestsClient.create(new RequestBuilder()
      .hold()
      .forItem(checkedOutItem)
      .withPickupServicePointId(requestPickupServicePoint.getId())
      .by(usersFixture.james()));

    JsonObject requestedItem = holdRequest.getJson().getJsonObject("item");

    assertThat(holdRequest.getJson().getString("requestType"), is(RequestType.HOLD.getValue()));
    assertThat(requestedItem.getString("status"), is(ItemStatus.CHECKED_OUT.getValue()));
    assertThat(holdRequest.getJson().getString("status"), is(RequestStatus.OPEN_NOT_YET_FILLED.getValue()));
  }

  @Test
  public void canCreateHoldRequestWhenItemIsAwaitingPickup()
    throws InterruptedException,
    ExecutionException,
    TimeoutException,
    MalformedURLException {

    //Setting up an item with AWAITING_PICKUP status
    final IndividualResource servicePoint = servicePointsFixture.cd1();
    final IndividualResource awaitingPickupItem = setupItemAwaitingPickup(servicePoint, requestsClient, itemsClient,
      itemsFixture, usersFixture, loansFixture);
    // create a hold request
    final IndividualResource holdRequest = requestsClient.create(new RequestBuilder()
      .hold()
      .forItem(awaitingPickupItem)
      .withPickupServicePointId(servicePoint.getId())
      .by(usersFixture.steve()));

    assertThat(holdRequest.getJson().getString("requestType"), is(RequestType.HOLD.getValue()));
    assertThat(holdRequest.getJson().getJsonObject("item").getString("status"), is(ItemStatus.AWAITING_PICKUP.getValue()));
    assertThat(holdRequest.getJson().getString("status"), is(RequestStatus.OPEN_NOT_YET_FILLED.getValue()));
  }

  @Test
  public void canCreateHoldRequestWhenItemIsInTransit()
    throws InterruptedException,
    ExecutionException,
    TimeoutException,
    MalformedURLException {

    final IndividualResource requestPickupServicePoint = servicePointsFixture.cd1();

    final IndividualResource intransitItem = setupItemInTransit(requestPickupServicePoint, servicePointsFixture.cd2(),
      itemsFixture, requestsClient,
      usersFixture, requestsFixture, loansFixture);

    //create a Hold request
    final IndividualResource holdRequest = requestsClient.create(new RequestBuilder()
      .hold()
      .forItem(intransitItem)
      .withPickupServicePointId(requestPickupServicePoint.getId())
      .by(usersFixture.jessica()));

    JsonObject requestedItem = holdRequest.getJson().getJsonObject("item");

    assertThat(holdRequest.getJson().getString("requestType"), is(RequestType.HOLD.getValue()));
    assertThat(requestedItem.getString("status"), is(ItemStatus.IN_TRANSIT.getValue()));
    assertThat(holdRequest.getJson().getString("status"), is(RequestStatus.OPEN_NOT_YET_FILLED.getValue()));
  }

  @Test
  public void canCreateHoldRequestWhenItemIsMissing()
    throws InterruptedException,
    ExecutionException,
    TimeoutException,
    MalformedURLException {

    final IndividualResource missingItem = setupMissingItem(itemsFixture);

    //create a Hold request
    final IndividualResource holdRequest = requestsClient.create(new RequestBuilder()
      .hold()
      .forItem(missingItem)
      .withPickupServicePointId(servicePointsFixture.cd1().getId())
      .by(usersFixture.jessica()));

    JsonObject requestedItem = holdRequest.getJson().getJsonObject("item");

    assertThat(holdRequest.getJson().getString("requestType"), is(RequestType.HOLD.getValue()));
    assertThat(requestedItem.getString("status"), is(ItemStatus.MISSING.getValue()));
    assertThat(holdRequest.getJson().getString("status"), is(RequestStatus.OPEN_NOT_YET_FILLED.getValue()));
  }

  @Test
  public void canCreateHoldRequestWhenItemIsPaged()
    throws InterruptedException,
    ExecutionException,
    TimeoutException,
    MalformedURLException {

    final IndividualResource requestPickupServicePoint = servicePointsFixture.cd1();
    final IndividualResource pagedItem = setupPagedItem(requestPickupServicePoint, itemsFixture, requestsClient, usersFixture);

    final IndividualResource holdRequest = requestsClient.create(new RequestBuilder()
      .hold()
      .forItem(pagedItem)
      .withPickupServicePointId(requestPickupServicePoint.getId())
      .by(usersFixture.steve()));

    assertThat(holdRequest.getJson().getString("requestType"), is(RequestType.HOLD.getValue()));
    assertThat(holdRequest.getJson().getJsonObject("item").getString("status"), is(ItemStatus.PAGED.getValue()));
    assertThat(holdRequest.getJson().getString("status"), is(RequestStatus.OPEN_NOT_YET_FILLED.getValue()));
  }

  @Test
  public void cannotCreateHoldRequestWhenItemIsAvailable()
    throws InterruptedException,
    ExecutionException,
    TimeoutException,
    MalformedURLException {

    final IndividualResource availableItem = itemsFixture.basedUponSmallAngryPlanet();
    final IndividualResource requestPickupServicePoint = servicePointsFixture.cd1();

    final Response holdResponse = requestsClient.attemptCreate(new RequestBuilder()
      .hold()
      .forItem(availableItem)
      .withPickupServicePointId(requestPickupServicePoint.getId())
      .by(usersFixture.james()));

    assertThat(holdResponse.getJson(), hasErrorWith(allOf(
      hasMessage("Hold requests are not allowed for this patron and item combination"),
      hasParameter("requestType", "Hold"))));
  }

<<<<<<< HEAD
  @Test
  public void cannotCreateTwoRequestsFromTheSameUser()
    throws InterruptedException,
    ExecutionException,
    TimeoutException,
    MalformedURLException {

    final IndividualResource checkedOutItem = itemsFixture.basedUponSmallAngryPlanet();
    final IndividualResource requestPickupServicePoint = servicePointsFixture.cd1();
    final IndividualResource jessica = usersFixture.jessica();

    loansFixture.checkOut(checkedOutItem, jessica);

    requestsClient.create(new RequestBuilder()
      .recall()
      .forItem(checkedOutItem)
      .withPickupServicePointId(requestPickupServicePoint.getId())
      .by(jessica));

    final Response response = requestsClient.attemptCreate(new RequestBuilder()
      .recall()
      .forItem(checkedOutItem)
      .withPickupServicePointId(requestPickupServicePoint.getId())
      .by(jessica));

    assertThat(response, hasStatus(HTTP_VALIDATION_ERROR));
    assertThat(
      response.getJson(),
      hasErrorWith(hasMessage("This requester already has an open request for this item"))
    );
  }

  @Test
  public void canCreateTwoRequestsFromDifferentUsers()
    throws InterruptedException,
    ExecutionException,
    TimeoutException,
    MalformedURLException {

    final IndividualResource checkedOutItem = itemsFixture.basedUponSmallAngryPlanet();
    final IndividualResource requestPickupServicePoint = servicePointsFixture.cd1();
    final IndividualResource jessica = usersFixture.jessica();

    loansFixture.checkOut(checkedOutItem, jessica);

    requestsClient.create(new RequestBuilder()
      .recall()
      .forItem(checkedOutItem)
      .withPickupServicePointId(requestPickupServicePoint.getId())
      .by(jessica));

    final Response response = requestsClient.attemptCreate(new RequestBuilder()
      .recall()
      .forItem(checkedOutItem)
      .withPickupServicePointId(requestPickupServicePoint.getId())
      .by(usersFixture.james()));

    assertThat(response, hasStatus(HTTP_CREATED));
  }

=======
>>>>>>> fe430dcb
  public static IndividualResource setupPagedItem(IndividualResource requestPickupServicePoint, ItemsFixture itemsFixture,
                                                  ResourceClient requestClient, UsersFixture usersFixture)
    throws InterruptedException,
    ExecutionException,
    TimeoutException,
    MalformedURLException {

    final IndividualResource smallAngryPlanet = itemsFixture.basedUponSmallAngryPlanet();

    final IndividualResource pagedRequest = requestClient.create(new RequestBuilder()
      .page()
      .forItem(smallAngryPlanet)
      .withPickupServicePointId(requestPickupServicePoint.getId())
      .by(usersFixture.james()));

    JsonObject requestedItem = pagedRequest.getJson().getJsonObject("item");
    assertThat(requestedItem.getString("status"), is(ItemStatus.PAGED.getValue()));

    return smallAngryPlanet;
  }

  public static IndividualResource setupItemAwaitingPickup(IndividualResource requestPickupServicePoint, ResourceClient requestsClient, ResourceClient itemsClient,
                                                           ItemsFixture itemsFixture, UsersFixture usersFixture, LoansFixture loansFixture)
    throws InterruptedException,
    ExecutionException,
    TimeoutException,
    MalformedURLException {

    //Setting up an item with AWAITING_PICKUP status
    final IndividualResource smallAngryPlanet = itemsFixture.basedUponSmallAngryPlanet();

    requestsClient.create(new RequestBuilder()
      .page()
      .forItem(smallAngryPlanet)
      .withPickupServicePointId(requestPickupServicePoint.getId())
      .by(usersFixture.james()));

    loansFixture.checkInByBarcode(smallAngryPlanet, DateTime.now(DateTimeZone.UTC), requestPickupServicePoint.getId());

    Response pagedRequestRecord = itemsClient.getById(smallAngryPlanet.getId());
    assertThat(pagedRequestRecord.getJson().getJsonObject("status").getString("name"), is(ItemStatus.AWAITING_PICKUP.getValue()));

    return smallAngryPlanet;
  }

  public static IndividualResource setupItemInTransit(IndividualResource requestPickupServicePoint, IndividualResource pickupServicePoint,
                                                      ItemsFixture itemsFixture, ResourceClient requestsClient,
                                                      UsersFixture usersFixture, RequestsFixture requestsFixture, LoansFixture loansFixture)
    throws InterruptedException,
    ExecutionException,
    TimeoutException,
    MalformedURLException {

    //In order to get the item into the IN_TRANSIT state, for now we need to go the round-about route of delivering it to the unintended pickup location first
    //then check it in at the intended pickup location.
    final IndividualResource smallAngryPlanet = itemsFixture.basedUponSmallAngryPlanet();

    final IndividualResource firstRequest = requestsClient.create(new RequestBuilder()
      .page()
      .forItem(smallAngryPlanet)
      .withPickupServicePointId(requestPickupServicePoint.getId())
      .by(usersFixture.james()));

    JsonObject requestItem = firstRequest.getJson().getJsonObject("item");
    assertThat(requestItem.getString("status"), is(ItemStatus.PAGED.getValue()));
    assertThat(firstRequest.getJson().getString("status"), is(RequestStatus.OPEN_NOT_YET_FILLED.getValue()));

    //check it it at the "wrong" or unintended pickup location
    loansFixture.checkInByBarcode(smallAngryPlanet, DateTime.now(DateTimeZone.UTC), pickupServicePoint.getId());

    MultipleRecords<JsonObject> requests = requestsFixture.getQueueFor(smallAngryPlanet);
    JsonObject pagedRequestRecord = requests.getRecords().iterator().next();

    assertThat(pagedRequestRecord.getJsonObject("item").getString("status"), is(ItemStatus.IN_TRANSIT.getValue()));
    assertThat(pagedRequestRecord.getString("status"), is(RequestStatus.OPEN_IN_TRANSIT.getValue()));

    return smallAngryPlanet;
  }


  public static IndividualResource setupMissingItem(ItemsFixture itemsFixture)
    throws InterruptedException,
    ExecutionException,
    TimeoutException,
    MalformedURLException {

    //There is no workflow to get an item into the MISSING status. For now assign the MISSING status to the item directly.
    IndividualResource missingItem = itemsFixture.basedUponSmallAngryPlanet(ItemBuilder::missing);
    assertThat(missingItem.getResponse().getJson().getJsonObject("status").getString("name"), is(ItemStatus.MISSING.getValue()));

    return missingItem;
  }
}<|MERGE_RESOLUTION|>--- conflicted
+++ resolved
@@ -1286,7 +1286,6 @@
       hasParameter("requestType", "Hold"))));
   }
 
-<<<<<<< HEAD
   @Test
   public void cannotCreateTwoRequestsFromTheSameUser()
     throws InterruptedException,
@@ -1347,8 +1346,6 @@
     assertThat(response, hasStatus(HTTP_CREATED));
   }
 
-=======
->>>>>>> fe430dcb
   public static IndividualResource setupPagedItem(IndividualResource requestPickupServicePoint, ItemsFixture itemsFixture,
                                                   ResourceClient requestClient, UsersFixture usersFixture)
     throws InterruptedException,
