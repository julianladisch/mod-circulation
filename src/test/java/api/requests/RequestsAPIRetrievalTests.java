--- conflicted
+++ resolved
@@ -315,11 +315,7 @@
     
     requestList.forEach(this::requestHasExpectedProperties);
     requestList.forEach(this::requestHasServicePointProperties);
-<<<<<<< HEAD
     requestList.forEach(this::requestHasPatronGroupProperties);
-  
-=======
->>>>>>> 6941997e
   }
 
   @Test
