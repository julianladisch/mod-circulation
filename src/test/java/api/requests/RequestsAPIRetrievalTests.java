--- conflicted
+++ resolved
@@ -55,7 +55,6 @@
     UUID facultyGroupId = patronGroupsFixture.faculty().getId();
     UUID staffGroupId = patronGroupsFixture.staff().getId();
     UUID isbnIdentifierId = identifierTypesFixture.isbn().getId();
-    UUID instanceId = UUID.randomUUID();
     String isbnValue = "9780866989732";
 
     final ItemResource smallAngryPlanet = itemsFixture
@@ -113,10 +112,7 @@
     assertThat(representation.getString("requestLevel"), is("Item"));
     assertThat(representation.getString("requestDate"), isEquivalentTo(requestDate));
     assertThat(representation.getString("itemId"), is(smallAngryPlanet.getId()));
-<<<<<<< HEAD
-=======
     assertThat(representation.getString("holdingsRecordId"), is(smallAngryPlanet.getHoldingsRecordId()));
->>>>>>> 43bfb783
     assertThat(representation.getString("instanceId"), is(smallAngryPlanet.getInstanceId()));
     assertThat(representation.getString("requesterId"), is(sponsor.getId()));
     assertThat(representation.getString("fulfilmentPreference"), is("Hold Shelf"));
@@ -230,8 +226,6 @@
     assertThat(contributors, CoreMatchers.notNullValue());
     assertThat(contributors.size(), is(1));
     assertThat(contributors.getJsonObject(0).getString("name"), is("Chambers, Becky"));
-<<<<<<< HEAD
-=======
 
     JsonArray editions = instanceSummary.getJsonArray("editions");
     assertThat(editions, notNullValue());
@@ -245,7 +239,6 @@
     assertThat(firstPublication.getString("publisher"), is("Alfred A. Knopf"));
     assertThat(firstPublication.getString("place"), is("New York"));
     assertThat(firstPublication.getString("dateOfPublication"), is("2016"));
->>>>>>> 43bfb783
   }
 
   @Test
