package api.support.builders;

import java.util.List;
import java.util.UUID;

import org.folio.circulation.support.http.client.IndividualResource;

import io.vertx.core.json.JsonArray;
import io.vertx.core.json.JsonObject;

public class ItemBuilder extends JsonBuilder implements Builder {

  public static final String AVAILABLE = "Available";
  public static final String CHECKED_OUT = "Checked out";
  public static final String AWAITING_PICKUP = "Awaiting pickup";
  public static final String AWAITING_DELIVERY = "Awaiting delivery";
  public static final String IN_TRANSIT = "In transit";
  public static final String PAGED = "Paged";
  public static final String MISSING = "Missing";
  public static final String DECLARED_LOST = "Declared lost";
  public static final String ON_ORDER = "On order";
  public static final String IN_PROCESS = "In process";

  private final UUID id;
  private final UUID holdingId;
  private final String barcode;
  private final String status;
  private final UUID materialTypeId;
  private final UUID permanentLocationId;
  private final UUID temporaryLocationId;
  private final UUID permanentLoanTypeId;
  private final UUID temporaryLoanTypeId;
  private final String itemLevelCallNumber;
  private final String itemLevelCallNumberPrefix;
  private final String itemLevelCallNumberSuffix;
  private String enumeration;
  private String chronology;
  private List<String> copyNumbers;
  private List<String> yearCaption;
  private String volume;
  private final String chronology;

  public ItemBuilder() {
    this(UUID.randomUUID(), null, "565578437802", AVAILABLE,
<<<<<<< HEAD
      null, null, null, null, null, null, null, null, null, null, null, null, null);
=======
      null, null, null, null, null, null, null, null, null, null, null, null,
      null);
>>>>>>> 9f183417
  }

  private ItemBuilder(
    UUID id,
    UUID holdingId,
    String barcode,
    String status,
    UUID permanentLocationId,
    UUID temporaryLocationId,
    UUID materialTypeId,
    UUID permanentLoanTypeId,
    UUID temporaryLoanTypeId,
    String enumeration,
    String chronology,
    List<String> copyNumbers,
    String itemLevelCallNumber,
    String itemLevelCallNumberPrefix,
    String itemLevelCallNumberSuffix,
    String volume,
    List<String> yearCaption,
    String chronology) {

    this.id = id;
    this.holdingId = holdingId;
    this.barcode = barcode;
    this.status = status;
    this.temporaryLocationId = temporaryLocationId;
    this.materialTypeId = materialTypeId;
    this.permanentLocationId = permanentLocationId;
    this.temporaryLoanTypeId = temporaryLoanTypeId;
    this.permanentLoanTypeId = permanentLoanTypeId;
    this.enumeration = enumeration;
    this.chronology = chronology;
    this.copyNumbers = copyNumbers;
    this.itemLevelCallNumber = itemLevelCallNumber;
    this.itemLevelCallNumberPrefix = itemLevelCallNumberPrefix;
    this.itemLevelCallNumberSuffix = itemLevelCallNumberSuffix;
    this.volume = volume;
    this.yearCaption = yearCaption;
    this.chronology = chronology;
  }

  public JsonObject create() {
    JsonObject itemRequest = new JsonObject();

    put(itemRequest, "id", id);
    put(itemRequest, "barcode", barcode);
    put(itemRequest, "holdingsRecordId", holdingId);
    put(itemRequest, "materialTypeId", materialTypeId);
    put(itemRequest, "permanentLoanTypeId", permanentLoanTypeId);
    put(itemRequest, "temporaryLoanTypeId", temporaryLoanTypeId);
    put(itemRequest, "permanentLocationId", permanentLocationId);
    put(itemRequest, "temporaryLocationId", temporaryLocationId);
    put(itemRequest, "status", status, new JsonObject().put("name", status));
    put(itemRequest, "enumeration", enumeration);
    put(itemRequest, "chronology", chronology);
    put(itemRequest, "copyNumbers", new JsonArray(copyNumbers));
    put(itemRequest, "itemLevelCallNumber", itemLevelCallNumber);
    put(itemRequest, "itemLevelCallNumberPrefix", itemLevelCallNumberPrefix);
    put(itemRequest, "itemLevelCallNumberSuffix", itemLevelCallNumberSuffix);
    put(itemRequest, "volume", volume);
    put(itemRequest, "yearCaption", new JsonArray(yearCaption));
    put(itemRequest, "chronology", chronology);

    return itemRequest;
  }

  public ItemBuilder checkOut() {
    return withStatus(CHECKED_OUT);
  }

  public ItemBuilder available() {
    return withStatus(AVAILABLE);
  }

  public ItemBuilder missing() {
    return withStatus(MISSING);
  }

  public ItemBuilder declaredLost() {
    return withStatus(DECLARED_LOST);
  }

  public ItemBuilder onOrder() {
    return withStatus(ON_ORDER);
  }

  public ItemBuilder inProcess() {
    return withStatus(IN_PROCESS);
  }

  private ItemBuilder withStatus(String status) {
    return new ItemBuilder(
      this.id,
      this.holdingId,
      this.barcode,
      status,
      this.permanentLocationId,
      this.temporaryLocationId,
      this.materialTypeId,
      this.permanentLoanTypeId,
      this.temporaryLoanTypeId,
      this.enumeration,
      this.chronology,
      this.copyNumbers,
      this.itemLevelCallNumber,
      this.itemLevelCallNumberPrefix,
      this.itemLevelCallNumberSuffix,
      this.volume,
      this.yearCaption,
      this.chronology);
  }

  public ItemBuilder withBarcode(String barcode) {
    return new ItemBuilder(
      this.id,
      this.holdingId,
      barcode,
      this.status,
      this.permanentLocationId,
      this.temporaryLocationId,
      this.materialTypeId,
      this.permanentLoanTypeId,
      this.temporaryLoanTypeId,
      this.enumeration,
      this.chronology,
      this.copyNumbers,
      this.itemLevelCallNumber,
      this.itemLevelCallNumberPrefix,
      this.itemLevelCallNumberSuffix,
      this.volume,
      this.yearCaption,
      this.chronology);
  }

  public ItemBuilder withNoBarcode() {
    return withBarcode(null);
  }

  public ItemBuilder withPermanentLocation(IndividualResource location) {
    return withPermanentLocation(location.getId());
  }

  public ItemBuilder withPermanentLocation(UUID locationId) {
    return new ItemBuilder(
      this.id,
      this.holdingId,
      this.barcode,
      this.status,
      locationId,
      this.temporaryLocationId,
      this.materialTypeId,
      this.permanentLoanTypeId,
      this.temporaryLoanTypeId,
      this.enumeration,
      this.chronology,
      this.copyNumbers,
      this.itemLevelCallNumber,
      this.itemLevelCallNumberPrefix,
      this.itemLevelCallNumberSuffix,
      this.volume,
      this.yearCaption,
      this.chronology);
  }

  public ItemBuilder withNoPermanentLocation() {
    return withPermanentLocation((UUID) null);
  }

  public ItemBuilder withTemporaryLocation(IndividualResource location) {
    return withTemporaryLocation(location.getId());
  }

  public ItemBuilder withTemporaryLocation(UUID locationId) {
    return new ItemBuilder(
      this.id,
      this.holdingId,
      this.barcode,
      this.status,
      this.permanentLocationId,
      locationId,
      this.materialTypeId,
      this.permanentLoanTypeId,
      this.temporaryLoanTypeId,
      this.enumeration,
      this.chronology,
      this.copyNumbers,
      this.itemLevelCallNumber,
      this.itemLevelCallNumberPrefix,
      this.itemLevelCallNumberSuffix,
      this.volume,
      this.yearCaption,
      this.chronology);
  }

  public ItemBuilder withNoTemporaryLocation() {
    return withTemporaryLocation((UUID) null);
  }

  public ItemBuilder forHolding(UUID holdingId) {
    return new ItemBuilder(
      this.id,
      holdingId,
      this.barcode,
      this.status,
      this.permanentLocationId,
      this.temporaryLocationId,
      this.materialTypeId,
      this.permanentLoanTypeId,
      this.temporaryLoanTypeId,
      this.enumeration,
      this.chronology,
      this.copyNumbers,
      this.itemLevelCallNumber,
      this.itemLevelCallNumberPrefix,
      this.itemLevelCallNumberSuffix,
      this.volume,
      this.yearCaption,
      this.chronology);
  }

  public ItemBuilder withMaterialType(UUID materialTypeId) {
    return new ItemBuilder(
      this.id,
      this.holdingId,
      this.barcode,
      this.status,
      this.permanentLocationId,
      this.temporaryLocationId,
      materialTypeId,
      this.permanentLoanTypeId,
      this.temporaryLoanTypeId,
      this.enumeration,
      this.chronology,
      this.copyNumbers,
      this.itemLevelCallNumber,
      this.itemLevelCallNumberPrefix,
      this.itemLevelCallNumberSuffix,
      this.volume,
      this.yearCaption,
      this.chronology);
  }

  public ItemBuilder withPermanentLoanType(UUID loanTypeId) {
    return new ItemBuilder(
      this.id,
      this.holdingId,
      this.barcode,
      this.status,
      this.permanentLocationId,
      this.temporaryLocationId,
      this.materialTypeId,
      loanTypeId,
      this.temporaryLoanTypeId,
      this.enumeration,
      this.chronology,
      this.copyNumbers,
      this.itemLevelCallNumber,
      this.itemLevelCallNumberPrefix,
      this.itemLevelCallNumberSuffix,
      this.volume,
      this.yearCaption,
      this.chronology);
  }

  public ItemBuilder withTemporaryLoanType(UUID loanTypeId) {
    return new ItemBuilder(
      this.id,
      this.holdingId,
      this.barcode,
      this.status,
      this.permanentLocationId,
      this.temporaryLocationId,
      this.materialTypeId,
      this.permanentLoanTypeId,
      loanTypeId,
      this.enumeration,
      this.chronology,
      this.copyNumbers,
      this.itemLevelCallNumber,
      this.itemLevelCallNumberPrefix,
      this.itemLevelCallNumberSuffix,
      this.volume,
      this.yearCaption,
      this.chronology);
  }

  public ItemBuilder withId(UUID id) {
    return new ItemBuilder(
      id,
      this.holdingId,
      this.barcode,
      this.status,
      this.permanentLocationId,
      this.temporaryLocationId,
      this.materialTypeId,
      this.permanentLoanTypeId,
      this.temporaryLoanTypeId,
      this.enumeration,
      this.chronology,
      this.copyNumbers,
      this.itemLevelCallNumber,
      this.itemLevelCallNumberPrefix,
      this.itemLevelCallNumberSuffix,
      this.volume,
      this.yearCaption,
      this.chronology);
  }

  public ItemBuilder withEnumeration(String enumeration) {
    return new ItemBuilder(
      this.id,
      this.holdingId,
      this.barcode,
      this.status,
      this.permanentLocationId,
      this.temporaryLocationId,
      this.materialTypeId,
      this.permanentLoanTypeId,
      this.temporaryLoanTypeId,
      enumeration,
      this.chronology,
      this.copyNumbers,
      this.itemLevelCallNumber,
      this.itemLevelCallNumberPrefix,
      this.itemLevelCallNumberSuffix,
      this.volume,
      this.yearCaption,
      this.chronology);
  }

  public ItemBuilder withCopyNumbers(List<String> copyNumbers) {
    return new ItemBuilder(
      this.id,
      this.holdingId,
      this.barcode,
      this.status,
      this.permanentLocationId,
      this.temporaryLocationId,
      this.materialTypeId,
      this.permanentLoanTypeId,
      this.temporaryLoanTypeId,
      this.enumeration,
      this.chronology,
      copyNumbers,
      this.itemLevelCallNumber,
      this.itemLevelCallNumberPrefix,
      this.itemLevelCallNumberSuffix,
      this.volume,
      this.yearCaption,
      this.chronology);
  }

  public ItemBuilder withCallNumber(
    String itemLevelCallNumber,
    String itemLevelCallNumberPrefix,
    String itemLevelCallNumberSuffix) {

    return new ItemBuilder(
      this.id,
      this.holdingId,
      this.barcode,
      this.status,
      this.permanentLocationId,
      this.temporaryLocationId,
      this.materialTypeId,
      this.permanentLoanTypeId,
      this.temporaryLoanTypeId,
      this.enumeration,
      this.chronology,
      this.copyNumbers,
      itemLevelCallNumber,
      itemLevelCallNumberPrefix,
      itemLevelCallNumberSuffix,
      this.volume,
      this.yearCaption,
      this.chronology);
  }

  public ItemBuilder withVolume(String volume) {
    return new ItemBuilder(
      this.id,
      this.holdingId,
      this.barcode,
      this.status,
      this.permanentLocationId,
      this.temporaryLocationId,
      this.materialTypeId,
      this.permanentLoanTypeId,
      this.temporaryLoanTypeId,
      this.enumeration,
      this.chronology,
      this.copyNumbers,
      this.itemLevelCallNumber,
      this.itemLevelCallNumberPrefix,
      this.itemLevelCallNumberSuffix,
      volume,
      this.yearCaption,
      this.chronology);
  }

    public ItemBuilder withYearCaption(List<String> yearCaption) {
      return new ItemBuilder(
        this.id,
        this.holdingId,
        this.barcode,
        this.status,
        this.permanentLocationId,
        this.temporaryLocationId,
        this.materialTypeId,
        this.permanentLoanTypeId,
        this.temporaryLoanTypeId,
        this.enumeration,
        this.chronology,
        this.copyNumbers,
        this.itemLevelCallNumber,
        this.itemLevelCallNumberPrefix,
        this.itemLevelCallNumberSuffix,
        this.volume,
        yearCaption,
        this.chronology);
    }

  public ItemBuilder withChronology(String chronology) {
    return new ItemBuilder(
      this.id,
      this.holdingId,
      this.barcode,
      this.status,
      this.permanentLocationId,
      this.temporaryLocationId,
      this.materialTypeId,
      this.permanentLoanTypeId,
      this.temporaryLoanTypeId,
      this.enumeration,
<<<<<<< HEAD
      chronology,
=======
>>>>>>> 9f183417
      this.copyNumbers,
      this.itemLevelCallNumber,
      this.itemLevelCallNumberPrefix,
      this.itemLevelCallNumberSuffix,
      this.volume,
<<<<<<< HEAD
      this.yearCaption);
=======
      this.yearCaption,
      chronology);
>>>>>>> 9f183417
  }
}<|MERGE_RESOLUTION|>--- conflicted
+++ resolved
@@ -34,7 +34,6 @@
   private final String itemLevelCallNumberPrefix;
   private final String itemLevelCallNumberSuffix;
   private String enumeration;
-  private String chronology;
   private List<String> copyNumbers;
   private List<String> yearCaption;
   private String volume;
@@ -42,12 +41,8 @@
 
   public ItemBuilder() {
     this(UUID.randomUUID(), null, "565578437802", AVAILABLE,
-<<<<<<< HEAD
-      null, null, null, null, null, null, null, null, null, null, null, null, null);
-=======
       null, null, null, null, null, null, null, null, null, null, null, null,
       null);
->>>>>>> 9f183417
   }
 
   private ItemBuilder(
@@ -61,7 +56,6 @@
     UUID permanentLoanTypeId,
     UUID temporaryLoanTypeId,
     String enumeration,
-    String chronology,
     List<String> copyNumbers,
     String itemLevelCallNumber,
     String itemLevelCallNumberPrefix,
@@ -80,7 +74,6 @@
     this.temporaryLoanTypeId = temporaryLoanTypeId;
     this.permanentLoanTypeId = permanentLoanTypeId;
     this.enumeration = enumeration;
-    this.chronology = chronology;
     this.copyNumbers = copyNumbers;
     this.itemLevelCallNumber = itemLevelCallNumber;
     this.itemLevelCallNumberPrefix = itemLevelCallNumberPrefix;
@@ -103,7 +96,6 @@
     put(itemRequest, "temporaryLocationId", temporaryLocationId);
     put(itemRequest, "status", status, new JsonObject().put("name", status));
     put(itemRequest, "enumeration", enumeration);
-    put(itemRequest, "chronology", chronology);
     put(itemRequest, "copyNumbers", new JsonArray(copyNumbers));
     put(itemRequest, "itemLevelCallNumber", itemLevelCallNumber);
     put(itemRequest, "itemLevelCallNumberPrefix", itemLevelCallNumberPrefix);
@@ -151,7 +143,6 @@
       this.permanentLoanTypeId,
       this.temporaryLoanTypeId,
       this.enumeration,
-      this.chronology,
       this.copyNumbers,
       this.itemLevelCallNumber,
       this.itemLevelCallNumberPrefix,
@@ -173,7 +164,6 @@
       this.permanentLoanTypeId,
       this.temporaryLoanTypeId,
       this.enumeration,
-      this.chronology,
       this.copyNumbers,
       this.itemLevelCallNumber,
       this.itemLevelCallNumberPrefix,
@@ -203,7 +193,6 @@
       this.permanentLoanTypeId,
       this.temporaryLoanTypeId,
       this.enumeration,
-      this.chronology,
       this.copyNumbers,
       this.itemLevelCallNumber,
       this.itemLevelCallNumberPrefix,
@@ -233,7 +222,6 @@
       this.permanentLoanTypeId,
       this.temporaryLoanTypeId,
       this.enumeration,
-      this.chronology,
       this.copyNumbers,
       this.itemLevelCallNumber,
       this.itemLevelCallNumberPrefix,
@@ -259,7 +247,6 @@
       this.permanentLoanTypeId,
       this.temporaryLoanTypeId,
       this.enumeration,
-      this.chronology,
       this.copyNumbers,
       this.itemLevelCallNumber,
       this.itemLevelCallNumberPrefix,
@@ -281,7 +268,6 @@
       this.permanentLoanTypeId,
       this.temporaryLoanTypeId,
       this.enumeration,
-      this.chronology,
       this.copyNumbers,
       this.itemLevelCallNumber,
       this.itemLevelCallNumberPrefix,
@@ -303,7 +289,6 @@
       loanTypeId,
       this.temporaryLoanTypeId,
       this.enumeration,
-      this.chronology,
       this.copyNumbers,
       this.itemLevelCallNumber,
       this.itemLevelCallNumberPrefix,
@@ -325,7 +310,6 @@
       this.permanentLoanTypeId,
       loanTypeId,
       this.enumeration,
-      this.chronology,
       this.copyNumbers,
       this.itemLevelCallNumber,
       this.itemLevelCallNumberPrefix,
@@ -347,7 +331,6 @@
       this.permanentLoanTypeId,
       this.temporaryLoanTypeId,
       this.enumeration,
-      this.chronology,
       this.copyNumbers,
       this.itemLevelCallNumber,
       this.itemLevelCallNumberPrefix,
@@ -369,7 +352,6 @@
       this.permanentLoanTypeId,
       this.temporaryLoanTypeId,
       enumeration,
-      this.chronology,
       this.copyNumbers,
       this.itemLevelCallNumber,
       this.itemLevelCallNumberPrefix,
@@ -391,7 +373,6 @@
       this.permanentLoanTypeId,
       this.temporaryLoanTypeId,
       this.enumeration,
-      this.chronology,
       copyNumbers,
       this.itemLevelCallNumber,
       this.itemLevelCallNumberPrefix,
@@ -417,7 +398,6 @@
       this.permanentLoanTypeId,
       this.temporaryLoanTypeId,
       this.enumeration,
-      this.chronology,
       this.copyNumbers,
       itemLevelCallNumber,
       itemLevelCallNumberPrefix,
@@ -439,7 +419,6 @@
       this.permanentLoanTypeId,
       this.temporaryLoanTypeId,
       this.enumeration,
-      this.chronology,
       this.copyNumbers,
       this.itemLevelCallNumber,
       this.itemLevelCallNumberPrefix,
@@ -461,7 +440,6 @@
         this.permanentLoanTypeId,
         this.temporaryLoanTypeId,
         this.enumeration,
-        this.chronology,
         this.copyNumbers,
         this.itemLevelCallNumber,
         this.itemLevelCallNumberPrefix,
@@ -483,20 +461,12 @@
       this.permanentLoanTypeId,
       this.temporaryLoanTypeId,
       this.enumeration,
-<<<<<<< HEAD
-      chronology,
-=======
->>>>>>> 9f183417
-      this.copyNumbers,
-      this.itemLevelCallNumber,
-      this.itemLevelCallNumberPrefix,
-      this.itemLevelCallNumberSuffix,
-      this.volume,
-<<<<<<< HEAD
-      this.yearCaption);
-=======
+      this.copyNumbers,
+      this.itemLevelCallNumber,
+      this.itemLevelCallNumberPrefix,
+      this.itemLevelCallNumberSuffix,
+      this.volume,
       this.yearCaption,
       chronology);
->>>>>>> 9f183417
   }
 }