package api.support.builders;

import static api.support.utl.DateTimeUtils.getLocalDatePropertyForDateWithTime;
import static java.time.ZoneOffset.UTC;
import static java.util.stream.Collectors.toList;
import static org.folio.circulation.support.json.JsonPropertyFetcher.getDateTimeProperty;
import static org.folio.circulation.support.json.JsonPropertyFetcher.getIntegerProperty;
import static org.folio.circulation.support.json.JsonPropertyFetcher.getLocalDateProperty;
import static org.folio.circulation.support.json.JsonPropertyFetcher.getNestedObjectProperty;
import static org.folio.circulation.support.json.JsonPropertyFetcher.getObjectProperty;
import static org.folio.circulation.support.json.JsonPropertyFetcher.getProperty;
import static org.folio.circulation.support.json.JsonPropertyFetcher.getUUIDProperty;
import static org.folio.circulation.support.json.JsonStringArrayPropertyFetcher.toStream;
import static org.folio.circulation.support.utils.DateFormatUtil.formatDateTimeOptional;

import java.time.LocalDate;
import java.time.ZonedDateTime;
import java.util.List;
import java.util.UUID;

import org.folio.circulation.domain.Request;
import org.folio.circulation.domain.override.BlockOverrides;

import api.support.http.IndividualResource;
import api.support.http.ItemResource;
import io.vertx.core.json.JsonObject;
import lombok.AllArgsConstructor;
import lombok.Getter;
import lombok.With;

@With
@AllArgsConstructor
public class RequestBuilder extends JsonBuilder implements Builder {
  public static final String OPEN_NOT_YET_FILLED = "Open - Not yet filled";
  public static final String OPEN_AWAITING_PICKUP = "Open - Awaiting pickup";
  public static final String OPEN_AWAITING_DELIVERY = "Open - Awaiting delivery";
  public static final String OPEN_IN_TRANSIT = "Open - In transit";
  public static final String CLOSED_FILLED = "Closed - Filled";
  public static final String CLOSED_UNFILLED = "Closed - Unfilled";
  public static final String CLOSED_CANCELLED = "Closed - Cancelled";
  public static final String CLOSED_PICKUP_EXPIRED = "Closed - Pickup expired";

  private final UUID id;
  private final String requestType;
  private final String requestLevel;
  private final ZonedDateTime requestDate;
  private final UUID itemId;
  private final UUID holdingsRecordId;
  private final UUID instanceId;
  private final UUID requesterId;
  private final String fulfilmentPreference;
  private final UUID deliveryAddressType;
  private final LocalDate requestExpiration;
  private final LocalDate holdShelfExpiration;
  private final ItemSummary itemSummary;
  private final PatronSummary requesterSummary;
  private final String status;
  private final UUID userProxyId;
  private final UUID cancellationReasonId;
  private final UUID cancelledByUserId;
  private final String cancellationAdditionalInformation;
  private final ZonedDateTime cancelledDate;
  private final Integer position;
  private final UUID pickupServicePointId;
  private final Tags tags;
  private final String patronComments;
  private final BlockOverrides blockOverrides;

  public RequestBuilder() {
    this(UUID.randomUUID(),
      "Hold",
      "Item",
      ZonedDateTime.of(2017, 7, 15, 9, 35, 27, 0, UTC),
      UUID.randomUUID(),
      UUID.randomUUID(),
      UUID.randomUUID(),
      UUID.randomUUID(),
      "Hold Shelf",
      null,
      null,
      null,
      null,
      null,
      null,
      null,
      null,
      null,
      null,
      null,
      null,
      null,
      null,
      null,
      null);
  }

  public static RequestBuilder from(IndividualResource response) {
    JsonObject representation = response.getJson();

    return new RequestBuilder(
      UUID.fromString(representation.getString("id")),
      getProperty(representation, "requestType"),
      getProperty(representation, "requestLevel"),
      getDateTimeProperty(representation, "requestDate"),
      getUUIDProperty(representation, "itemId"),
      getUUIDProperty(representation, "holdingsRecordId"),
      getUUIDProperty(representation, "instanceId"),
      getUUIDProperty(representation, "requesterId"),
      getProperty(representation, "fulfilmentPreference"),
      getUUIDProperty(representation, "deliveryAddressTypeId"),
      getLocalDatePropertyForDateWithTime(representation, "requestExpirationDate"),
      getLocalDateProperty(representation, "holdShelfExpirationDate"),
      ItemSummary.fromRepresentation(representation),
      null, //TODO, re-populate these from the representation (possibly shouldn't given use)
      getProperty(representation, "status"),
      getUUIDProperty(representation, "proxyUserId"),
      getUUIDProperty(representation, "cancellationReasonId"),
      getUUIDProperty(representation, "cancelledByUserId"),
      getProperty(representation, "cancellationAdditionalInformation"),
      getDateTimeProperty(representation, "cancelledDate"),
      getIntegerProperty(representation, "position", null),
      getUUIDProperty(representation, "pickupServicePointId"),
      new Tags((toStream(representation.getJsonObject("tags"), "tagList").collect(toList()))),
      getProperty(representation, "patronComments"),
      null
    );
  }

  @Override
  public JsonObject create() {
    JsonObject request = new JsonObject();

    put(request, "id", this.id);
    put(request, "requestType", this.requestType);
    put(request, "requestLevel", this.requestLevel);
    put(request, "requestDate", formatDateTimeOptional(this.requestDate));
    put(request, "itemId", this.itemId);
    put(request, "holdingsRecordId", this.holdingsRecordId);
    put(request, "instanceId", this.instanceId);
    put(request, "requesterId", this.requesterId);
    put(request, "fulfilmentPreference", this.fulfilmentPreference);
    put(request, "position", this.position);
    put(request, "status", this.status);
    put(request, "deliveryAddressTypeId", this.deliveryAddressType);
    put(request, "requestExpirationDate", this.requestExpiration);
    put(request, "holdShelfExpirationDate", this.holdShelfExpiration);
    put(request, "proxyUserId", userProxyId);
    put(request, "cancellationReasonId", cancellationReasonId);
    put(request, "cancelledByUserId", cancelledByUserId);
    put(request, "cancellationAdditionalInformation", cancellationAdditionalInformation);
    put(request, "cancelledDate", formatDateTimeOptional(cancelledDate));
    put(request, "pickupServicePointId", this.pickupServicePointId);
    put(request, "patronComments", this.patronComments);
    if (itemSummary != null) {
      final JsonObject itemRepresentation = new JsonObject();

      put(itemRepresentation, "barcode", itemSummary.barcode);

      put(request, "item", itemRepresentation);
    }

    if (requesterSummary != null) {
      JsonObject requester = new JsonObject();

      put(requester, "lastName", requesterSummary.lastName);
      put(requester, "firstName", requesterSummary.firstName);
      put(requester, "middleName", requesterSummary.middleName);
      put(requester, "barcode", requesterSummary.barcode);

      put(request, "requester", requester);
    }

    if (tags != null) {
      JsonObject tags = new JsonObject();
      tags.put("tagList", this.tags.getTagList());

      put(request, "tags", tags);
    }

    if (blockOverrides != null) {
      JsonObject overrideBlocks = new JsonObject();

      if (blockOverrides.getPatronBlockOverride() != null &&
        blockOverrides.getPatronBlockOverride().isRequested()) {

        overrideBlocks.put("patronBlock", new JsonObject());
      }

      if (!overrideBlocks.isEmpty()) {
        JsonObject processingParameters = new JsonObject().put("overrideBlocks", overrideBlocks);
        put(request, "requestProcessingParameters", processingParameters);
      }
    }

    return request;
  }

  public Request asDomainObject() {
    return Request.from(create());
  }

  public RequestBuilder hold() {
    return withRequestType("Hold");
  }

  public RequestBuilder page() {
    return withRequestType("Page");
  }

  public RequestBuilder recall() {
    return withRequestType("Recall");
  }

  public RequestBuilder itemRequestLevel() {
    return withRequestLevel("Item");
  }

  public RequestBuilder titleRequestLevel() {
    return withRequestLevel("Title");
  }

<<<<<<< HEAD
  public RequestBuilder withNoInstanceId() {
    return withInstanceId(null);
  }

=======
>>>>>>> 1132cf91
  public RequestBuilder withNoItemId() {
    return withItemId(null);
  }

  public RequestBuilder withNoHoldingsRecordId() {
    return withHoldingsRecordId(null);
  }

  public RequestBuilder forItem(IndividualResource item) {
    RequestBuilder builder = withItemId(item.getId());

    if (item instanceof ItemResource) {
      ItemResource itemResource = (ItemResource) item;
      return builder.withInstanceId(itemResource.getInstanceId())
        .withHoldingsRecordId(itemResource.getHoldingsRecordId());
    }

    return builder;
  }

  public RequestBuilder by(IndividualResource requester) {
    return withRequesterId(requester.getId());
  }

  public RequestBuilder deliverToAddress(UUID addressTypeId) {
    return withFulfilmentPreference("Delivery")
      .withDeliveryAddressType(addressTypeId);
  }

  //TODO: Remove, and combine with service point to be fulfilled to
  public RequestBuilder fulfilToHoldShelf() {
    return withFulfilmentPreference("Hold Shelf");
  }

  public RequestBuilder fulfilToHoldShelf(IndividualResource newPickupServicePoint) {
    return withFulfilmentPreference("Hold Shelf")
      .withPickupServicePointId(newPickupServicePoint.getId());
  }

  public RequestBuilder fulfilToHoldShelf(UUID newPickupServicePointId) {
    return withFulfilmentPreference("Hold Shelf")
      .withPickupServicePointId(newPickupServicePointId);
  }

  public RequestBuilder withNoRequestExpiration() {
    return withRequestExpiration(null);
  }

  public RequestBuilder open() {
    return withStatus(OPEN_NOT_YET_FILLED);
  }

  public RequestBuilder withNoStatus() {
    return withStatus(null);
  }

  public RequestBuilder fulfilled() {
    return withStatus(CLOSED_FILLED);
  }

  public RequestBuilder cancelled() {
    return withStatus(CLOSED_CANCELLED);
  }

  public RequestBuilder proxiedBy(IndividualResource proxy) {
    return withUserProxyId(proxy.getId());
  }

  public RequestBuilder withPickupServicePoint(IndividualResource newPickupServicePoint) {
    return withPickupServicePointId(newPickupServicePoint.getId());
  }

  @AllArgsConstructor
  private static class ItemSummary {
    private final String barcode;

    public static ItemSummary fromRepresentation(JsonObject representation) {
      JsonObject item = representation.getJsonObject("item");
      String barcode = null;
      if (item != null) {
        barcode = item.getString("barcode");
      }
      return new ItemSummary(barcode);
    }
  }

  @AllArgsConstructor
  private static class PatronSummary {
    private final String lastName;
    private final String firstName;
    private final String middleName;
    private final String barcode;
  }

  @Getter
  @AllArgsConstructor
  public static class Tags {
    private final List<String> tagList;
  }
}<|MERGE_RESOLUTION|>--- conflicted
+++ resolved
@@ -151,6 +151,7 @@
     put(request, "cancelledDate", formatDateTimeOptional(cancelledDate));
     put(request, "pickupServicePointId", this.pickupServicePointId);
     put(request, "patronComments", this.patronComments);
+
     if (itemSummary != null) {
       final JsonObject itemRepresentation = new JsonObject();
 
@@ -219,13 +220,10 @@
     return withRequestLevel("Title");
   }
 
-<<<<<<< HEAD
   public RequestBuilder withNoInstanceId() {
     return withInstanceId(null);
   }
 
-=======
->>>>>>> 1132cf91
   public RequestBuilder withNoItemId() {
     return withItemId(null);
   }
