--- conflicted
+++ resolved
@@ -29,29 +29,18 @@
   private final DateTime systemReturnDate;
   private final UUID checkoutServicePointId;
   private final UUID checkinServicePointId;
-<<<<<<< HEAD
   private final Boolean dueDateChangedByRecall;
+  private final Policies policies;
 
   public LoanBuilder() {
     this(UUID.randomUUID(), UUID.randomUUID(), null, new DateTime(2017, 3, 6, 16, 4, 43), null, "Open",
-        null, null, "checkedout", null, null, null, null);
-=======
-  private final Policies policies;
-
-  public LoanBuilder() {
-    this(UUID.randomUUID(), UUID.randomUUID(), null, new DateTime(2017, 3, 6, 16, 4, 43), null, "Open",
-        null, null, "checkedout", null, null, null, new Policies(null, null, null));
->>>>>>> f085bf16
+        null, null, "checkedout", null, null, null, null, new Policies(null, null, null));
   }
 
   private LoanBuilder(UUID id, UUID itemId, UUID userId, DateTime loanDate,
     DateTime dueDate, String status, DateTime returnDate, DateTime systemReturnDate,
     String action, UUID proxyUserId, UUID checkoutServicePointId,
-<<<<<<< HEAD
-    UUID checkinServicePointId, Boolean dueDateChangedByRecall) {
-=======
-    UUID checkinServicePointId, Policies policies) {
->>>>>>> f085bf16
+    UUID checkinServicePointId, Boolean dueDateChangedByRecall, Policies policies) {
 
     this.id = id;
     this.itemId = itemId;
@@ -65,11 +54,8 @@
     this.dueDate = dueDate;
     this.checkoutServicePointId = checkoutServicePointId;
     this.checkinServicePointId = checkinServicePointId;
-<<<<<<< HEAD
     this.dueDateChangedByRecall = dueDateChangedByRecall;
-=======
     this.policies = policies;
->>>>>>> f085bf16
   }
 
   public JsonObject create() {
@@ -113,21 +99,13 @@
   public LoanBuilder withLoanDate(DateTime loanDate) {
     return new LoanBuilder(this.id, this.itemId, this.userId, loanDate, this.dueDate, this.status, this.returnDate,
         this.systemReturnDate, this.action, this.proxyUserId, this.checkoutServicePointId, this.checkinServicePointId,
-<<<<<<< HEAD
-        this.dueDateChangedByRecall);
-=======
-        this.policies);
->>>>>>> f085bf16
+        this.dueDateChangedByRecall,  this.policies);
   }
 
   public LoanBuilder withUserId(UUID userId) {
     return new LoanBuilder(this.id, this.itemId, userId, this.loanDate, this.dueDate, this.status, this.returnDate,
         this.systemReturnDate, this.action, this.proxyUserId, this.checkoutServicePointId, this.checkinServicePointId,
-<<<<<<< HEAD
-        this.dueDateChangedByRecall);
-=======
-        this.policies);
->>>>>>> f085bf16
+        this.dueDateChangedByRecall, this.policies);
   }
 
   public LoanBuilder withNoUserId() {
@@ -150,11 +128,7 @@
 
     return new LoanBuilder(this.id, this.itemId, this.userId, this.loanDate, this.dueDate, status, defaultedReturnDate,
         this.systemReturnDate, action, this.proxyUserId, this.checkoutServicePointId, this.checkinServicePointId,
-<<<<<<< HEAD
-        this.dueDateChangedByRecall);
-=======
-        this.policies);
->>>>>>> f085bf16
+        this.dueDateChangedByRecall, this.policies);
   }
 
   public LoanBuilder open() {
@@ -168,114 +142,73 @@
   public LoanBuilder withNoStatus() {
     return new LoanBuilder(this.id, this.itemId, this.userId, this.loanDate, this.dueDate, null, this.returnDate,
         this.systemReturnDate, null, this.proxyUserId, this.checkoutServicePointId, this.checkinServicePointId,
-<<<<<<< HEAD
-        this.dueDateChangedByRecall);
-=======
-        this.policies);
->>>>>>> f085bf16
+        this.dueDateChangedByRecall, this.policies);
   }
 
   public LoanBuilder withId(UUID id) {
     return new LoanBuilder(id, this.itemId, this.userId, this.loanDate, this.dueDate, this.status, this.returnDate,
         this.systemReturnDate, this.action, this.proxyUserId, this.checkoutServicePointId, this.checkinServicePointId,
-<<<<<<< HEAD
-        this.dueDateChangedByRecall);
-=======
-        this.policies);
->>>>>>> f085bf16
+        this.dueDateChangedByRecall, this.policies);
   }
 
   public LoanBuilder withItemId(UUID itemId) {
     return new LoanBuilder(this.id, itemId, this.userId, this.loanDate, this.dueDate, this.status, this.returnDate,
         this.systemReturnDate, this.action, this.proxyUserId, this.checkoutServicePointId, this.checkinServicePointId,
-<<<<<<< HEAD
-        this.dueDateChangedByRecall);
-=======
-        this.policies);
->>>>>>> f085bf16
+        this.dueDateChangedByRecall, this.policies);
   }
 
   public LoanBuilder withReturnDate(DateTime returnDate) {
     return new LoanBuilder(this.id, this.itemId, this.userId, this.loanDate, this.dueDate, this.status, returnDate,
         this.systemReturnDate, this.action, this.proxyUserId, this.checkoutServicePointId, this.checkinServicePointId,
-<<<<<<< HEAD
-        this.dueDateChangedByRecall);
-=======
-        this.policies);
->>>>>>> f085bf16
+        this.dueDateChangedByRecall, this.policies);
   }
 
   public LoanBuilder withSystemReturnDate(DateTime systemReturnDate) {
     return new LoanBuilder(this.id, this.itemId, this.userId, this.loanDate, this.dueDate, this.status, this.returnDate,
         systemReturnDate, this.action, this.proxyUserId, this.checkoutServicePointId, this.checkinServicePointId,
-<<<<<<< HEAD
-        this.dueDateChangedByRecall);
-=======
-        this.policies);
->>>>>>> f085bf16
+        this.dueDateChangedByRecall, this.policies);
   }
 
   public LoanBuilder withItem(IndividualResource item) {
     return new LoanBuilder(this.id, item.getId(), this.userId, this.loanDate, this.dueDate, this.status,
         this.returnDate, this.systemReturnDate, this.action, this.proxyUserId, this.checkoutServicePointId,
-<<<<<<< HEAD
-        this.checkinServicePointId, this.dueDateChangedByRecall);
-=======
-        this.checkinServicePointId, this.policies);
->>>>>>> f085bf16
+        this.checkinServicePointId, this.dueDateChangedByRecall, this.policies);
   }
 
   public LoanBuilder withDueDate(DateTime dueDate) {
     return new LoanBuilder(this.id, this.itemId, this.userId, this.loanDate, dueDate, this.status, this.returnDate,
         this.systemReturnDate, this.action, this.proxyUserId, this.checkoutServicePointId, this.checkinServicePointId,
-<<<<<<< HEAD
-        this.dueDateChangedByRecall);
-=======
-        this.policies);
->>>>>>> f085bf16
+        this.dueDateChangedByRecall, this.policies);
   }
 
   public LoanBuilder withCheckoutServicePointId(UUID checkoutServicePointID) {
     return new LoanBuilder(this.id, this.itemId, this.userId, this.loanDate, dueDate, this.status, this.returnDate,
         this.systemReturnDate, this.action, this.proxyUserId, checkoutServicePointID, this.checkinServicePointId,
-<<<<<<< HEAD
-        this.dueDateChangedByRecall);
-=======
-        this.policies);
->>>>>>> f085bf16
+        this.dueDateChangedByRecall, this.policies);
   }
 
   public LoanBuilder withCheckinServicePointId(UUID checkinServicePointID) {
     return new LoanBuilder(this.id, this.itemId, this.userId, this.loanDate, dueDate, this.status, this.returnDate,
-<<<<<<< HEAD
         this.systemReturnDate, this.action, this.proxyUserId, this.checkoutServicePointId, checkinServicePointID,
-        this.dueDateChangedByRecall);
-=======
-        this.systemReturnDate, this.action, this.proxyUserId, this.checkoutServicePointId,
-        checkinServicePointID, this.policies);
->>>>>>> f085bf16
+        this.dueDateChangedByRecall, this.policies);
   }
 
   public LoanBuilder withProxyUserId(UUID proxyUserId) {
     return new LoanBuilder(this.id, this.itemId, this.userId, this.loanDate, dueDate, this.status, this.returnDate,
         this.systemReturnDate, this.action, proxyUserId, this.checkoutServicePointId, this.checkinServicePointId,
-<<<<<<< HEAD
-        this.dueDateChangedByRecall);
+        this.dueDateChangedByRecall, this.policies);
   }
 
   public LoanBuilder withDueDateChangedByRecall(Boolean dueDateChangedByRecall) {
     return new LoanBuilder(this.id, this.itemId, this.userId, this.loanDate, dueDate, this.status, this.returnDate,
       this.systemReturnDate, this.action, this.proxyUserId, this.checkoutServicePointId, this.checkinServicePointId,
-      dueDateChangedByRecall);
-=======
-        this.policies);
+      dueDateChangedByRecall, this.policies);
   }
 
   public LoanBuilder withLoanPolicy(LoanPolicy newLoanPolicy) {
     return new LoanBuilder(this.id, this.itemId, this.userId, this.loanDate, dueDate, this.status, this.returnDate,
       this.systemReturnDate, this.action, proxyUserId, this.checkoutServicePointId, this.checkinServicePointId,
-      policies.withLoanPolicy(newLoanPolicy));
->>>>>>> f085bf16
+      this.dueDateChangedByRecall, policies.withLoanPolicy(newLoanPolicy));
   }
 
   public LoanBuilder dueIn(Period period) {
