package api.support.builders;

import java.util.Objects;
import java.util.UUID;

import org.folio.circulation.domain.policy.Period;

import io.vertx.core.json.JsonObject;

public class LoanPolicyBuilder extends JsonBuilder implements Builder {
  private static final String RENEW_FROM_SYSTEM_DATE = "SYSTEM_DATE";
  private static final String RENEW_FROM_DUE_DATE = "CURRENT_DUE_DATE";

  private final UUID id;
  private final String name;
  private final String description;
  private final String profile;
  private final JsonObject loanPeriod;
  private final UUID fixedDueDateScheduleId;
  private final boolean unlimitedRenewals;
  private final Integer numberAllowed;
  private final String renewFrom;
  private final boolean renewWithDifferentPeriod;
  private final JsonObject differentRenewalPeriod;
  private final UUID alternateFixedDueDateScheduleId;
  private final String closedLibraryDueDateManagementId;
  private final JsonObject openingTimeOffsetPeriod;
  private final boolean renewable;
  private final boolean loanable;
  private final JsonObject recallsMinimumGuaranteedLoanPeriod;
  private final JsonObject recallsRecallReturnInterval;
<<<<<<< HEAD
  private final JsonObject holds;
=======
  private final JsonObject alternateCheckoutLoanPeriod;
>>>>>>> 6ede2351

  public LoanPolicyBuilder() {
    this(UUID.randomUUID(),
      "Example Loan Policy",
      "An example loan policy",
      true,
      null,
      null,
      null,
      "CURRENT_DUE_DATE_TIME",
      null,
      true,
      null,
      RENEW_FROM_DUE_DATE,
      false,
      null,
      null,
      true,
      null,
      null,
      null
    );
  }

  private LoanPolicyBuilder(
    UUID id,
    String name,
    String description,
    boolean loanable,
    String profile,
    JsonObject loanPeriod,
    UUID fixedDueDateScheduleId,
    String closedLibraryDueDateManagementId,
    JsonObject openingTimeOffsetPeriod,
    boolean unlimitedRenewals,
    Integer numberAllowed, String renewFrom,
    boolean renewWithDifferentPeriod,
    JsonObject differentRenewalPeriod,
    UUID alternateFixedDueDateScheduleId,
    boolean renewable,
    JsonObject recallsMinimumGuaranteedLoanPeriod,
    JsonObject recallsRecallReturnInterval,
<<<<<<< HEAD
    JsonObject holds) {
=======
    JsonObject alternateCheckoutLoanPeriod) {
>>>>>>> 6ede2351

    this.id = id;
    this.name = name;
    this.description = description;
    this.loanable = loanable;
    this.profile = profile;
    this.loanPeriod = loanPeriod;
    this.fixedDueDateScheduleId = fixedDueDateScheduleId;

    this.closedLibraryDueDateManagementId = closedLibraryDueDateManagementId;
    this.openingTimeOffsetPeriod = openingTimeOffsetPeriod;

    this.unlimitedRenewals = unlimitedRenewals;
    this.renewFrom = renewFrom;
    this.renewWithDifferentPeriod = renewWithDifferentPeriod;
    this.differentRenewalPeriod = differentRenewalPeriod;
    this.alternateFixedDueDateScheduleId = alternateFixedDueDateScheduleId;
    this.numberAllowed = numberAllowed;
    this.renewable = renewable;
    this.recallsMinimumGuaranteedLoanPeriod = recallsMinimumGuaranteedLoanPeriod;
    this.recallsRecallReturnInterval = recallsRecallReturnInterval;
<<<<<<< HEAD
    this.holds = holds;
=======
    this.alternateCheckoutLoanPeriod = alternateCheckoutLoanPeriod;
>>>>>>> 6ede2351
  }

  @Override
  public JsonObject create() {
    JsonObject request = new JsonObject();

    if(id != null) {
      put(request, "id", id.toString());
    }

    put(request, "name", this.name);
    put(request, "description", this.description);
    put(request, "loanable", loanable);
    put(request, "renewable", renewable);

    if(loanable) {
      JsonObject loansPolicy = new JsonObject();

      put(loansPolicy, "profileId", profile);

      //TODO: Replace with sub-builders
      if(Objects.equals(profile, "Rolling")) {
        put(loansPolicy, "period", loanPeriod);

        //Due date limited rolling policy, maybe should be separate property
        put(loansPolicy, "fixedDueDateScheduleId", fixedDueDateScheduleId);

        put(loansPolicy, "closedLibraryDueDateManagementId",
          closedLibraryDueDateManagementId);

        put(loansPolicy, "openingTimeOffset", openingTimeOffsetPeriod);
      }
      else if(Objects.equals(profile, "Fixed")) {
        put(loansPolicy, "fixedDueDateScheduleId", fixedDueDateScheduleId);

        put(loansPolicy, "closedLibraryDueDateManagementId",
          closedLibraryDueDateManagementId);

        put(loansPolicy, "openingTimeOffset", openingTimeOffsetPeriod);
      }

      put(request, "loansPolicy", loansPolicy);
    }

    if(renewable) {
      JsonObject renewalsPolicy = new JsonObject();

      put(renewalsPolicy, "unlimited", unlimitedRenewals);

      if(!unlimitedRenewals) {
        put(renewalsPolicy, "numberAllowed", numberAllowed);
      }

      put(renewalsPolicy, "renewFromId", renewFrom);
      put(renewalsPolicy, "differentPeriod", renewWithDifferentPeriod);

      if(renewWithDifferentPeriod) {
        put(renewalsPolicy, "period", differentRenewalPeriod);

        if(alternateFixedDueDateScheduleId != null) {
          put(renewalsPolicy, "alternateFixedDueDateScheduleId",
            alternateFixedDueDateScheduleId);
        }
      }

      put(request, "renewalsPolicy", renewalsPolicy);
    }

    JsonObject recalls = null;

    if (recallsMinimumGuaranteedLoanPeriod != null) {
      recalls = new JsonObject();
      put(recalls, "minimumGuaranteedLoanPeriod", recallsMinimumGuaranteedLoanPeriod);
    }

    if (recallsRecallReturnInterval != null) {
      if (recalls == null) {
        recalls = new JsonObject();
      }
      put(recalls, "recallReturnInterval", recallsRecallReturnInterval);
    }

    JsonObject holds = null;

    if (alternateCheckoutLoanPeriod != null) {
      holds = new JsonObject();
      put(holds, "alternateCheckoutLoanPeriod", alternateCheckoutLoanPeriod);
    }

    JsonObject requestManagement = null;

    if (recalls != null || holds != null) {
      requestManagement = new JsonObject();
    }
    
    if (recalls != null) {
      put(requestManagement, "recalls", recalls);
    }
    
    if (holds != null) {
      put(requestManagement, "holds", holds);
    }

    if (holds != null) {
      if (requestManagement == null) {
        requestManagement = new JsonObject();
      }
      put(requestManagement, "holds", holds);
    }

    if (requestManagement != null) {
      put(request, "requestManagement", requestManagement);
    }

    return request;
  }

  public LoanPolicyBuilder withId(UUID id) {
    return new LoanPolicyBuilder(
      id,
      this.name,
      this.description,
      this.loanable,
      this.profile,
      this.loanPeriod,
      this.fixedDueDateScheduleId,
      this.closedLibraryDueDateManagementId,
      this.openingTimeOffsetPeriod, this.unlimitedRenewals,
      this.numberAllowed,
      this.renewFrom,
      this.renewWithDifferentPeriod,
      this.differentRenewalPeriod,
      this.alternateFixedDueDateScheduleId,
      this.renewable,
      this.recallsMinimumGuaranteedLoanPeriod,
      this.recallsRecallReturnInterval,
<<<<<<< HEAD
      this.holds);
=======
      this.alternateCheckoutLoanPeriod);
>>>>>>> 6ede2351
  }

  public LoanPolicyBuilder withName(String name) {
    return new LoanPolicyBuilder(
      this.id,
      name,
      this.description,
      this.loanable,
      this.profile,
      this.loanPeriod,
      this.fixedDueDateScheduleId,
      this.closedLibraryDueDateManagementId,
      this.openingTimeOffsetPeriod, this.unlimitedRenewals,
      this.numberAllowed,
      this.renewFrom,
      this.renewWithDifferentPeriod,
      this.differentRenewalPeriod,
      this.alternateFixedDueDateScheduleId,
      this.renewable,
      this.recallsMinimumGuaranteedLoanPeriod,
      this.recallsRecallReturnInterval,
<<<<<<< HEAD
      this.holds);
=======
      this.alternateCheckoutLoanPeriod);
>>>>>>> 6ede2351
  }

  public LoanPolicyBuilder withDescription(String description) {
    return new LoanPolicyBuilder(
      this.id,
      this.name,
      description,
      this.loanable,
      this.profile,
      this.loanPeriod,
      this.fixedDueDateScheduleId,
      this.closedLibraryDueDateManagementId,
      this.openingTimeOffsetPeriod, this.unlimitedRenewals,
      this.numberAllowed,
      this.renewFrom,
      this.renewWithDifferentPeriod,
      this.differentRenewalPeriod,
      this.alternateFixedDueDateScheduleId,
      this.renewable,
      this.recallsMinimumGuaranteedLoanPeriod,
      this.recallsRecallReturnInterval,
<<<<<<< HEAD
      this.holds);
=======
      this.alternateCheckoutLoanPeriod);
>>>>>>> 6ede2351
  }

  public LoanPolicyBuilder withLoanable(boolean loanable) {
    return new LoanPolicyBuilder(
      this.id,
      this.name,
      this.description,
      loanable,
      this.profile,
      this.loanPeriod,
      this.fixedDueDateScheduleId,
      this.closedLibraryDueDateManagementId,
      this.openingTimeOffsetPeriod, this.unlimitedRenewals,
      this.numberAllowed,
      this.renewFrom,
      this.renewWithDifferentPeriod,
      this.differentRenewalPeriod,
      this.alternateFixedDueDateScheduleId,
      this.renewable,
      this.recallsMinimumGuaranteedLoanPeriod,
      this.recallsRecallReturnInterval,
<<<<<<< HEAD
      this.holds);
=======
      this.alternateCheckoutLoanPeriod);
>>>>>>> 6ede2351
  }

  public LoanPolicyBuilder withLoansProfile(String profile) {
    return new LoanPolicyBuilder(
      this.id,
      this.name,
      this.description,
      this.loanable,
      profile,
      this.loanPeriod,
      this.fixedDueDateScheduleId,
      this.closedLibraryDueDateManagementId,
      this.openingTimeOffsetPeriod, this.unlimitedRenewals,
      this.numberAllowed,
      this.renewFrom,
      this.renewWithDifferentPeriod,
      this.differentRenewalPeriod,
      this.alternateFixedDueDateScheduleId,
      this.renewable,
      this.recallsMinimumGuaranteedLoanPeriod,
      this.recallsRecallReturnInterval,
<<<<<<< HEAD
      this.holds);
=======
      this.alternateCheckoutLoanPeriod);
>>>>>>> 6ede2351
  }

  public LoanPolicyBuilder rolling(Period period) {
    return new LoanPolicyBuilder(
      this.id,
      this.name,
      this.description,
      this.loanable,
      "Rolling",
      period.asJson(),
      null,
      this.closedLibraryDueDateManagementId,
      this.openingTimeOffsetPeriod, this.unlimitedRenewals,
      this.numberAllowed,
      this.renewFrom,
      this.renewWithDifferentPeriod,
      this.differentRenewalPeriod,
      this.alternateFixedDueDateScheduleId,
      this.renewable,
      this.recallsMinimumGuaranteedLoanPeriod,
      this.recallsRecallReturnInterval,
<<<<<<< HEAD
      this.holds);
=======
      this.alternateCheckoutLoanPeriod);
>>>>>>> 6ede2351
  }

  public LoanPolicyBuilder fixed(UUID fixedDueDateScheduleId) {
    return new LoanPolicyBuilder(
      this.id,
      this.name,
      this.description,
      this.loanable,
      "Fixed",
      null,
      fixedDueDateScheduleId,
      this.closedLibraryDueDateManagementId,
      this.openingTimeOffsetPeriod, this.unlimitedRenewals,
      this.numberAllowed,
      RENEW_FROM_SYSTEM_DATE,
      this.renewWithDifferentPeriod,
      this.differentRenewalPeriod,
      this.alternateFixedDueDateScheduleId,
      this.renewable,
      this.recallsMinimumGuaranteedLoanPeriod,
      this.recallsRecallReturnInterval,
<<<<<<< HEAD
      this.holds);
=======
      this.alternateCheckoutLoanPeriod);
>>>>>>> 6ede2351
  }

  public LoanPolicyBuilder limitedBySchedule(UUID fixedDueDateScheduleId) {
    if(!Objects.equals(this.profile, "Rolling")) {
      throw new IllegalArgumentException(
        "Cannot apply due date limit if not rolling policy");
    }

    return new LoanPolicyBuilder(
      this.id,
      this.name,
      this.description,
      this.loanable,
      this.profile,
      this.loanPeriod,
      fixedDueDateScheduleId,
      this.closedLibraryDueDateManagementId,
      this.openingTimeOffsetPeriod, this.unlimitedRenewals,
      this.numberAllowed,
      this.renewFrom,
      this.renewWithDifferentPeriod,
      this.differentRenewalPeriod,
      this.alternateFixedDueDateScheduleId,
      this.renewable,
      this.recallsMinimumGuaranteedLoanPeriod,
      this.recallsRecallReturnInterval,
<<<<<<< HEAD
      this.holds);
=======
      this.alternateCheckoutLoanPeriod);
>>>>>>> 6ede2351
  }

  public LoanPolicyBuilder unlimitedRenewals() {
    return new LoanPolicyBuilder(
      this.id,
      this.name,
      this.description,
      this.loanable,
      this.profile,
      this.loanPeriod,
      this.fixedDueDateScheduleId,
      this.closedLibraryDueDateManagementId,
      this.openingTimeOffsetPeriod, true,
      null,
      this.renewFrom,
      this.renewWithDifferentPeriod,
      this.differentRenewalPeriod,
      this.alternateFixedDueDateScheduleId,
      this.renewable,
      this.recallsMinimumGuaranteedLoanPeriod,
      this.recallsRecallReturnInterval,
<<<<<<< HEAD
      this.holds);
=======
      this.alternateCheckoutLoanPeriod);
>>>>>>> 6ede2351
  }

  public LoanPolicyBuilder limitedRenewals(int limit) {
    return new LoanPolicyBuilder(
      this.id,
      this.name,
      this.description,
      this.loanable,
      this.profile,
      this.loanPeriod,
      this.fixedDueDateScheduleId,
      this.closedLibraryDueDateManagementId,
      this.openingTimeOffsetPeriod, false,
      limit,
      this.renewFrom,
      this.renewWithDifferentPeriod,
      this.differentRenewalPeriod,
      this.alternateFixedDueDateScheduleId,
      this.renewable,
      this.recallsMinimumGuaranteedLoanPeriod,
      this.recallsRecallReturnInterval,
<<<<<<< HEAD
      this.holds);
=======
      this.alternateCheckoutLoanPeriod);
>>>>>>> 6ede2351
  }

  public LoanPolicyBuilder renewFromSystemDate() {
    return renewFrom(RENEW_FROM_SYSTEM_DATE);
  }

  public LoanPolicyBuilder renewFromCurrentDueDate() {
    return renewFrom(RENEW_FROM_DUE_DATE);
  }

  private LoanPolicyBuilder renewFrom(String renewFrom) {
    return new LoanPolicyBuilder(
      this.id,
      this.name,
      this.description,
      this.loanable,
      this.profile,
      this.loanPeriod,
      this.fixedDueDateScheduleId,
      this.closedLibraryDueDateManagementId,
      this.openingTimeOffsetPeriod, this.unlimitedRenewals,
      this.numberAllowed,
      renewFrom,
      this.renewWithDifferentPeriod,
      this.differentRenewalPeriod,
      this.alternateFixedDueDateScheduleId,
      this.renewable,
      this.recallsMinimumGuaranteedLoanPeriod,
      this.recallsRecallReturnInterval,
<<<<<<< HEAD
      this.holds);
=======
      this.alternateCheckoutLoanPeriod);
>>>>>>> 6ede2351
  }

  public LoanPolicyBuilder renewWith(Period period) {
    return renewWith(period, null);
  }

  public LoanPolicyBuilder renewWith(Period period, UUID dueDateLimitScheduleId) {
    return new LoanPolicyBuilder(
      this.id,
      this.name,
      this.description,
      this.loanable,
      this.profile,
      this.loanPeriod,
      this.fixedDueDateScheduleId,
      this.closedLibraryDueDateManagementId,
      this.openingTimeOffsetPeriod, this.unlimitedRenewals,
      this.numberAllowed,
      this.renewFrom,
      true,
      period.asJson(),
      dueDateLimitScheduleId,
      this.renewable,
      this.recallsMinimumGuaranteedLoanPeriod,
      this.recallsRecallReturnInterval,
<<<<<<< HEAD
      this.holds);
=======
      this.alternateCheckoutLoanPeriod);
>>>>>>> 6ede2351
  }

  public Builder renewWith(UUID fixedDueDateScheduleId) {
    if(!Objects.equals(profile, "Fixed")) {
      throw new IllegalArgumentException("Can only be used with fixed profile");
    }
    return renew(fixedDueDateScheduleId);
  }

  private LoanPolicyBuilder renew(UUID fixedDueDateScheduleId) {
    return new LoanPolicyBuilder(
      this.id,
      this.name,
      this.description,
      this.loanable,
      this.profile,
      this.loanPeriod,
      this.fixedDueDateScheduleId,
      this.closedLibraryDueDateManagementId,
      this.openingTimeOffsetPeriod, this.unlimitedRenewals,
      this.numberAllowed,
      this.renewFrom,
      true,
      null,
      fixedDueDateScheduleId,
      this.renewable,
      this.recallsMinimumGuaranteedLoanPeriod,
      this.recallsRecallReturnInterval,
<<<<<<< HEAD
      this.holds);
=======
      this.alternateCheckoutLoanPeriod);
>>>>>>> 6ede2351
  }

  public LoanPolicyBuilder notRenewable() {
    return new LoanPolicyBuilder(
      this.id,
      this.name,
      this.description,
      this.loanable,
      this.profile,
      this.loanPeriod,
      this.fixedDueDateScheduleId,
      this.closedLibraryDueDateManagementId,
      this.openingTimeOffsetPeriod, this.unlimitedRenewals,
      this.numberAllowed,
      this.renewFrom,
      this.renewWithDifferentPeriod,
      this.differentRenewalPeriod,
      this.alternateFixedDueDateScheduleId,
      false,
      this.recallsMinimumGuaranteedLoanPeriod,
      this.recallsRecallReturnInterval,
<<<<<<< HEAD
      this.holds);
=======
      this.alternateCheckoutLoanPeriod);
>>>>>>> 6ede2351
  }

  public LoanPolicyBuilder withClosedLibraryDueDateManagement(
    String closedLibraryDueDateManagementId) {

    return new LoanPolicyBuilder(
      this.id,
      this.name,
      this.description,
      this.loanable,
      this.profile,
      this.loanPeriod,
      this.fixedDueDateScheduleId,
      closedLibraryDueDateManagementId,
      this.openingTimeOffsetPeriod, this.unlimitedRenewals,
      this.numberAllowed,
      this.renewFrom,
      this.renewWithDifferentPeriod,
      this.differentRenewalPeriod,
      this.alternateFixedDueDateScheduleId,
      this.renewable,
      this.recallsMinimumGuaranteedLoanPeriod,
      this.recallsRecallReturnInterval,
<<<<<<< HEAD
      this.holds);
=======
      this.alternateCheckoutLoanPeriod);
>>>>>>> 6ede2351
  }

  public LoanPolicyBuilder withOpeningTimeOffset(Period openingTimeOffsetPeriod) {
    return new LoanPolicyBuilder(
      this.id,
      this.name,
      this.description,
      this.loanable,
      this.profile,
      this.loanPeriod,
      this.fixedDueDateScheduleId,
      this.closedLibraryDueDateManagementId,
      openingTimeOffsetPeriod.asJson(),
      this.unlimitedRenewals,
      this.numberAllowed,
      this.renewFrom,
      this.renewWithDifferentPeriod,
      this.differentRenewalPeriod,
      this.alternateFixedDueDateScheduleId,
      this.renewable,
      this.recallsMinimumGuaranteedLoanPeriod,
      this.recallsRecallReturnInterval,
<<<<<<< HEAD
      this.holds);
=======
      this.alternateCheckoutLoanPeriod);
>>>>>>> 6ede2351
  }

  public LoanPolicyBuilder withRecallsMinimumGuaranteedLoanPeriod(Period recallsMinimumGuaranteedLoanPeriod) {
    return new LoanPolicyBuilder(
      this.id,
      this.name,
      this.description,
      this.loanable,
      this.profile,
      this.loanPeriod,
      this.fixedDueDateScheduleId,
      this.closedLibraryDueDateManagementId,
      this.openingTimeOffsetPeriod,
      this.unlimitedRenewals,
      this.numberAllowed,
      this.renewFrom,
      this.renewWithDifferentPeriod,
      this.differentRenewalPeriod,
      this.alternateFixedDueDateScheduleId,
      this.renewable,
      recallsMinimumGuaranteedLoanPeriod.asJson(),
      this.recallsRecallReturnInterval,
<<<<<<< HEAD
      this.holds);
=======
      this.alternateCheckoutLoanPeriod);
>>>>>>> 6ede2351
  }

  public LoanPolicyBuilder withRecallsRecallReturnInterval(Period recallsRecallReturnInterval) {
    return new LoanPolicyBuilder(
      this.id,
      this.name,
      this.description,
      this.loanable,
      this.profile,
      this.loanPeriod,
      this.fixedDueDateScheduleId,
      this.closedLibraryDueDateManagementId,
      this.openingTimeOffsetPeriod,
      this.unlimitedRenewals,
      this.numberAllowed,
      this.renewFrom,
      this.renewWithDifferentPeriod,
      this.differentRenewalPeriod,
      this.alternateFixedDueDateScheduleId,
      this.renewable,
      this.recallsMinimumGuaranteedLoanPeriod,
      recallsRecallReturnInterval.asJson(),
<<<<<<< HEAD
      this.holds);
  }

  public LoanPolicyBuilder withHolds(JsonObject holds) {
=======
      this.alternateCheckoutLoanPeriod);
  }

  public LoanPolicyBuilder withAlternateCheckoutLoanPeriod(Period alternateCheckoutLoanPeriod) {
>>>>>>> 6ede2351
    return new LoanPolicyBuilder(
      this.id,
      this.name,
      this.description,
      this.loanable,
      this.profile,
      this.loanPeriod,
      this.fixedDueDateScheduleId,
      this.closedLibraryDueDateManagementId,
      this.openingTimeOffsetPeriod,
      this.unlimitedRenewals,
      this.numberAllowed,
      this.renewFrom,
      this.renewWithDifferentPeriod,
      this.differentRenewalPeriod,
      this.alternateFixedDueDateScheduleId,
      this.renewable,
      this.recallsMinimumGuaranteedLoanPeriod,
<<<<<<< HEAD
      recallsRecallReturnInterval,
      holds);
=======
      this.recallsRecallReturnInterval,
      alternateCheckoutLoanPeriod.asJson());
>>>>>>> 6ede2351
  }
}<|MERGE_RESOLUTION|>--- conflicted
+++ resolved
@@ -29,11 +29,8 @@
   private final boolean loanable;
   private final JsonObject recallsMinimumGuaranteedLoanPeriod;
   private final JsonObject recallsRecallReturnInterval;
-<<<<<<< HEAD
   private final JsonObject holds;
-=======
   private final JsonObject alternateCheckoutLoanPeriod;
->>>>>>> 6ede2351
 
   public LoanPolicyBuilder() {
     this(UUID.randomUUID(),
@@ -52,6 +49,7 @@
       null,
       null,
       true,
+      null,
       null,
       null,
       null
@@ -76,11 +74,8 @@
     boolean renewable,
     JsonObject recallsMinimumGuaranteedLoanPeriod,
     JsonObject recallsRecallReturnInterval,
-<<<<<<< HEAD
-    JsonObject holds) {
-=======
+    JsonObject holds,
     JsonObject alternateCheckoutLoanPeriod) {
->>>>>>> 6ede2351
 
     this.id = id;
     this.name = name;
@@ -102,11 +97,8 @@
     this.renewable = renewable;
     this.recallsMinimumGuaranteedLoanPeriod = recallsMinimumGuaranteedLoanPeriod;
     this.recallsRecallReturnInterval = recallsRecallReturnInterval;
-<<<<<<< HEAD
     this.holds = holds;
-=======
     this.alternateCheckoutLoanPeriod = alternateCheckoutLoanPeriod;
->>>>>>> 6ede2351
   }
 
   @Override
@@ -201,11 +193,11 @@
     if (recalls != null || holds != null) {
       requestManagement = new JsonObject();
     }
-    
+
     if (recalls != null) {
       put(requestManagement, "recalls", recalls);
     }
-    
+
     if (holds != null) {
       put(requestManagement, "holds", holds);
     }
@@ -243,11 +235,8 @@
       this.renewable,
       this.recallsMinimumGuaranteedLoanPeriod,
       this.recallsRecallReturnInterval,
-<<<<<<< HEAD
-      this.holds);
-=======
-      this.alternateCheckoutLoanPeriod);
->>>>>>> 6ede2351
+      this.holds,
+      this.alternateCheckoutLoanPeriod);
   }
 
   public LoanPolicyBuilder withName(String name) {
@@ -269,11 +258,8 @@
       this.renewable,
       this.recallsMinimumGuaranteedLoanPeriod,
       this.recallsRecallReturnInterval,
-<<<<<<< HEAD
-      this.holds);
-=======
-      this.alternateCheckoutLoanPeriod);
->>>>>>> 6ede2351
+      this.holds,
+      this.alternateCheckoutLoanPeriod);
   }
 
   public LoanPolicyBuilder withDescription(String description) {
@@ -295,11 +281,8 @@
       this.renewable,
       this.recallsMinimumGuaranteedLoanPeriod,
       this.recallsRecallReturnInterval,
-<<<<<<< HEAD
-      this.holds);
-=======
-      this.alternateCheckoutLoanPeriod);
->>>>>>> 6ede2351
+      this.holds,
+      this.alternateCheckoutLoanPeriod);
   }
 
   public LoanPolicyBuilder withLoanable(boolean loanable) {
@@ -321,11 +304,8 @@
       this.renewable,
       this.recallsMinimumGuaranteedLoanPeriod,
       this.recallsRecallReturnInterval,
-<<<<<<< HEAD
-      this.holds);
-=======
-      this.alternateCheckoutLoanPeriod);
->>>>>>> 6ede2351
+      this.holds,
+      this.alternateCheckoutLoanPeriod);
   }
 
   public LoanPolicyBuilder withLoansProfile(String profile) {
@@ -347,11 +327,8 @@
       this.renewable,
       this.recallsMinimumGuaranteedLoanPeriod,
       this.recallsRecallReturnInterval,
-<<<<<<< HEAD
-      this.holds);
-=======
-      this.alternateCheckoutLoanPeriod);
->>>>>>> 6ede2351
+      this.holds,
+      this.alternateCheckoutLoanPeriod);
   }
 
   public LoanPolicyBuilder rolling(Period period) {
@@ -373,11 +350,8 @@
       this.renewable,
       this.recallsMinimumGuaranteedLoanPeriod,
       this.recallsRecallReturnInterval,
-<<<<<<< HEAD
-      this.holds);
-=======
-      this.alternateCheckoutLoanPeriod);
->>>>>>> 6ede2351
+      this.holds,
+      this.alternateCheckoutLoanPeriod);
   }
 
   public LoanPolicyBuilder fixed(UUID fixedDueDateScheduleId) {
@@ -399,11 +373,8 @@
       this.renewable,
       this.recallsMinimumGuaranteedLoanPeriod,
       this.recallsRecallReturnInterval,
-<<<<<<< HEAD
-      this.holds);
-=======
-      this.alternateCheckoutLoanPeriod);
->>>>>>> 6ede2351
+      this.holds,
+      this.alternateCheckoutLoanPeriod);
   }
 
   public LoanPolicyBuilder limitedBySchedule(UUID fixedDueDateScheduleId) {
@@ -430,11 +401,8 @@
       this.renewable,
       this.recallsMinimumGuaranteedLoanPeriod,
       this.recallsRecallReturnInterval,
-<<<<<<< HEAD
-      this.holds);
-=======
-      this.alternateCheckoutLoanPeriod);
->>>>>>> 6ede2351
+      this.holds,
+      this.alternateCheckoutLoanPeriod);
   }
 
   public LoanPolicyBuilder unlimitedRenewals() {
@@ -456,11 +424,8 @@
       this.renewable,
       this.recallsMinimumGuaranteedLoanPeriod,
       this.recallsRecallReturnInterval,
-<<<<<<< HEAD
-      this.holds);
-=======
-      this.alternateCheckoutLoanPeriod);
->>>>>>> 6ede2351
+      this.holds,
+      this.alternateCheckoutLoanPeriod);
   }
 
   public LoanPolicyBuilder limitedRenewals(int limit) {
@@ -482,11 +447,8 @@
       this.renewable,
       this.recallsMinimumGuaranteedLoanPeriod,
       this.recallsRecallReturnInterval,
-<<<<<<< HEAD
-      this.holds);
-=======
-      this.alternateCheckoutLoanPeriod);
->>>>>>> 6ede2351
+      this.holds,
+      this.alternateCheckoutLoanPeriod);
   }
 
   public LoanPolicyBuilder renewFromSystemDate() {
@@ -516,11 +478,8 @@
       this.renewable,
       this.recallsMinimumGuaranteedLoanPeriod,
       this.recallsRecallReturnInterval,
-<<<<<<< HEAD
-      this.holds);
-=======
-      this.alternateCheckoutLoanPeriod);
->>>>>>> 6ede2351
+      this.holds,
+      this.alternateCheckoutLoanPeriod);
   }
 
   public LoanPolicyBuilder renewWith(Period period) {
@@ -546,11 +505,8 @@
       this.renewable,
       this.recallsMinimumGuaranteedLoanPeriod,
       this.recallsRecallReturnInterval,
-<<<<<<< HEAD
-      this.holds);
-=======
-      this.alternateCheckoutLoanPeriod);
->>>>>>> 6ede2351
+      this.holds,
+      this.alternateCheckoutLoanPeriod);
   }
 
   public Builder renewWith(UUID fixedDueDateScheduleId) {
@@ -579,11 +535,8 @@
       this.renewable,
       this.recallsMinimumGuaranteedLoanPeriod,
       this.recallsRecallReturnInterval,
-<<<<<<< HEAD
-      this.holds);
-=======
-      this.alternateCheckoutLoanPeriod);
->>>>>>> 6ede2351
+      this.holds,
+      this.alternateCheckoutLoanPeriod);
   }
 
   public LoanPolicyBuilder notRenewable() {
@@ -605,11 +558,8 @@
       false,
       this.recallsMinimumGuaranteedLoanPeriod,
       this.recallsRecallReturnInterval,
-<<<<<<< HEAD
-      this.holds);
-=======
-      this.alternateCheckoutLoanPeriod);
->>>>>>> 6ede2351
+      this.holds,
+      this.alternateCheckoutLoanPeriod);
   }
 
   public LoanPolicyBuilder withClosedLibraryDueDateManagement(
@@ -633,11 +583,8 @@
       this.renewable,
       this.recallsMinimumGuaranteedLoanPeriod,
       this.recallsRecallReturnInterval,
-<<<<<<< HEAD
-      this.holds);
-=======
-      this.alternateCheckoutLoanPeriod);
->>>>>>> 6ede2351
+      this.holds,
+      this.alternateCheckoutLoanPeriod);
   }
 
   public LoanPolicyBuilder withOpeningTimeOffset(Period openingTimeOffsetPeriod) {
@@ -660,11 +607,8 @@
       this.renewable,
       this.recallsMinimumGuaranteedLoanPeriod,
       this.recallsRecallReturnInterval,
-<<<<<<< HEAD
-      this.holds);
-=======
-      this.alternateCheckoutLoanPeriod);
->>>>>>> 6ede2351
+      this.holds,
+      this.alternateCheckoutLoanPeriod);
   }
 
   public LoanPolicyBuilder withRecallsMinimumGuaranteedLoanPeriod(Period recallsMinimumGuaranteedLoanPeriod) {
@@ -687,11 +631,8 @@
       this.renewable,
       recallsMinimumGuaranteedLoanPeriod.asJson(),
       this.recallsRecallReturnInterval,
-<<<<<<< HEAD
-      this.holds);
-=======
-      this.alternateCheckoutLoanPeriod);
->>>>>>> 6ede2351
+      this.holds,
+      this.alternateCheckoutLoanPeriod);
   }
 
   public LoanPolicyBuilder withRecallsRecallReturnInterval(Period recallsRecallReturnInterval) {
@@ -714,17 +655,11 @@
       this.renewable,
       this.recallsMinimumGuaranteedLoanPeriod,
       recallsRecallReturnInterval.asJson(),
-<<<<<<< HEAD
-      this.holds);
+      this.holds,
+      this.alternateCheckoutLoanPeriod);
   }
 
   public LoanPolicyBuilder withHolds(JsonObject holds) {
-=======
-      this.alternateCheckoutLoanPeriod);
-  }
-
-  public LoanPolicyBuilder withAlternateCheckoutLoanPeriod(Period alternateCheckoutLoanPeriod) {
->>>>>>> 6ede2351
     return new LoanPolicyBuilder(
       this.id,
       this.name,
@@ -743,12 +678,32 @@
       this.alternateFixedDueDateScheduleId,
       this.renewable,
       this.recallsMinimumGuaranteedLoanPeriod,
-<<<<<<< HEAD
       recallsRecallReturnInterval,
+      this.holds,
+      this.alternateCheckoutLoanPeriod);
+  }
+
+  public LoanPolicyBuilder withAlternateCheckoutLoanPeriod(Period alternateCheckoutLoanPeriod) {
+    return new LoanPolicyBuilder(
+      this.id,
+      this.name,
+      this.description,
+      this.loanable,
+      this.profile,
+      this.loanPeriod,
+      this.fixedDueDateScheduleId,
+      this.closedLibraryDueDateManagementId,
+      this.openingTimeOffsetPeriod,
+      this.unlimitedRenewals,
+      this.numberAllowed,
+      this.renewFrom,
+      this.renewWithDifferentPeriod,
+      this.differentRenewalPeriod,
+      this.alternateFixedDueDateScheduleId,
+      this.renewable,
+      this.recallsMinimumGuaranteedLoanPeriod,
+      recallsRecallReturnInterval,
+      alternateCheckoutLoanPeriod.asJson(),
       holds);
-=======
-      this.recallsRecallReturnInterval,
-      alternateCheckoutLoanPeriod.asJson());
->>>>>>> 6ede2351
   }
 }