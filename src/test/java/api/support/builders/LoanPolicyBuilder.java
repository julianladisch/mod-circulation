package api.support.builders;

<<<<<<< HEAD
import io.vertx.core.json.JsonObject;
import org.folio.circulation.domain.policy.DueDateManagement;
import org.folio.circulation.domain.policy.Period;

=======
>>>>>>> 53f9fd3b
import java.util.Objects;
import java.util.UUID;

import org.folio.circulation.domain.policy.Period;

import io.vertx.core.json.JsonObject;

public class LoanPolicyBuilder extends JsonBuilder implements Builder {
  private static final String RENEW_FROM_SYSTEM_DATE = "SYSTEM_DATE";
  private static final String RENEW_FROM_DUE_DATE = "CURRENT_DUE_DATE";

  private final UUID id;
  private final String name;
  private final String description;
  private final String profile;
  private final JsonObject loanPeriod;
  private final UUID fixedDueDateScheduleId;
  private final boolean unlimitedRenewals;
  private final Integer numberAllowed;
  private final String renewFrom;
  private final boolean renewWithDifferentPeriod;
  private final JsonObject differentRenewalPeriod;
  private final UUID alternateFixedDueDateScheduleId;
  private final String closedLibraryDueDateManagementId;
  private final JsonObject openingTimeOffsetPeriod;
  private final boolean renewable;
<<<<<<< HEAD
  private final DueDateManagement closedLibraryDueDateManagementId;
=======
  private final boolean loanable;
>>>>>>> 53f9fd3b

  public LoanPolicyBuilder() {
    this(UUID.randomUUID(),
      "Example Loan Policy",
      "An example loan policy",
      true,
      null,
      null,
      null,
      "KEEP_CURRENT_DATE",
      null,
      true,
      null,
      RENEW_FROM_DUE_DATE,
      false,
      null,
      null,
      true,
      null);
  }

  private LoanPolicyBuilder(
    UUID id,
    String name,
    String description,
    boolean loanable,
    String profile,
    JsonObject loanPeriod,
    UUID fixedDueDateScheduleId,
    String closedLibraryDueDateManagementId,
    JsonObject openingTimeOffsetPeriod,
    boolean unlimitedRenewals,
    Integer numberAllowed, String renewFrom,
    boolean renewWithDifferentPeriod,
    JsonObject differentRenewalPeriod,
    UUID alternateFixedDueDateScheduleId,
    boolean renewable,
    DueDateManagement closedLibraryDueDateManagementId) {

    this.id = id;
    this.name = name;
    this.description = description;
    this.loanable = loanable;
    this.profile = profile;
    this.loanPeriod = loanPeriod;
    this.fixedDueDateScheduleId = fixedDueDateScheduleId;

    this.closedLibraryDueDateManagementId = closedLibraryDueDateManagementId;
    this.openingTimeOffsetPeriod = openingTimeOffsetPeriod;

    this.unlimitedRenewals = unlimitedRenewals;
    this.renewFrom = renewFrom;
    this.renewWithDifferentPeriod = renewWithDifferentPeriod;
    this.differentRenewalPeriod = differentRenewalPeriod;
    this.alternateFixedDueDateScheduleId = alternateFixedDueDateScheduleId;
    this.numberAllowed = numberAllowed;
    this.renewable = renewable;
    this.closedLibraryDueDateManagementId = closedLibraryDueDateManagementId;
  }

  @Override
  public JsonObject create() {
    JsonObject request = new JsonObject();

    if(id != null) {
      put(request, "id", id.toString());
    }

    put(request, "name", this.name);
    put(request, "description", this.description);
    put(request, "loanable", loanable);
    put(request, "renewable", renewable);

    JsonObject loansPolicy = new JsonObject();

    put(loansPolicy, "profileId", profile);

    //TODO: Replace with sub-builders
    if(Objects.equals(profile, "Rolling")) {
      put(loansPolicy, "period", loanPeriod);

      //Due date limited rolling policy, maybe should be separate property
      put(loansPolicy, "fixedDueDateScheduleId", fixedDueDateScheduleId);

      put(loansPolicy, "closedLibraryDueDateManagementId",
        closedLibraryDueDateManagementId);

      put(loansPolicy, "openingTimeOffset", openingTimeOffsetPeriod);
    }
    else if(Objects.equals(profile, "Fixed")) {
      put(loansPolicy, "fixedDueDateScheduleId", fixedDueDateScheduleId);

<<<<<<< HEAD
    if (closedLibraryDueDateManagementId != null) {
      put(loansPolicy, "closedLibraryDueDateManagementId",
        closedLibraryDueDateManagementId.getValue());
    } else {
      put(loansPolicy, "closedLibraryDueDateManagementId", "KEEP_CURRENT_DATE");
=======
      put(loansPolicy, "closedLibraryDueDateManagementId",
        closedLibraryDueDateManagementId);

      put(loansPolicy, "openingTimeOffset", openingTimeOffsetPeriod);
>>>>>>> 53f9fd3b
    }

    put(request, "loansPolicy", loansPolicy);

    if(renewable) {
      JsonObject renewalsPolicy = new JsonObject();

      put(renewalsPolicy, "unlimited", unlimitedRenewals);

      if(!unlimitedRenewals) {
        put(renewalsPolicy, "numberAllowed", numberAllowed);
      }

      put(renewalsPolicy, "renewFromId", renewFrom);
      put(renewalsPolicy, "differentPeriod", renewWithDifferentPeriod);

      if(renewWithDifferentPeriod) {
        put(renewalsPolicy, "period", differentRenewalPeriod);

        if(alternateFixedDueDateScheduleId != null) {
          put(renewalsPolicy, "alternateFixedDueDateScheduleId",
            alternateFixedDueDateScheduleId);
        }
      }

      put(request, "renewalsPolicy", renewalsPolicy);
    }

    return request;
  }

  public LoanPolicyBuilder withId(UUID id) {
    return new LoanPolicyBuilder(
      id,
      this.name,
      this.description,
      this.loanable,
      this.profile,
      this.loanPeriod,
      this.fixedDueDateScheduleId,
      this.closedLibraryDueDateManagementId,
      this.openingTimeOffsetPeriod, this.unlimitedRenewals,
      this.numberAllowed,
      this.renewFrom,
      this.renewWithDifferentPeriod,
      this.differentRenewalPeriod,
      this.alternateFixedDueDateScheduleId,
      this.renewable, closedLibraryDueDateManagementId);
  }

  public LoanPolicyBuilder withName(String name) {
    return new LoanPolicyBuilder(
      this.id,
      name,
      this.description,
      this.loanable,
      this.profile,
      this.loanPeriod,
      this.fixedDueDateScheduleId,
      this.closedLibraryDueDateManagementId,
      this.openingTimeOffsetPeriod, this.unlimitedRenewals,
      this.numberAllowed,
      this.renewFrom,
      this.renewWithDifferentPeriod,
      this.differentRenewalPeriod,
      this.alternateFixedDueDateScheduleId,
      this.renewable,
      closedLibraryDueDateManagementId);
  }

  public LoanPolicyBuilder withDescription(String description) {
    return new LoanPolicyBuilder(
      this.id,
      this.name,
      description,
      this.loanable,
      this.profile,
      this.loanPeriod,
      this.fixedDueDateScheduleId,
      this.closedLibraryDueDateManagementId,
      this.openingTimeOffsetPeriod, this.unlimitedRenewals,
      this.numberAllowed,
      this.renewFrom,
      this.renewWithDifferentPeriod,
      this.differentRenewalPeriod,
      this.alternateFixedDueDateScheduleId,
      this.renewable);
  }

  public LoanPolicyBuilder withLoanable(boolean loanable) {
    return new LoanPolicyBuilder(
      this.id,
      this.name,
      this.description,
      loanable,
      this.profile,
      this.loanPeriod,
      this.fixedDueDateScheduleId,
      this.closedLibraryDueDateManagementId,
      this.openingTimeOffsetPeriod, this.unlimitedRenewals,
      this.numberAllowed,
      this.renewFrom,
      this.renewWithDifferentPeriod,
      this.differentRenewalPeriod,
      this.alternateFixedDueDateScheduleId,
      this.renewable,
      closedLibraryDueDateManagementId);
  }

  public LoanPolicyBuilder withLoansProfile(String profile) {
    return new LoanPolicyBuilder(
      this.id,
      this.name,
      this.description,
      this.loanable,
      profile,
      this.loanPeriod,
      this.fixedDueDateScheduleId,
      this.closedLibraryDueDateManagementId,
      this.openingTimeOffsetPeriod, this.unlimitedRenewals,
      this.numberAllowed,
      this.renewFrom,
      this.renewWithDifferentPeriod,
      this.differentRenewalPeriod,
      this.alternateFixedDueDateScheduleId,
      this.renewable,
      closedLibraryDueDateManagementId);
  }

  public LoanPolicyBuilder rolling(Period period) {
    return new LoanPolicyBuilder(
      this.id,
      this.name,
      this.description,
      true,
      "Rolling",
      period.asJson(),
      null,
      this.closedLibraryDueDateManagementId,
      this.openingTimeOffsetPeriod, this.unlimitedRenewals,
      this.numberAllowed,
      this.renewFrom,
      this.renewWithDifferentPeriod,
      this.differentRenewalPeriod,
      this.alternateFixedDueDateScheduleId,
      this.renewable,
      closedLibraryDueDateManagementId);
  }

  public LoanPolicyBuilder fixed(UUID fixedDueDateScheduleId) {
    return new LoanPolicyBuilder(
      this.id,
      this.name,
      this.description,
      true,
      "Fixed",
      null,
      fixedDueDateScheduleId,
      this.closedLibraryDueDateManagementId,
      this.openingTimeOffsetPeriod, this.unlimitedRenewals,
      this.numberAllowed,
      RENEW_FROM_SYSTEM_DATE,
      this.renewWithDifferentPeriod,
      this.differentRenewalPeriod,
      this.alternateFixedDueDateScheduleId,
      this.renewable,
      closedLibraryDueDateManagementId);
  }

  public LoanPolicyBuilder limitedBySchedule(UUID fixedDueDateScheduleId) {
    if(!Objects.equals(this.profile, "Rolling")) {
      throw new IllegalArgumentException(
        "Cannot apply due date limit if not rolling policy");
    }

    return new LoanPolicyBuilder(
      this.id,
      this.name,
      this.description,
      this.loanable,
      this.profile,
      this.loanPeriod,
      fixedDueDateScheduleId,
      this.closedLibraryDueDateManagementId,
      this.openingTimeOffsetPeriod, this.unlimitedRenewals,
      this.numberAllowed,
      this.renewFrom,
      this.renewWithDifferentPeriod,
      this.differentRenewalPeriod,
      this.alternateFixedDueDateScheduleId,
      this.renewable,
      closedLibraryDueDateManagementId);
  }

  public LoanPolicyBuilder unlimitedRenewals() {
    return new LoanPolicyBuilder(
      this.id,
      this.name,
      this.description,
      this.loanable,
      this.profile,
      this.loanPeriod,
      this.fixedDueDateScheduleId,
      this.closedLibraryDueDateManagementId,
      this.openingTimeOffsetPeriod, true,
      null,
      this.renewFrom,
      this.renewWithDifferentPeriod,
      this.differentRenewalPeriod,
      this.alternateFixedDueDateScheduleId,
      this.renewable,
      closedLibraryDueDateManagementId);
  }

  public LoanPolicyBuilder limitedRenewals(int limit) {
    return new LoanPolicyBuilder(
      this.id,
      this.name,
      this.description,
      this.loanable,
      this.profile,
      this.loanPeriod,
      this.fixedDueDateScheduleId,
      this.closedLibraryDueDateManagementId,
      this.openingTimeOffsetPeriod, false,
      limit,
      this.renewFrom,
      this.renewWithDifferentPeriod,
      this.differentRenewalPeriod,
      this.alternateFixedDueDateScheduleId,
      this.renewable,
      closedLibraryDueDateManagementId);
  }

  public LoanPolicyBuilder renewFromSystemDate() {
    return renewFrom(RENEW_FROM_SYSTEM_DATE);
  }

  public LoanPolicyBuilder renewFromCurrentDueDate() {
    return renewFrom(RENEW_FROM_DUE_DATE);
  }

  private LoanPolicyBuilder renewFrom(String renewFrom) {
    return new LoanPolicyBuilder(
      this.id,
      this.name,
      this.description,
      this.loanable,
      this.profile,
      this.loanPeriod,
      this.fixedDueDateScheduleId,
      this.closedLibraryDueDateManagementId,
      this.openingTimeOffsetPeriod, this.unlimitedRenewals,
      this.numberAllowed,
      renewFrom,
      this.renewWithDifferentPeriod,
      this.differentRenewalPeriod,
      this.alternateFixedDueDateScheduleId,
      this.renewable,
      closedLibraryDueDateManagementId);
  }

  public LoanPolicyBuilder renewWith(Period period) {
    return renewWith(period, null);
  }

  public LoanPolicyBuilder renewWith(Period period, UUID dueDateLimitScheduleId) {
    return new LoanPolicyBuilder(
      this.id,
      this.name,
      this.description,
      this.loanable,
      this.profile,
      this.loanPeriod,
      this.fixedDueDateScheduleId,
      this.closedLibraryDueDateManagementId,
      this.openingTimeOffsetPeriod, this.unlimitedRenewals,
      this.numberAllowed,
      this.renewFrom,
      true,
      period.asJson(),
      dueDateLimitScheduleId,
      this.renewable,
      closedLibraryDueDateManagementId);
  }

  public Builder renewWith(UUID fixedDueDateScheduleId) {
    if(!Objects.equals(profile, "Fixed")) {
      throw new IllegalArgumentException("Can only be used with fixed profile");
    }
    return renew(fixedDueDateScheduleId);
  }

  private LoanPolicyBuilder renew(UUID fixedDueDateScheduleId) {
    return new LoanPolicyBuilder(
      this.id,
      this.name,
      this.description,
      this.loanable,
      this.profile,
      this.loanPeriod,
      this.fixedDueDateScheduleId,
      this.closedLibraryDueDateManagementId,
      this.openingTimeOffsetPeriod, this.unlimitedRenewals,
      this.numberAllowed,
      this.renewFrom,
      true,
      null,
      fixedDueDateScheduleId,
      this.renewable,
      closedLibraryDueDateManagementId);
  }

  public LoanPolicyBuilder notRenewable() {
    return new LoanPolicyBuilder(
      this.id,
      this.name,
      this.description,
      this.loanable,
      this.profile,
      this.loanPeriod,
      this.fixedDueDateScheduleId,
      this.closedLibraryDueDateManagementId,
      this.openingTimeOffsetPeriod, this.unlimitedRenewals,
      this.numberAllowed,
      this.renewFrom,
      this.renewWithDifferentPeriod,
      this.differentRenewalPeriod,
      this.alternateFixedDueDateScheduleId,
      false,
      closedLibraryDueDateManagementId);
  }

  public LoanPolicyBuilder closedLibraryDueDateManagement(DueDateManagement dueDateManagement) {
    return new LoanPolicyBuilder(
      this.id,
      this.name,
      this.description,
      this.profile,
      this.loanPeriod,
      this.fixedDueDateScheduleId,
      this.unlimitedRenewals,
      this.numberAllowed,
      this.renewFrom,
      this.renewWithDifferentPeriod,
      this.differentRenewalPeriod,
      this.alternateFixedDueDateScheduleId,
      this.renewable,
      dueDateManagement);
  }

  public LoanPolicyBuilder withClosedLibraryDueDateManagement(
    String closedLibraryDueDateManagementId) {

    return new LoanPolicyBuilder(
      this.id,
      this.name,
      this.description,
      this.loanable,
      this.profile,
      this.loanPeriod,
      this.fixedDueDateScheduleId,
      closedLibraryDueDateManagementId,
      this.openingTimeOffsetPeriod, this.unlimitedRenewals,
      this.numberAllowed,
      this.renewFrom,
      this.renewWithDifferentPeriod,
      this.differentRenewalPeriod,
      this.alternateFixedDueDateScheduleId,
      this.renewable);
  }

  public LoanPolicyBuilder withOpeningTimeOffset(Period openingTimeOffsetPeriod) {
    return new LoanPolicyBuilder(
      this.id,
      this.name,
      this.description,
      this.loanable,
      this.profile,
      this.loanPeriod,
      this.fixedDueDateScheduleId,
      this.closedLibraryDueDateManagementId,
      openingTimeOffsetPeriod.asJson(),
      this.unlimitedRenewals,
      this.numberAllowed,
      this.renewFrom,
      this.renewWithDifferentPeriod,
      this.differentRenewalPeriod,
      this.alternateFixedDueDateScheduleId,
      this.renewable);
  }
}<|MERGE_RESOLUTION|>--- conflicted
+++ resolved
@@ -1,12 +1,5 @@
 package api.support.builders;
 
-<<<<<<< HEAD
-import io.vertx.core.json.JsonObject;
-import org.folio.circulation.domain.policy.DueDateManagement;
-import org.folio.circulation.domain.policy.Period;
-
-=======
->>>>>>> 53f9fd3b
 import java.util.Objects;
 import java.util.UUID;
 
@@ -33,11 +26,7 @@
   private final String closedLibraryDueDateManagementId;
   private final JsonObject openingTimeOffsetPeriod;
   private final boolean renewable;
-<<<<<<< HEAD
-  private final DueDateManagement closedLibraryDueDateManagementId;
-=======
   private final boolean loanable;
->>>>>>> 53f9fd3b
 
   public LoanPolicyBuilder() {
     this(UUID.randomUUID(),
@@ -55,8 +44,8 @@
       false,
       null,
       null,
-      true,
-      null);
+      true
+    );
   }
 
   private LoanPolicyBuilder(
@@ -74,8 +63,7 @@
     boolean renewWithDifferentPeriod,
     JsonObject differentRenewalPeriod,
     UUID alternateFixedDueDateScheduleId,
-    boolean renewable,
-    DueDateManagement closedLibraryDueDateManagementId) {
+    boolean renewable) {
 
     this.id = id;
     this.name = name;
@@ -95,7 +83,6 @@
     this.alternateFixedDueDateScheduleId = alternateFixedDueDateScheduleId;
     this.numberAllowed = numberAllowed;
     this.renewable = renewable;
-    this.closedLibraryDueDateManagementId = closedLibraryDueDateManagementId;
   }
 
   @Override
@@ -130,18 +117,10 @@
     else if(Objects.equals(profile, "Fixed")) {
       put(loansPolicy, "fixedDueDateScheduleId", fixedDueDateScheduleId);
 
-<<<<<<< HEAD
-    if (closedLibraryDueDateManagementId != null) {
-      put(loansPolicy, "closedLibraryDueDateManagementId",
-        closedLibraryDueDateManagementId.getValue());
-    } else {
-      put(loansPolicy, "closedLibraryDueDateManagementId", "KEEP_CURRENT_DATE");
-=======
       put(loansPolicy, "closedLibraryDueDateManagementId",
         closedLibraryDueDateManagementId);
 
       put(loansPolicy, "openingTimeOffset", openingTimeOffsetPeriod);
->>>>>>> 53f9fd3b
     }
 
     put(request, "loansPolicy", loansPolicy);
@@ -189,7 +168,7 @@
       this.renewWithDifferentPeriod,
       this.differentRenewalPeriod,
       this.alternateFixedDueDateScheduleId,
-      this.renewable, closedLibraryDueDateManagementId);
+      this.renewable);
   }
 
   public LoanPolicyBuilder withName(String name) {
@@ -208,8 +187,7 @@
       this.renewWithDifferentPeriod,
       this.differentRenewalPeriod,
       this.alternateFixedDueDateScheduleId,
-      this.renewable,
-      closedLibraryDueDateManagementId);
+      this.renewable);
   }
 
   public LoanPolicyBuilder withDescription(String description) {
@@ -247,8 +225,7 @@
       this.renewWithDifferentPeriod,
       this.differentRenewalPeriod,
       this.alternateFixedDueDateScheduleId,
-      this.renewable,
-      closedLibraryDueDateManagementId);
+      this.renewable);
   }
 
   public LoanPolicyBuilder withLoansProfile(String profile) {
@@ -267,8 +244,7 @@
       this.renewWithDifferentPeriod,
       this.differentRenewalPeriod,
       this.alternateFixedDueDateScheduleId,
-      this.renewable,
-      closedLibraryDueDateManagementId);
+      this.renewable);
   }
 
   public LoanPolicyBuilder rolling(Period period) {
@@ -287,8 +263,7 @@
       this.renewWithDifferentPeriod,
       this.differentRenewalPeriod,
       this.alternateFixedDueDateScheduleId,
-      this.renewable,
-      closedLibraryDueDateManagementId);
+      this.renewable);
   }
 
   public LoanPolicyBuilder fixed(UUID fixedDueDateScheduleId) {
@@ -307,8 +282,7 @@
       this.renewWithDifferentPeriod,
       this.differentRenewalPeriod,
       this.alternateFixedDueDateScheduleId,
-      this.renewable,
-      closedLibraryDueDateManagementId);
+      this.renewable);
   }
 
   public LoanPolicyBuilder limitedBySchedule(UUID fixedDueDateScheduleId) {
@@ -332,8 +306,7 @@
       this.renewWithDifferentPeriod,
       this.differentRenewalPeriod,
       this.alternateFixedDueDateScheduleId,
-      this.renewable,
-      closedLibraryDueDateManagementId);
+      this.renewable);
   }
 
   public LoanPolicyBuilder unlimitedRenewals() {
@@ -352,8 +325,7 @@
       this.renewWithDifferentPeriod,
       this.differentRenewalPeriod,
       this.alternateFixedDueDateScheduleId,
-      this.renewable,
-      closedLibraryDueDateManagementId);
+      this.renewable);
   }
 
   public LoanPolicyBuilder limitedRenewals(int limit) {
@@ -372,8 +344,7 @@
       this.renewWithDifferentPeriod,
       this.differentRenewalPeriod,
       this.alternateFixedDueDateScheduleId,
-      this.renewable,
-      closedLibraryDueDateManagementId);
+      this.renewable);
   }
 
   public LoanPolicyBuilder renewFromSystemDate() {
@@ -400,8 +371,7 @@
       this.renewWithDifferentPeriod,
       this.differentRenewalPeriod,
       this.alternateFixedDueDateScheduleId,
-      this.renewable,
-      closedLibraryDueDateManagementId);
+      this.renewable);
   }
 
   public LoanPolicyBuilder renewWith(Period period) {
@@ -424,8 +394,7 @@
       true,
       period.asJson(),
       dueDateLimitScheduleId,
-      this.renewable,
-      closedLibraryDueDateManagementId);
+      this.renewable);
   }
 
   public Builder renewWith(UUID fixedDueDateScheduleId) {
@@ -451,8 +420,7 @@
       true,
       null,
       fixedDueDateScheduleId,
-      this.renewable,
-      closedLibraryDueDateManagementId);
+      this.renewable);
   }
 
   public LoanPolicyBuilder notRenewable() {
@@ -471,26 +439,7 @@
       this.renewWithDifferentPeriod,
       this.differentRenewalPeriod,
       this.alternateFixedDueDateScheduleId,
-      false,
-      closedLibraryDueDateManagementId);
-  }
-
-  public LoanPolicyBuilder closedLibraryDueDateManagement(DueDateManagement dueDateManagement) {
-    return new LoanPolicyBuilder(
-      this.id,
-      this.name,
-      this.description,
-      this.profile,
-      this.loanPeriod,
-      this.fixedDueDateScheduleId,
-      this.unlimitedRenewals,
-      this.numberAllowed,
-      this.renewFrom,
-      this.renewWithDifferentPeriod,
-      this.differentRenewalPeriod,
-      this.alternateFixedDueDateScheduleId,
-      this.renewable,
-      dueDateManagement);
+      false);
   }
 
   public LoanPolicyBuilder withClosedLibraryDueDateManagement(
