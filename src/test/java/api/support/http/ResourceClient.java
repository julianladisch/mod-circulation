--- conflicted
+++ resolved
@@ -164,15 +164,14 @@
       "service points", "servicepoints");
   }
 
-<<<<<<< HEAD
   public static ResourceClient forPatronNotices(OkapiHttpClient client) {
     return new ResourceClient(client, InterfaceUrls::patronNoticesUrl,
       "patron notice", "patronnotices");
-=======
+  }
+
   public static ResourceClient forConfiguration(OkapiHttpClient client) {
     return new ResourceClient(client, InterfaceUrls::configurationUrl,
       "configuration entries", "configs");
->>>>>>> 075ec757
   }
 
   private ResourceClient(
