package api.support.http;

import static api.support.APITestContext.circulationModuleUrl;

import java.net.URL;
import java.util.UUID;

import api.support.APITestContext;

public class InterfaceUrls {
  static URL materialTypesStorageUrl(String subPath) {
    return APITestContext.viaOkapiModuleUrl("/material-types" + subPath);
  }

  static URL loanTypesStorageUrl(String subPath) {
    return APITestContext.viaOkapiModuleUrl("/loan-types" + subPath);
  }

  static URL institutionsStorageUrl(String subPath) {
    return APITestContext.viaOkapiModuleUrl("/location-units/institutions" + subPath);
  }

  static URL campusesStorageUrl(String subPath) {
    return APITestContext.viaOkapiModuleUrl("/location-units/campuses" + subPath);
  }

  static URL librariesStorageUrl(String subPath) {
    return APITestContext.viaOkapiModuleUrl("/location-units/libraries" + subPath);
  }

  static URL locationsStorageUrl(String subPath) {
    return APITestContext.viaOkapiModuleUrl("/locations" + subPath);
  }

  static URL instanceTypesStorageUrl(String subPath) {
    return APITestContext.viaOkapiModuleUrl("/instance-types" + subPath);
  }

  static URL contributorNameTypesStorageUrl(String subPath) {
    return APITestContext.viaOkapiModuleUrl("/contributor-name-types" + subPath);
  }

  static URL itemsStorageUrl(String subPath) {
    return APITestContext.viaOkapiModuleUrl("/item-storage/items" + subPath);
  }

  public static URL holdingsStorageUrl(String subPath) {
    return APITestContext.viaOkapiModuleUrl("/holdings-storage/holdings" + subPath);
  }

  static URL instancesStorageUrl(String subPath) {
    return APITestContext.viaOkapiModuleUrl("/instance-storage/instances" + subPath);
  }

  static URL loansStorageUrl(String subPath) {
    return APITestContext.viaOkapiModuleUrl("/loan-storage/loans" + subPath);
  }

  static URL requestStorageUrl(String subPath) {
    return APITestContext.viaOkapiModuleUrl("/request-storage/requests" + subPath);
  }

  static URL loanPoliciesStorageUrl(String subPath) {
    return APITestContext.viaOkapiModuleUrl("/loan-policy-storage/loan-policies" + subPath);
  }

  static URL requestPoliciesStorageUrl(String subPath) {
    return APITestContext.viaOkapiModuleUrl("/request-policy-storage/request-policies" + subPath);
  }

  static URL noticePoliciesStorageUrl(String subPath) {
    return APITestContext.viaOkapiModuleUrl("/patron-notice-policy-storage/patron-notice-policies" + subPath);
  }

  static URL overdueFinesPoliciesStorageUrl(String subPath) {
    return APITestContext.viaOkapiModuleUrl("/overdue-fines-policies" + subPath);
  }

  static URL fixedDueDateSchedulesStorageUrl(String subPath) {
    return APITestContext.viaOkapiModuleUrl("/fixed-due-date-schedule-storage/fixed-due-date-schedules" + subPath);
  }

  static URL circulationRulesStorageUrl(String subPath) {
    return APITestContext.viaOkapiModuleUrl("/circulation-rules-storage" + subPath);
  }

  static URL usersUrl(String subPath) {
    return APITestContext.viaOkapiModuleUrl("/users" + subPath);
  }

  static URL calendarUrl(String subPath) {
    return APITestContext.viaOkapiModuleUrl("/calendar/periods"+ subPath);
  }

  static URL proxyRelationshipsUrl(String subPath) {
    return APITestContext.viaOkapiModuleUrl("/proxiesfor" + subPath);
  }

  static URL patronGroupsStorageUrl(String subPath) {
    return APITestContext.viaOkapiModuleUrl("/groups" + subPath);
  }

  static URL addressTypesUrl(String subPath) {
    return APITestContext.viaOkapiModuleUrl("/addresstypes" + subPath);
  }

  public static URL requestsUrl() {
    return requestsUrl("");
  }

  public static URL requestsUrl(String subPath) {
    return circulationModuleUrl("/circulation/requests" + subPath);
  }

  public static URL requestReportUrl(String servicePointId) {
    return circulationModuleUrl("/circulation/requests-reports/hold-shelf-clearance/" + servicePointId);
  }

  public static URL requestQueueUrl(UUID itemId) {
    return requestsUrl(String.format("/queue/%s", itemId));
  }

  public static URL checkOutByBarcodeUrl() {
    return circulationModuleUrl("/circulation/check-out-by-barcode");
  }

  public static URL overrideCheckOutByBarcodeUrl() {
    return circulationModuleUrl("/circulation/override-check-out-by-barcode");
  }

  public static URL checkInByBarcodeUrl() {
    return circulationModuleUrl("/circulation/check-in-by-barcode");
  }

  public static URL renewByBarcodeUrl() {
    return circulationModuleUrl("/circulation/renew-by-barcode");
  }

  public static URL overrideRenewalByBarcodeUrl() {
    return circulationModuleUrl("/circulation/override-renewal-by-barcode");
  }

  public static URL renewByIdUrl() {
    return circulationModuleUrl("/circulation/renew-by-id");
  }

  public static URL loansUrl() {
    return loansUrl("");
  }

  public static URL loansUrl(String subPath) {
    return circulationModuleUrl("/circulation/loans" + subPath);
  }

  public static URL circulationAnonymizeLoansURL(String subPath) {
    return circulationModuleUrl("/loan-anonymization/by-user/" + subPath);
  }

  public static URL circulationAnonymizeLoansInTenantURL() {
    return circulationModuleUrl("/circulation/scheduled-anonymize-processing/");
  }

  public static URL endSessionUrl() {
    return circulationModuleUrl("/circulation/end-patron-action-session");
  }

  public static URL accountsUrl(String subPath) {
    return APITestContext.viaOkapiModuleUrl("/accounts" + subPath);
  }

  public static URL feeFineActionsUrl(String subPath) {
    return APITestContext.viaOkapiModuleUrl("/feefineactions" + subPath);
  }

  public static URL circulationRulesUrl() {
    return circulationRulesUrl("");
  }

  public static URL circulationRulesUrl(String subPath) {
    return circulationModuleUrl("/circulation/rules" + subPath);
  }

  static URL cancellationReasonsStorageUrl(String subPath) {
    return APITestContext.viaOkapiModuleUrl(
        "/cancellation-reason-storage/cancellation-reasons" + subPath);
  }

  static URL servicePointsStorageUrl(String subPath) {
    return APITestContext.viaOkapiModuleUrl("/service-points" + subPath);
  }

  static URL patronNoticesUrl(String subPath) {
    return APITestContext.viaOkapiModuleUrl("/patron-notice" + subPath);
  }

  static URL scheduledNoticesUrl(String subPath) {
    return APITestContext.viaOkapiModuleUrl("/scheduled-notice-storage/scheduled-notices" + subPath);
  }

  static URL patronActionSessionsUrl(String subPath) {
    return APITestContext.viaOkapiModuleUrl("/patron-action-session-storage/patron-action-sessions" + subPath);
  }

  static URL configurationUrl(String subPath) {
    return APITestContext.viaOkapiModuleUrl("/configurations/entries" + subPath);
  }

<<<<<<< HEAD
  static URL patronExpiredSessionsUrl(String subPath) {
    return APITestContext.viaOkapiModuleUrl("/patron-action-session-storage/expired-session-patron-ids");
=======
  public static URL reorderQueueUrl(String itemId) {
    return requestQueueUrl(itemId + "/reorder");
  }

  public static URL requestQueueUrl(String itemId) {
    return circulationModuleUrl(String
      .format("/circulation/requests/queue/%s", itemId));
>>>>>>> b370531b
  }
}<|MERGE_RESOLUTION|>--- conflicted
+++ resolved
@@ -205,10 +205,10 @@
     return APITestContext.viaOkapiModuleUrl("/configurations/entries" + subPath);
   }
 
-<<<<<<< HEAD
   static URL patronExpiredSessionsUrl(String subPath) {
     return APITestContext.viaOkapiModuleUrl("/patron-action-session-storage/expired-session-patron-ids");
-=======
+  }
+
   public static URL reorderQueueUrl(String itemId) {
     return requestQueueUrl(itemId + "/reorder");
   }
@@ -216,6 +216,5 @@
   public static URL requestQueueUrl(String itemId) {
     return circulationModuleUrl(String
       .format("/circulation/requests/queue/%s", itemId));
->>>>>>> b370531b
   }
 }