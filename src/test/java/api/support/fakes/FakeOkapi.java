--- conflicted
+++ resolved
@@ -5,6 +5,7 @@
 import static api.support.fakes.StorageSchema.validatorForLocationCampSchema;
 import static api.support.fakes.StorageSchema.validatorForLocationInstSchema;
 import static api.support.fakes.StorageSchema.validatorForLocationLibSchema;
+import static api.support.fakes.StorageSchema.validatorForStorageItemSchema;
 import static api.support.fakes.StorageSchema.validatorForStorageItemSchema;
 import static api.support.fakes.StorageSchema.validatorForStorageLoanSchema;
 import static api.support.fixtures.CalendarExamples.CASE_CALENDAR_IS_EMPTY_SERVICE_POINT_ID;
@@ -106,20 +107,11 @@
     new FakeStorageModuleBuilder()
       .withRecordName("item")
       .withRootPath("/item-storage/items")
-<<<<<<< HEAD
-      .withRecordPreProcessor(Lists.newArrayList(
-        StorageRecordPreProcessors::setEffectiveLocationIdForItem,
-        StorageRecordPreProcessors::setItemStatusDateForItem,
-        StorageRecordPreProcessors::setEffectiveCallNumberComponents
-      ))
-      .validateRecordsWith(validatorForStorageItemSchema())
-=======
-      .withRequiredProperties("holdingsRecordId", "materialTypeId", "permanentLoanTypeId")
       .withRecordPreProcessor(asList(
         StorageRecordPreProcessors::setEffectiveLocationIdForItem,
         StorageRecordPreProcessors::setItemStatusDateForItem,
         StorageRecordPreProcessors::setEffectiveCallNumberComponents))
->>>>>>> 5335ba37
+      .validateRecordsWith(validatorForStorageItemSchema())
       .create().register(router);
 
     new FakeStorageModuleBuilder()
