--- conflicted
+++ resolved
@@ -372,45 +372,9 @@
       "/circulation/rules/overdue-fine-policy",
       "http://localhost:%s/circulation/rules/overdue-fine-policy?%s");
 
-<<<<<<< HEAD
-    router.get("/circulation/rules/overdue-fine-policy").handler(context -> {
-      OkapiHttpClient client = APITestContext.createClient(throwable ->
-        ServerErrorResponse.internalError(context.response(),
-          String.format("Exception when forward circulation rules apply request: %s",
-            throwable.getMessage())));
-
-      client.get(String.format("http://localhost:%s/circulation/rules/overdue-fine-policy?%s"
-        , APITestContext.circulationModulePort(), context.request().query()),
-        httpClientResponse ->
-          httpClientResponse.bodyHandler(buffer ->
-            ForwardResponse.forward(context.response(), httpClientResponse,
-              BufferHelper.stringFromBuffer(buffer))));
-    });
-
-    router.get("/circulation/rules/lost-item-policy").handler(context -> {
-      OkapiHttpClient client = APITestContext.createClient(throwable ->
-        ServerErrorResponse.internalError(context.response(),
-          String.format("Exception when forward circulation rules apply request: %s",
-            throwable.getMessage())));
-
-      client.get(String.format("http://localhost:%s/circulation/rules/lost-item-policy?%s"
-        , APITestContext.circulationModulePort(), context.request().query()),
-        httpClientResponse ->
-          httpClientResponse.bodyHandler(buffer ->
-            ForwardResponse.forward(context.response(), httpClientResponse,
-              BufferHelper.stringFromBuffer(buffer))));
-    });
-
-    router.get("/circulation/rules/notice-policy").handler(context -> {
-      OkapiHttpClient client = APITestContext.createClient(throwable ->
-        ServerErrorResponse.internalError(context.response(),
-          String.format("Exception when forward circulation rules apply request: %s",
-            throwable.getMessage())));
-=======
     forwardRequestToApplyCirculationRulesBackToCirculationModule(router,
       "/circulation/rules/lost-item-policy",
       "http://localhost:%s/circulation/rules/lost-item-policy?%s");
->>>>>>> 38ebe1d2
 
     forwardRequestToApplyCirculationRulesBackToCirculationModule(router,
       "/circulation/rules/notice-policy",
