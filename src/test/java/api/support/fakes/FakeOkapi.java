package api.support.fakes;

import static api.support.fakes.StorageSchema.validatorForLocationCampSchema;
import static api.support.fakes.StorageSchema.validatorForLocationInstSchema;
import static api.support.fakes.StorageSchema.validatorForLocationLibSchema;
import static api.support.fakes.StorageSchema.validatorForStorageLoanSchema;
import static api.support.fixtures.CalendarExamples.CASE_CALENDAR_IS_EMPTY_SERVICE_POINT_ID;
import static api.support.fixtures.CalendarExamples.getCalendarById;
import static api.support.fixtures.LibraryHoursExamples.CASE_CALENDAR_IS_UNAVAILABLE_SERVICE_POINT_ID;
import static api.support.fixtures.LibraryHoursExamples.CASE_CLOSED_LIBRARY_IN_THU_SERVICE_POINT_ID;
import static api.support.fixtures.LibraryHoursExamples.CASE_CLOSED_LIBRARY_SERVICE_POINT_ID;
import static api.support.fixtures.LibraryHoursExamples.getLibraryHoursById;
import static org.folio.circulation.support.results.CommonFailures.failedDueToServerError;

import java.io.IOException;
import java.lang.invoke.MethodHandles;
import java.util.Collection;
import java.util.Objects;
import java.util.concurrent.CompletableFuture;

import org.apache.commons.lang3.ObjectUtils;
import org.apache.commons.lang3.exception.ExceptionUtils;
import org.folio.circulation.domain.representations.ItemProperties;
import org.folio.circulation.support.Result;
import org.folio.circulation.support.ValidationErrorFailure;
import org.folio.circulation.support.http.client.BufferHelper;
import org.folio.circulation.support.http.client.OkapiHttpClient;
import org.folio.circulation.support.http.client.Response;
import org.folio.circulation.support.http.client.ResponseHandler;
import org.folio.circulation.support.http.server.ForwardResponse;
import org.folio.circulation.support.http.server.ServerErrorResponse;
import org.slf4j.Logger;
import org.slf4j.LoggerFactory;

import com.google.inject.internal.util.Lists;

import api.support.APITestContext;
import api.support.http.InterfaceUrls;
import io.vertx.core.AbstractVerticle;
import io.vertx.core.Future;
import io.vertx.core.MultiMap;
import io.vertx.core.http.HttpServer;
import io.vertx.core.json.JsonArray;
import io.vertx.core.json.JsonObject;
import io.vertx.ext.web.Router;

public class FakeOkapi extends AbstractVerticle {
  private static final Logger log = LoggerFactory.getLogger(MethodHandles.lookup().lookupClass());

  private static final int PORT_TO_USE = 9493;
  private static final String address =
    String.format("http://localhost:%s", PORT_TO_USE);

  private HttpServer server;
  private String circulationRules = "{ \"rulesAsText\": \"\" }";

  public static String getAddress() {
    return address;
  }

  @Override
  public void start(Future<Void> startFuture) throws IOException {
    log.debug("Starting fake loan storage module");

    Router router = Router.router(vertx);

    this.server = vertx.createHttpServer();

    forwardRequestsToApplyCirculationRulesBackToCirculationModule(router);

    new FakeStorageModuleBuilder()
      .withRecordName("material type")
      .withRootPath("/material-types")
      .withCollectionPropertyName("mtypes")
      .create().register(router);

    new FakeStorageModuleBuilder()
      .withRecordName("loan type")
      .withRootPath("/loan-types")
      .withCollectionPropertyName("loantypes")
      .create().register(router);

    new FakeStorageModuleBuilder()
      .withRecordName("instance type")
      .withRootPath("/instance-types")
      .withCollectionPropertyName("instanceTypes")
      .withRequiredProperties("name", "code", "source")
      .create().register(router);

    new FakeStorageModuleBuilder()
      .withRecordName("contributor name type")
      .withRootPath("/contributor-name-types")
      .withCollectionPropertyName("contributorNameTypes")
      .withRequiredProperties("name")
      .create().register(router);

    new FakeStorageModuleBuilder()
      .withRecordName("instance")
      .withRootPath("/instance-storage/instances")
      .withCollectionPropertyName("instances")
      .withRequiredProperties("source", "title", "instanceTypeId")
      .create().register(router);

    new FakeStorageModuleBuilder()
      .withRecordName("holding")
      .withRootPath("/holdings-storage/holdings")
      .withCollectionPropertyName("holdingsRecords")
      .withRequiredProperties("instanceId", "permanentLocationId")
      .create().register(router);

    new FakeStorageModuleBuilder()
      .withRecordName("item")
      .withRootPath("/item-storage/items")
      .withRequiredProperties("holdingsRecordId", "materialTypeId", "permanentLoanTypeId")
      .withRecordPreProcessor(this::setEffectiveLocationIdForItem)
      .create().register(router);

    new FakeStorageModuleBuilder()
      .withRecordName("loan")
      .withRootPath("/loan-storage/loans")
      .validateRecordsWith(validatorForStorageLoanSchema())
      .withChangeMetadata()
      .create().register(router);

    new FakeStorageModuleBuilder()
      .withRecordName("fixed due date schedules")
      .withRootPath("/fixed-due-date-schedule-storage/fixed-due-date-schedules")
      .withCollectionPropertyName("fixedDueDateSchedules")
      .withUniqueProperties("name")
      .create().register(router);

    new FakeStorageModuleBuilder()
      .withRecordName("loan policy")
      .withRootPath("/loan-policy-storage/loan-policies")
      .withCollectionPropertyName("loanPolicies")
      .withRequiredProperties("name", "loanable", "renewable")
      .create().register(router);

    new FakeStorageModuleBuilder()
      .withRecordName("accounts")
      .withRootPath("/accounts")
      .withCollectionPropertyName("accounts")
      .create().register(router);

    new FakeStorageModuleBuilder()
      .withRecordName("request policy")
      .withRootPath("/request-policy-storage/request-policies")
      .withCollectionPropertyName("requestPolicies")
      .withRequiredProperties("name")
      .create().register(router);

    new FakeStorageModuleBuilder()
      .withRecordName("notice policy")
      .withRootPath("/patron-notice-policy-storage/patron-notice-policies")
      .withCollectionPropertyName("noticePolicies")
      .withRequiredProperties("name", "active")
      .create().register(router);

    new FakeStorageModuleBuilder()
      .withRecordName("overdue fine policy")
      .withRootPath("/overdue-fines-policies")
      .withCollectionPropertyName("overdueFinePolicies")
      .withRequiredProperties("name")
      .create().register(router);

    new FakeStorageModuleBuilder()
      .withRecordName("user group")
      .withRootPath("/groups")
      .withCollectionPropertyName("usergroups")
      .withRequiredProperties("group", "desc")
      .withUniqueProperties("group")
      .withChangeMetadata()
      .disallowCollectionDelete()
      .create().register(router);

    new FakeStorageModuleBuilder()
      .withRecordName("Address type")
      .withRootPath("/addresstypes")
      .withCollectionPropertyName("addressTypes")
      .withRequiredProperties("addressType")
      .disallowCollectionDelete()
      .create().register(router);

    new FakeStorageModuleBuilder()
      .withRecordName("user")
      .withRootPath("/users")
      .withRequiredProperties("id", "username")
      .withUniqueProperties("username")
      .disallowCollectionDelete()
      .create().register(router);

    new FakeStorageModuleBuilder()
      .withRecordName("proxyFor")
      .withCollectionPropertyName("proxiesFor")
      .withRootPath("/proxiesfor")
      .withRequiredProperties("id")
      .withUniqueProperties("id")
      .disallowCollectionDelete()
      .create().register(router);

    new FakeStorageModuleBuilder()
      .withRecordName("request")
      .withRootPath("/request-storage/requests")
      .withRequiredProperties("itemId", "requesterId", "requestType",
        "requestDate", "fulfilmentPreference")
      .withDisallowedProperties("pickupServicePoint", "loan", "deliveryAddress")
      .withRecordConstraint(this::requestHasSamePosition)
      .withChangeMetadata()
      .withBatchUpdate("/request-storage-batch/requests")
      .withBatchUpdatePreProcessor(this::resetPositionsBeforeBatchUpdate)
      .create().register(router);

    registerCirculationRulesStorage(router);
    registerCalendar(router);
    registerLibraryHours(router);
    registerFakeStorageLoansAnonymize(router);

    new FakeStorageModuleBuilder()
      .withRecordName("institution")
      .withRootPath("/location-units/institutions")
      .withCollectionPropertyName("locinsts")
      .validateRecordsWith(validatorForLocationInstSchema())
      .create().register(router);

    new FakeStorageModuleBuilder()
      .withRecordName("campus")
      .withRootPath("/location-units/campuses")
      .withCollectionPropertyName("loccamps")
      .validateRecordsWith(validatorForLocationCampSchema())
      .create().register(router);

    new FakeStorageModuleBuilder()
      .withRecordName("library")
      .withRootPath("/location-units/libraries")
      .withCollectionPropertyName("loclibs")
      .validateRecordsWith(validatorForLocationLibSchema())
      .create().register(router);

    new FakeStorageModuleBuilder()
      .withRecordName("locations")
      .withRootPath("/locations")
      .withCollectionPropertyName("locations")
      .withRequiredProperties(
        "name",
        "code",
        "institutionId",
        "campusId",
        "libraryId",
        "primaryServicePoint")
      .create()
      .register(router);

    new FakeStorageModuleBuilder()
      .withRecordName("cancellationReason")
      .withCollectionPropertyName("cancellationReasons")
      .withRootPath("/cancellation-reason-storage/cancellation-reasons")
      .withRequiredProperties("name", "description")
      .withChangeMetadata()
      .create()
      .register(router);

    new FakeStorageModuleBuilder()
      .withRecordName("service point")
      .withCollectionPropertyName("servicepoints")
      .withRootPath("/service-points")
      .withRequiredProperties("name", "code", "discoveryDisplayName")
      .withUniqueProperties("name")
      .withChangeMetadata()
      .disallowCollectionDelete()
      .create()
      .register(router);

    new FakeStorageModuleBuilder()
      .withRecordName("patron notice")
      .withCollectionPropertyName("patronnotices")
      .withRootPath("/patron-notice")
      .create()
      .register(router);

    new FakeStorageModuleBuilder()
      .withRecordName("configuration")
      .withCollectionPropertyName("configs")
      .withRootPath("/configurations/entries")
      .withChangeMetadata()
      .create()
      .register(router);

    new FakeStorageModuleBuilder()
      .withRecordName("scheduled notice")
      .withCollectionPropertyName("scheduledNotices")
      .withRootPath("/scheduled-notice-storage/scheduled-notices")
      .allowDeleteByQuery()
      .create()
      .register(router);


    new FakeStorageModuleBuilder()
      .withRecordName("patron action session")
      .withCollectionPropertyName("patronActionSessions")
      .withRootPath("/patron-action-session-storage/patron-action-sessions")
      .create()
      .register(router);

    server.requestHandler(router::accept)
      .listen(PORT_TO_USE, result -> {
        if (result.succeeded()) {
          log.info("Listening on {}", server.actualPort());
          startFuture.complete();
        } else {
          startFuture.fail(result.cause());
        }
      });
  }

  private Result<Object> requestHasSamePosition(
    Collection<JsonObject> existingRequests,
    JsonObject newOrUpdatedRequest) {

    try {
      return existingRequests.stream()
        .filter(request -> !Objects.equals(request.getString("id"),
          newOrUpdatedRequest.getString("id")))
        .filter(request -> Objects.equals(request.getString("itemId"),
          newOrUpdatedRequest.getString("itemId")))
        .filter(request -> newOrUpdatedRequest.getInteger("position") != null &&
          Objects.equals(request.getInteger("position"),
          newOrUpdatedRequest.getInteger("position")))
        .findAny()
        .map(r -> (Result<Object>) ValidationErrorFailure.failedValidation(
          "Cannot have more than one request with the same position in the queue",
          "itemId", r.getString("itemId")))
        .orElse(Result.succeeded(null));
    }
    catch(Exception e) {
      return failedDueToServerError(e);
    }
  }

  private void forwardRequestsToApplyCirculationRulesBackToCirculationModule(Router router) {
    //During loan creation, a request to /circulation/rules/loan-policy is made,
    //which is effectively to itself, so needs to be routed back
    router.get("/circulation/rules/loan-policy").handler(context -> {
      OkapiHttpClient client = APITestContext.createClient(throwable ->
        ServerErrorResponse.internalError(context.response(),
          String.format("Exception when forward circulation rules apply request: %s",
            throwable.getMessage())));

      client.get(String.format("http://localhost:%s/circulation/rules/loan-policy?%s"
        , APITestContext.circulationModulePort(), context.request().query()),
        httpClientResponse ->
          httpClientResponse.bodyHandler(buffer ->
            ForwardResponse.forward(context.response(), httpClientResponse,
              BufferHelper.stringFromBuffer(buffer))));
    });

    router.get("/circulation/rules/notice-policy").handler(context -> {
      OkapiHttpClient client = APITestContext.createClient(throwable ->
        ServerErrorResponse.internalError(context.response(),
          String.format("Exception when forward circulation rules apply request: %s",
            throwable.getMessage())));

      client.get(String.format("http://localhost:%s/circulation/rules/notice-policy?%s"
        , APITestContext.circulationModulePort(), context.request().query()),
        httpClientResponse ->
          httpClientResponse.bodyHandler(buffer ->
            ForwardResponse.forward(context.response(), httpClientResponse,
              BufferHelper.stringFromBuffer(buffer))));
    });

    router.get("/circulation/rules/request-policy").handler(context -> {
      OkapiHttpClient client = APITestContext.createClient(throwable ->
        ServerErrorResponse.internalError(context.response(),
          String.format("Exception when forward circulation rules apply request: %s",
            throwable.getMessage())));

      client.get(String.format("http://localhost:%s/circulation/rules/request-policy?%s"
        , APITestContext.circulationModulePort(), context.request().query()),
        httpClientResponse ->
          httpClientResponse.bodyHandler(buffer ->
            ForwardResponse.forward(context.response(), httpClientResponse,
              BufferHelper.stringFromBuffer(buffer))));
    });
  }

  @Override
  public void stop(Future<Void> stopFuture) {
    log.debug("Stopping fake okapi");

    if (server != null) {
      server.close(result -> {
        if (result.succeeded()) {
          log.info("Stopped listening on {}", server.actualPort());
          stopFuture.complete();
        } else {
          stopFuture.fail(result.cause());
        }
      });
    }
  }

  private void registerFakeStorageLoansAnonymize(Router router) {

    router.post("/anonymize-storage-loans")
      .handler(routingContext -> {
        routingContext.request()
          .bodyHandler(body -> {
            JsonObject responseBody = new JsonObject();
            JsonArray providedLoanIds = body.toJsonObject()
              .getJsonArray("loanIds");
            providedLoanIds = Objects.isNull(providedLoanIds) ? new JsonArray() : providedLoanIds;
            responseBody.put("anonymizedLoans", Lists.newArrayList(providedLoanIds));
            responseBody.put("notAnonymizedLoans", new JsonArray());
            routingContext.response()
              .putHeader("Content-type", "application/json")
              .setStatusCode(200)
              .end(responseBody.encode());
          });
      });
  }

  private void registerCirculationRulesStorage(Router router) {
    router.put("/circulation-rules-storage").handler(routingContext -> {
      log.debug("/circulation-rules-storage PUT");
      routingContext.request().bodyHandler(body -> {
        circulationRules = body.toString();
        log.debug("/circulation-rules-storage PUT body={}", circulationRules);
        routingContext.response().setStatusCode(204).end();
      }).exceptionHandler(ex -> {
        log.error("Unhandled exception in body handler", ex);
        routingContext.response().setStatusCode(500).end(ExceptionUtils.getStackTrace(ex));
      });
    });
    router.get("/circulation-rules-storage").handler(routingContext -> {
      log.debug("/circulation-rules-storage GET returns {}", circulationRules);
      routingContext.response().setStatusCode(200).end(circulationRules);
    });
  }

  private void registerLibraryHours(Router router) {
    router.get("/calendar/periods/:id/period")
      .handler(routingContext -> {
        String servicePointId = routingContext.pathParam("id");
        switch (servicePointId) {
          case CASE_CALENDAR_IS_UNAVAILABLE_SERVICE_POINT_ID:
            routingContext.response()
              .putHeader("content-type", "application/json")
              .setStatusCode(404)
              .end();
            break;

          case CASE_CLOSED_LIBRARY_SERVICE_POINT_ID:
            routingContext.response()
              .setStatusCode(200)
              .putHeader("content-type", "application/json")
              .end(findFakeLibraryHoursById(servicePointId));
            break;

          case CASE_CLOSED_LIBRARY_IN_THU_SERVICE_POINT_ID:
            routingContext.response()
              .setStatusCode(200)
              .putHeader("content-type", "application/json")
              .end(findFakeLibraryHoursById(servicePointId));
            break;

          default:
            routingContext.response()
              .setStatusCode(200)
              .putHeader("content-type", "application/json")
              .end(findFakeLibraryHoursById(servicePointId));
        }
      });
  }

  private void registerCalendar(Router router) {
    router.get("/calendar/periods/:id/calculateopening")
      .handler(routingContext -> {
        String servicePointId = routingContext.pathParam("id");
        switch (servicePointId) {
          case CASE_CALENDAR_IS_UNAVAILABLE_SERVICE_POINT_ID:
            routingContext.response()
              .putHeader("content-type", "application/json")
              .setStatusCode(404)
              .end();
            break;

          case CASE_CLOSED_LIBRARY_SERVICE_POINT_ID:
            routingContext.response()
              .putHeader("content-type", "application/json")
              .setStatusCode(404)
              .end();
            break;

          case CASE_CALENDAR_IS_EMPTY_SERVICE_POINT_ID:
            routingContext.response()
              .putHeader("content-type", "application/json")
              .setStatusCode(200)
              .end();
            break;

          case CASE_CLOSED_LIBRARY_IN_THU_SERVICE_POINT_ID:
            routingContext.response()
              .putHeader("content-type", "application/json")
              .setStatusCode(404)
              .end();
            break;

          default:
            MultiMap queries = routingContext.queryParams();
            routingContext.response()
              .setStatusCode(200)
              .putHeader("content-type", "application/json")
              .end(findFakeCalendarById(servicePointId, queries));
        }
      });
  }

  private String findFakeLibraryHoursById(String servicePointId) {
    log.debug(String.format("GET: /calendar/periods/%s/period", servicePointId));
    return getLibraryHoursById(servicePointId).toString();
  }

  private String findFakeCalendarById(String servicePointId, MultiMap queries) {
    log.debug(String.format("GET: /calendar/periods/%s/calculateopening, queries=%s",
      servicePointId, queries));
    return getCalendarById(servicePointId, queries).toString();
  }

<<<<<<< HEAD
  private CompletableFuture<JsonObject> setEffectiveLocationIdForItem(JsonObject item) {
    String permanentLocationId = item.getString(ItemProperties.PERMANENT_LOCATION_ID);
    String temporaryLocationId = item.getString(ItemProperties.TEMPORARY_LOCATION_ID);

    if (ObjectUtils.anyNotNull(temporaryLocationId, permanentLocationId)) {
      item.put(
        ItemProperties.EFFECTIVE_LOCATION_ID,
        ObjectUtils.firstNonNull(temporaryLocationId, permanentLocationId)
      );

      return CompletableFuture.completedFuture(item);
    }

    CompletableFuture<Response> getCompleted = new CompletableFuture<>();
    final String holdingsRecordId = item.getString("holdingsRecordId");

    APITestContext.createClient(ex -> log.warn("Error: ", ex))
      .get(
        InterfaceUrls.holdingsStorageUrl("?query=id=" + holdingsRecordId),
        ResponseHandler.json(getCompleted)
      );

    return getCompleted.thenApply(response -> {
      JsonObject holding = response.getJson()
        .getJsonArray("holdingsRecords").getJsonObject(0);

      String permanentLocation = holding.getString(ItemProperties.PERMANENT_LOCATION_ID);
      String temporaryLocation = holding.getString(ItemProperties.TEMPORARY_LOCATION_ID);

      return item.put(ItemProperties.EFFECTIVE_LOCATION_ID,
        ObjectUtils.firstNonNull(temporaryLocation, permanentLocation)
      );
    });
=======
  private JsonObject resetPositionsBeforeBatchUpdate(JsonObject batchUpdateRequest) {
    JsonArray requests = batchUpdateRequest.getJsonArray("requests");

    JsonArray requestsCopy = requests.copy();
    requestsCopy
      .forEach(requestCopy -> ((JsonObject) requestCopy).remove("position"));

    batchUpdateRequest.put("requests", requestsCopy.addAll(requests));
    return batchUpdateRequest;
>>>>>>> 6a078321
  }
}<|MERGE_RESOLUTION|>--- conflicted
+++ resolved
@@ -525,7 +525,6 @@
     return getCalendarById(servicePointId, queries).toString();
   }
 
-<<<<<<< HEAD
   private CompletableFuture<JsonObject> setEffectiveLocationIdForItem(JsonObject item) {
     String permanentLocationId = item.getString(ItemProperties.PERMANENT_LOCATION_ID);
     String temporaryLocationId = item.getString(ItemProperties.TEMPORARY_LOCATION_ID);
@@ -559,7 +558,8 @@
         ObjectUtils.firstNonNull(temporaryLocation, permanentLocation)
       );
     });
-=======
+  }
+
   private JsonObject resetPositionsBeforeBatchUpdate(JsonObject batchUpdateRequest) {
     JsonArray requests = batchUpdateRequest.getJsonArray("requests");
 
@@ -569,6 +569,5 @@
 
     batchUpdateRequest.put("requests", requestsCopy.addAll(requests));
     return batchUpdateRequest;
->>>>>>> 6a078321
   }
 }