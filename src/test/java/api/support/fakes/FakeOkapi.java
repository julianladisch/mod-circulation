--- conflicted
+++ resolved
@@ -353,11 +353,9 @@
     }
   }
 
-  private void forwardRequestsToApplyCirculationRulesBackToCirculationModule(
-    Router router) {
+  private void forwardRequestsToApplyCirculationRulesBackToCirculationModule(Router router) {
     //During loan creation, a request to /circulation/rules/loan-policy is made,
     //which is effectively to itself, so needs to be routed back
-<<<<<<< HEAD
     forwardRequestToApplyCirculationRulesBackToCirculationModule(router,
       "/circulation/rules/loan-policy",
       "http://localhost:%s/circulation/rules/loan-policy?%s");
@@ -379,52 +377,19 @@
       "http://localhost:%s/circulation/rules/request-policy?%s");
   }
 
-  private void forwardRequestToApplyCirculationRulesBackToCirculationModule(
-    Router router, String fromUrl, String toUrl) {
-
-    router.get(fromUrl).handler(context -> {
+    router.get("/circulation/rules/request-policy").handler(context -> {
       OkapiHttpClient client = APITestContext.createClient(throwable ->
         ServerErrorResponse.internalError(context.response(),
           String.format("Exception when forward circulation rules apply request: %s",
             throwable.getMessage())));
 
-      client.get(String.format(toUrl
+      client.get(String.format("http://localhost:%s/circulation/rules/request-policy?%s"
         , APITestContext.circulationModulePort(), context.request().query()),
         httpClientResponse ->
           httpClientResponse.bodyHandler(buffer ->
             ForwardResponse.forward(context.response(), httpClientResponse,
               BufferHelper.stringFromBuffer(buffer))));
-=======
-    router.get("/circulation/rules/loan-policy").handler(context -> {
-      forwardApplyingCirculationRulesRequest(context, "loan-policy");
     });
-
-    router.get("/circulation/rules/notice-policy").handler(context -> {
-      forwardApplyingCirculationRulesRequest(context, "notice-policy");
-    });
-
-    router.get("/circulation/rules/request-policy").handler(context -> {
-      forwardApplyingCirculationRulesRequest(context, "request-policy");
->>>>>>> 5335ba37
-    });
-  }
-
-  private void forwardApplyingCirculationRulesRequest(RoutingContext context,
-    String policyNamePartialPath) {
-
-    VertxWebClientOkapiHttpClient client = createWebClient();
-
-    client.get(String.format("http://localhost:%s/circulation/rules/%s?%s",
-      circulationModulePort(), policyNamePartialPath, context.request().query()))
-      .thenAccept(result -> {
-        //TODO: Replace with better construct for applying a side effect
-        if (result.succeeded()) {
-          forward(context.response(), result.value());
-        }
-        else {
-          result.cause().writeTo(context.response());
-        }
-      });
   }
 
   @Override
