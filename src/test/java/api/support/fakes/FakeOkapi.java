--- conflicted
+++ resolved
@@ -233,17 +233,18 @@
       .register(router);
 
     new FakeStorageModuleBuilder()
-<<<<<<< HEAD
       .withRecordName("patron notice")
       .withCollectionPropertyName("patronnotices")
       .withRootPath("/patron-notice")
       .disallowCollectionDelete()
-=======
+      .create()
+      .register(router);
+
+    new FakeStorageModuleBuilder()
       .withRecordName("configuration")
       .withCollectionPropertyName("configs")
       .withRootPath("/configurations/entries")
       .withChangeMetadata()
->>>>>>> 075ec757
       .create()
       .register(router);
 
@@ -275,21 +276,27 @@
               BufferHelper.stringFromBuffer(buffer))));
     });
 
-<<<<<<< HEAD
     router.get("/circulation/rules/notice-policy").handler(context -> {
-=======
-    router.get("/circulation/rules/request-policy").handler(context -> {
->>>>>>> 075ec757
       OkapiHttpClient client = APITestContext.createClient(throwable ->
         ServerErrorResponse.internalError(context.response(),
           String.format("Exception when forward circulation rules apply request: %s",
             throwable.getMessage())));
 
-<<<<<<< HEAD
       client.get(String.format("http://localhost:%s/circulation/rules/notice-policy?%s"
-=======
+        , APITestContext.circulationModulePort(), context.request().query()),
+        httpClientResponse ->
+          httpClientResponse.bodyHandler(buffer ->
+            ForwardResponse.forward(context.response(), httpClientResponse,
+              BufferHelper.stringFromBuffer(buffer))));
+    });
+
+    router.get("/circulation/rules/request-policy").handler(context -> {
+      OkapiHttpClient client = APITestContext.createClient(throwable ->
+        ServerErrorResponse.internalError(context.response(),
+          String.format("Exception when forward circulation rules apply request: %s",
+            throwable.getMessage())));
+
       client.get(String.format("http://localhost:%s/circulation/rules/request-policy?%s"
->>>>>>> 075ec757
         , APITestContext.circulationModulePort(), context.request().query()),
         httpClientResponse ->
           httpClientResponse.bodyHandler(buffer ->
