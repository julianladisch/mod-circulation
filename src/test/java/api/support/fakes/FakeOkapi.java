package api.support.fakes;

import static api.support.APITestContext.circulationModulePort;
import static api.support.APITestContext.createWebClient;
import static api.support.fakes.StorageSchema.validatorForCheckInStorageSchema;
import static api.support.fakes.StorageSchema.validatorForLocationCampSchema;
import static api.support.fakes.StorageSchema.validatorForLocationInstSchema;
import static api.support.fakes.StorageSchema.validatorForLocationLibSchema;
import static api.support.fakes.StorageSchema.validatorForStorageItemSchema;
import static api.support.fakes.StorageSchema.validatorForStorageLoanSchema;
import static java.util.Arrays.asList;
import static org.folio.circulation.support.http.server.ForwardResponse.forward;
import static org.folio.circulation.support.results.CommonFailures.failedDueToServerError;

import java.io.IOException;
import java.lang.invoke.MethodHandles;
import java.util.Collection;
import java.util.Objects;

import org.apache.commons.lang3.exception.ExceptionUtils;
import org.folio.circulation.support.Result;
import org.folio.circulation.support.ValidationErrorFailure;
import org.folio.circulation.support.http.client.OkapiHttpClient;
import org.slf4j.Logger;
import org.slf4j.LoggerFactory;

import api.support.fakes.processors.StorageRecordPreProcessors;
import io.vertx.core.AbstractVerticle;
import io.vertx.core.Promise;
import io.vertx.core.http.HttpServer;
import io.vertx.core.json.JsonArray;
import io.vertx.core.json.JsonObject;
import io.vertx.ext.web.Router;
import io.vertx.ext.web.RoutingContext;

public class FakeOkapi extends AbstractVerticle {
  private static final Logger log = LoggerFactory.getLogger(MethodHandles.lookup().lookupClass());

  private static final int PORT_TO_USE = 9493;
  private static final String address =
    String.format("http://localhost:%s", PORT_TO_USE);

  private HttpServer server;
  private String circulationRules = "{ \"rulesAsText\": \"\" }";

  public static String getAddress() {
    return address;
  }

  @Override
  public void start(Promise<Void> startFuture) throws IOException {
    log.debug("Starting fake loan storage module");

    Router router = Router.router(vertx);

    this.server = vertx.createHttpServer();

    forwardRequestsToApplyCirculationRulesBackToCirculationModule(router);

    new FakeStorageModuleBuilder()
      .withRecordName("material type")
      .withRootPath("/material-types")
      .withCollectionPropertyName("mtypes")
      .create().register(router);

    new FakeStorageModuleBuilder()
      .withRecordName("loan type")
      .withRootPath("/loan-types")
      .withCollectionPropertyName("loantypes")
      .create().register(router);

    new FakeStorageModuleBuilder()
      .withRecordName("instance type")
      .withRootPath("/instance-types")
      .withCollectionPropertyName("instanceTypes")
      .withRequiredProperties("name", "code", "source")
      .create().register(router);

    new FakeStorageModuleBuilder()
      .withRecordName("contributor name type")
      .withRootPath("/contributor-name-types")
      .withCollectionPropertyName("contributorNameTypes")
      .withRequiredProperties("name")
      .create().register(router);

    new FakeStorageModuleBuilder()
      .withRecordName("instance")
      .withRootPath("/instance-storage/instances")
      .withCollectionPropertyName("instances")
      .withRequiredProperties("source", "title", "instanceTypeId")
      .create().register(router);

    new FakeStorageModuleBuilder()
      .withRecordName("holding")
      .withRootPath("/holdings-storage/holdings")
      .withCollectionPropertyName("holdingsRecords")
      .withRequiredProperties("instanceId", "permanentLocationId")
      .create().register(router);

    new FakeStorageModuleBuilder()
      .withRecordName("item")
      .withRootPath("/item-storage/items")
      .withRecordPreProcessor(asList(
        StorageRecordPreProcessors::setEffectiveLocationIdForItem,
        StorageRecordPreProcessors::setItemStatusDateForItem,
        StorageRecordPreProcessors::setEffectiveCallNumberComponents))
      .validateRecordsWith(validatorForStorageItemSchema())
      .create().register(router);

    new FakeStorageModuleBuilder()
      .withRecordName("loan")
      .withRootPath("/loan-storage/loans")
      .validateRecordsWith(validatorForStorageLoanSchema())
      .withChangeMetadata()
      .create().register(router);

    new FakeStorageModuleBuilder()
      .withRecordName("fixed due date schedules")
      .withRootPath("/fixed-due-date-schedule-storage/fixed-due-date-schedules")
      .withCollectionPropertyName("fixedDueDateSchedules")
      .withUniqueProperties("name")
      .create().register(router);

    new FakeStorageModuleBuilder()
      .withRecordName("loan policy")
      .withRootPath("/loan-policy-storage/loan-policies")
      .withCollectionPropertyName("loanPolicies")
      .withRequiredProperties("name", "loanable", "renewable")
      .create().register(router);

    new FakeStorageModuleBuilder()
      .withRecordName("accounts")
      .withRootPath("/accounts")
      .withCollectionPropertyName("accounts")
      .create().register(router);

    new FakeStorageModuleBuilder()
        .withRecordName("feefineactions")
        .withRootPath("/feefineactions")
        .withCollectionPropertyName("feefineactions")
        .create().register(router);

    new FakeStorageModuleBuilder()
      .withRecordName("request policy")
      .withRootPath("/request-policy-storage/request-policies")
      .withCollectionPropertyName("requestPolicies")
      .withRequiredProperties("name")
      .create().register(router);

    new FakeStorageModuleBuilder()
      .withRecordName("notice policy")
      .withRootPath("/patron-notice-policy-storage/patron-notice-policies")
      .withCollectionPropertyName("noticePolicies")
      .withRequiredProperties("name", "active")
      .create().register(router);

    new FakeStorageModuleBuilder()
      .withRecordName("overdue fine policy")
      .withRootPath("/overdue-fines-policies")
      .withCollectionPropertyName("overdueFinePolicies")
      .withRequiredProperties("name")
      .create().register(router);

    new FakeStorageModuleBuilder()
      .withRecordName("lost item fee policy")
      .withRootPath("/lost-item-fees-policies")
      .withCollectionPropertyName("lostItemFeePolicies")
      .withRequiredProperties("name")
      .create().register(router);

    new FakeStorageModuleBuilder()
      .withRecordName("user group")
      .withRootPath("/groups")
      .withCollectionPropertyName("usergroups")
      .withRequiredProperties("group", "desc")
      .withUniqueProperties("group")
      .withChangeMetadata()
      .disallowCollectionDelete()
      .create().register(router);

    new FakeStorageModuleBuilder()
      .withRecordName("Address type")
      .withRootPath("/addresstypes")
      .withCollectionPropertyName("addressTypes")
      .withRequiredProperties("addressType")
      .disallowCollectionDelete()
      .create().register(router);

    new FakeStorageModuleBuilder()
      .withRecordName("user")
      .withRootPath("/users")
      .withRequiredProperties("id", "username")
      .withUniqueProperties("username")
      .disallowCollectionDelete()
      .create().register(router);

    new FakeStorageModuleBuilder()
      .withRecordName("proxyFor")
      .withCollectionPropertyName("proxiesFor")
      .withRootPath("/proxiesfor")
      .withRequiredProperties("id")
      .withUniqueProperties("id")
      .disallowCollectionDelete()
      .create().register(router);

    new FakeStorageModuleBuilder()
      .withRecordName("request")
      .withRootPath("/request-storage/requests")
      .withRequiredProperties("itemId", "requesterId", "requestType",
        "requestDate", "fulfilmentPreference")
      .withDisallowedProperties("pickupServicePoint", "loan", "deliveryAddress")
      .withRecordConstraint(this::requestHasSamePosition)
      .withChangeMetadata()
      .withBatchUpdate("/request-storage-batch/requests")
      .withBatchUpdatePreProcessor(this::resetPositionsBeforeBatchUpdate)
      .create().register(router);

    registerCirculationRulesStorage(router);
    FakeCalendarOkapi.registerCalendar(router);
    FakeCalendarOkapi.registerLibraryHours(router);
    FakeCalendarOkapi.registerOpeningHours(router);
    registerFakeStorageLoansAnonymize(router);

    new FakeStorageModuleBuilder()
      .withRecordName("institution")
      .withRootPath("/location-units/institutions")
      .withCollectionPropertyName("locinsts")
      .validateRecordsWith(validatorForLocationInstSchema())
      .create().register(router);

    new FakeStorageModuleBuilder()
      .withRecordName("campus")
      .withRootPath("/location-units/campuses")
      .withCollectionPropertyName("loccamps")
      .validateRecordsWith(validatorForLocationCampSchema())
      .create().register(router);

    new FakeStorageModuleBuilder()
      .withRecordName("library")
      .withRootPath("/location-units/libraries")
      .withCollectionPropertyName("loclibs")
      .validateRecordsWith(validatorForLocationLibSchema())
      .create().register(router);

    new FakeStorageModuleBuilder()
      .withRecordName("locations")
      .withRootPath("/locations")
      .withCollectionPropertyName("locations")
      .withRequiredProperties("name", "code", "institutionId", "campusId",
        "libraryId", "primaryServicePoint")
      .create()
      .register(router);

    new FakeStorageModuleBuilder()
      .withRecordName("cancellationReason")
      .withCollectionPropertyName("cancellationReasons")
      .withRootPath("/cancellation-reason-storage/cancellation-reasons")
      .withRequiredProperties("name", "description")
      .withChangeMetadata()
      .create()
      .register(router);

    new FakeStorageModuleBuilder()
      .withRecordName("service point")
      .withCollectionPropertyName("servicepoints")
      .withRootPath("/service-points")
      .withRequiredProperties("name", "code", "discoveryDisplayName")
      .withUniqueProperties("name")
      .withChangeMetadata()
      .disallowCollectionDelete()
      .create()
      .register(router);

    new FakeStorageModuleBuilder()
      .withRecordName("patron notice")
      .withCollectionPropertyName("patronnotices")
      .withRootPath("/patron-notice")
      .create()
      .register(router);

    new FakeStorageModuleBuilder()
      .withRecordName("configuration")
      .withCollectionPropertyName("configs")
      .withRootPath("/configurations/entries")
      .withChangeMetadata()
      .create()
      .register(router);

    new FakeStorageModuleBuilder()
      .withCollectionPropertyName("expiredSessions")
      .withRootPath("/patron-action-session-storage/expired-session-patron-ids")
      .withQueryParameters("action_type", "session_inactivity_time")
      .create()
      .register(router);

    new FakeStorageModuleBuilder()
      .withCollectionPropertyName("manualblocks")
      .withRootPath("/manualblocks")
      .withQueryParameters("userId")
      .create()
      .register(router);

    new FakeStorageModuleBuilder()
      .withRecordName("scheduled notice")
      .withCollectionPropertyName("scheduledNotices")
      .withRootPath("/scheduled-notice-storage/scheduled-notices")
      .allowDeleteByQuery()
      .create()
      .register(router);


    new FakeStorageModuleBuilder()
      .withRecordName("patron action session")
      .withCollectionPropertyName("patronActionSessions")
      .withRootPath("/patron-action-session-storage/patron-action-sessions")
      .create()
      .register(router);

    new FakeStorageModuleBuilder()
      .withRecordName("template")
      .withRootPath("/templates")
      .withCollectionPropertyName("templates")
      .create()
      .register(router);

    new FakeStorageModuleBuilder()
      .withRecordName("identifierTypes")
      .withRootPath("/identifier-types")
      .withCollectionPropertyName("identifierTypes")
      .create()
      .register(router);

    new FakeStorageModuleBuilder()
<<<<<<< HEAD
      .withRecordName("checkIns")
      .withRootPath("/check-in-storage/check-ins")
      .withCollectionPropertyName("checkIns")
      .validateRecordsWith(validatorForCheckInStorageSchema())
      .create()
      .register(router);

=======
      .withCollectionPropertyName("owners")
      .withRootPath("/owners")
      .create()
      .register(router);

    new FakeStorageModuleBuilder()
      .withRecordName("feefines")
      .withRootPath("/feefines")
      .withCollectionPropertyName("feefines")
      .create().register(router);

>>>>>>> 2b93c906
    server.requestHandler(router)
      .listen(PORT_TO_USE, result -> {
        if (result.succeeded()) {
          log.info("Listening on {}", server.actualPort());
          startFuture.complete();
        } else {
          startFuture.fail(result.cause());
        }
      });
  }

  private Result<Object> requestHasSamePosition(
    Collection<JsonObject> existingRequests, JsonObject newOrUpdatedRequest) {

    try {
      return existingRequests.stream()
        .filter(request -> !Objects.equals(request.getString("id"),
          newOrUpdatedRequest.getString("id")))
        .filter(request -> Objects.equals(request.getString("itemId"),
          newOrUpdatedRequest.getString("itemId")))
        .filter(request -> newOrUpdatedRequest.getInteger("position") != null &&
          Objects.equals(request.getInteger("position"),
            newOrUpdatedRequest.getInteger("position")))
        .findAny()
        .map(r -> (Result<Object>) ValidationErrorFailure.failedValidation(
          "Cannot have more than one request with the same position in the queue",
          "itemId", r.getString("itemId")))
        .orElse(Result.succeeded(null));
    } catch (Exception e) {
      return failedDueToServerError(e);
    }
  }

  private void forwardRequestsToApplyCirculationRulesBackToCirculationModule(
    Router router) {
    //During loan creation, a request to /circulation/rules/loan-policy is made,
    //which is effectively to itself, so needs to be routed back
    router.get("/circulation/rules/loan-policy").handler(context -> {
      forwardApplyingCirculationRulesRequest(context, "loan-policy");
    });

    router.get("/circulation/rules/overdue-fine-policy").handler(context -> {
      forwardApplyingCirculationRulesRequest(context, "overdue-fine-policy");
    });

    router.get("/circulation/rules/lost-item-policy").handler(context -> {
      forwardApplyingCirculationRulesRequest(context, "lost-item-policy");
    });

    router.get("/circulation/rules/notice-policy").handler(context -> {
      forwardApplyingCirculationRulesRequest(context, "notice-policy");
    });

    router.get("/circulation/rules/request-policy").handler(context -> {
      forwardApplyingCirculationRulesRequest(context, "request-policy");
    });
  }

  private void forwardApplyingCirculationRulesRequest(RoutingContext context,
    String policyNamePartialPath) {

    OkapiHttpClient client = createWebClient();

    client.get(String.format("http://localhost:%s/circulation/rules/%s?%s",
      circulationModulePort(), policyNamePartialPath, context.request().query()))
      .thenAccept(result -> result.applySideEffect(
        response -> forward(context.response(), response),
        cause -> cause.writeTo(context.response())));
  }

  @Override
  public void stop(Promise<Void> stopFuture) {
    log.debug("Stopping fake okapi");

    if (server != null) {
      server.close(result -> {
        if (result.succeeded()) {
          log.info("Stopped listening on {}", server.actualPort());
          stopFuture.complete();
        } else {
          stopFuture.fail(result.cause());
        }
      });
    }
  }

  private void registerFakeStorageLoansAnonymize(Router router) {
    router.post("/anonymize-storage-loans")
      .handler(routingContext -> {
        routingContext.request()
          .bodyHandler(body -> {
            JsonObject responseBody = new JsonObject();
            JsonArray providedLoanIds = body.toJsonObject()
              .getJsonArray("loanIds");

            providedLoanIds = Objects.isNull(providedLoanIds)
              ? new JsonArray()
              : providedLoanIds;

            responseBody.put("anonymizedLoans", providedLoanIds);
            responseBody.put("notAnonymizedLoans", new JsonArray());

            routingContext.response()
              .putHeader("Content-type", "application/json")
              .setStatusCode(200)
              .end(responseBody.encode());
          });
      });
  }

  private void registerCirculationRulesStorage(Router router) {
    router.put("/circulation-rules-storage").handler(routingContext -> {
      log.debug("/circulation-rules-storage PUT");
      routingContext.request().bodyHandler(body -> {
        circulationRules = body.toString();
        log.debug("/circulation-rules-storage PUT body={}", circulationRules);
        routingContext.response().setStatusCode(204).end();
      }).exceptionHandler(ex -> {
        log.error("Unhandled exception in body handler", ex);
        routingContext.response().setStatusCode(500).end(ExceptionUtils.getStackTrace(ex));
      });
    });
    router.get("/circulation-rules-storage").handler(routingContext -> {
      log.debug("/circulation-rules-storage GET returns {}", circulationRules);
      routingContext.response().setStatusCode(200).end(circulationRules);
    });
  }

  private JsonObject resetPositionsBeforeBatchUpdate(JsonObject batchUpdateRequest) {
    JsonArray requests = batchUpdateRequest.getJsonArray("requests");

    JsonArray requestsCopy = requests.copy();
    requestsCopy
      .forEach(requestCopy -> ((JsonObject) requestCopy).remove("position"));

    batchUpdateRequest.put("requests", requestsCopy.addAll(requests));
    return batchUpdateRequest;
  }
}<|MERGE_RESOLUTION|>--- conflicted
+++ resolved
@@ -331,7 +331,6 @@
       .register(router);
 
     new FakeStorageModuleBuilder()
-<<<<<<< HEAD
       .withRecordName("checkIns")
       .withRootPath("/check-in-storage/check-ins")
       .withCollectionPropertyName("checkIns")
@@ -339,7 +338,7 @@
       .create()
       .register(router);
 
-=======
+    new FakeStorageModuleBuilder()
       .withCollectionPropertyName("owners")
       .withRootPath("/owners")
       .create()
@@ -351,7 +350,6 @@
       .withCollectionPropertyName("feefines")
       .create().register(router);
 
->>>>>>> 2b93c906
     server.requestHandler(router)
       .listen(PORT_TO_USE, result -> {
         if (result.succeeded()) {
