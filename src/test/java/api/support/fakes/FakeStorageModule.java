package api.support.fakes;

import static java.lang.String.format;
import static org.folio.circulation.support.ValidationErrorFailure.failedValidation;
import static org.folio.circulation.support.results.CommonFailures.failedDueToServerError;

import java.util.ArrayList;
import java.util.Arrays;
import java.util.Collection;
import java.util.Collections;
import java.util.HashMap;
import java.util.HashSet;
import java.util.List;
import java.util.Map;
import java.util.Set;
import java.util.UUID;
import java.util.concurrent.CompletableFuture;
import java.util.function.BiFunction;
import java.util.function.Function;
import java.util.stream.Collectors;
import java.util.stream.Stream;

import org.apache.commons.lang3.StringUtils;
import org.folio.circulation.infrastructure.serialization.JsonSchemaValidator;
import org.folio.circulation.support.CreatedJsonResponseResult;
import org.folio.circulation.support.Result;
import org.folio.circulation.support.http.server.ClientErrorResponse;
import org.folio.circulation.support.http.server.SuccessResponse;
import org.folio.circulation.support.http.server.ValidationError;
import org.folio.circulation.support.http.server.WebContext;
import org.joda.time.DateTime;
import org.joda.time.DateTimeZone;
import org.joda.time.format.ISODateTimeFormat;

import api.support.APITestContext;
import io.vertx.core.AbstractVerticle;
import io.vertx.core.buffer.Buffer;
import io.vertx.core.http.HttpServerResponse;
import io.vertx.core.json.Json;
import io.vertx.core.json.JsonArray;
import io.vertx.core.json.JsonObject;
import io.vertx.ext.web.Router;
import io.vertx.ext.web.RoutingContext;
import io.vertx.ext.web.handler.BodyHandler;

public class FakeStorageModule extends AbstractVerticle {
  private static final Set<String> queries = Collections.synchronizedSet(new HashSet<>());

  private final String rootPath;
  private final String collectionPropertyName;
  private final boolean hasCollectionDelete;
  private final boolean hasDeleteByQuery;
  private final Collection<String> requiredProperties;
  private final Map<String, Map<String, JsonObject>> storedResourcesByTenant;
  private final String recordTypeName;
  private final Collection<String> uniqueProperties;
  private final Collection<String> disallowedProperties;
  private final Boolean includeChangeMetadata;
  private final String changeMetadataPropertyName = "metadata";
  private final BiFunction<Collection<JsonObject>, JsonObject, Result<Object>> constraint;
  private final JsonSchemaValidator recordValidator;
<<<<<<< HEAD
  private final Function<JsonObject, CompletableFuture<JsonObject>> recordPreProcessor;
=======
  private final String batchUpdatePath;
  private final Function<JsonObject, JsonObject> batchUpdatePreProcessor;
>>>>>>> 6a078321

  public static Stream<String> getQueries() {
    return queries.stream();
  }

  FakeStorageModule(
    String rootPath,
    String collectionPropertyName,
    String tenantId,
    JsonSchemaValidator recordValidator,
    @Deprecated Collection<String> requiredProperties,
    boolean hasCollectionDelete,
    boolean hasDeleteByQuery,
    String recordTypeName,
    Collection<String> uniqueProperties,
    @Deprecated Collection<String> disallowedProperties,
    Boolean includeChangeMetadata,
    BiFunction<Collection<JsonObject>, JsonObject, Result<Object>> constraint,
<<<<<<< HEAD
    Function<JsonObject, CompletableFuture<JsonObject>> recordPreProcessor) {
=======
    String batchUpdatePath,
    Function<JsonObject, JsonObject> batchUpdatePreProcessor) {
>>>>>>> 6a078321

    this.rootPath = rootPath;
    this.collectionPropertyName = collectionPropertyName;
    this.requiredProperties = requiredProperties;
    this.hasCollectionDelete = hasCollectionDelete;
    this.hasDeleteByQuery = hasDeleteByQuery;
    this.recordTypeName = recordTypeName;
    this.uniqueProperties = uniqueProperties;
    this.disallowedProperties = disallowedProperties;
    this.constraint = constraint;
    this.includeChangeMetadata = includeChangeMetadata;
    this.recordValidator = recordValidator;
<<<<<<< HEAD
    this.recordPreProcessor = recordPreProcessor;
=======
    this.batchUpdatePath = batchUpdatePath;
    this.batchUpdatePreProcessor = batchUpdatePreProcessor;
>>>>>>> 6a078321

    storedResourcesByTenant = new HashMap<>();
    storedResourcesByTenant.put(tenantId, new HashMap<>());
  }

  void register(Router router) {
    String pathTree = rootPath + "/*";

    router.route(pathTree).handler(this::checkTokenHeader);
    router.route(pathTree).handler(this::checkRequestIdHeader);

    router.post(pathTree).handler(BodyHandler.create());
    router.put(pathTree).handler(BodyHandler.create());

    router.post(rootPath).handler(this::checkRepresentationAgainstRecordSchema);
    router.post(rootPath).handler(this::checkRequiredProperties);
    router.post(rootPath).handler(this::checkUniqueProperties);
    router.post(rootPath).handler(this::checkDisallowedProperties);
    router.post(rootPath).handler(this::create);

    router.get(rootPath).handler(this::checkForUnexpectedQueryParameters);
    router.get(rootPath).handler(this::getMany);

    if (hasDeleteByQuery) {
      router.delete(rootPath).handler(this::deleteMany);
    } else {
      router.delete(rootPath).handler(this::empty);
    }

    router.put(rootPath + "/:id").handler(this::checkRepresentationAgainstRecordSchema);
    router.put(rootPath + "/:id").handler(this::checkRequiredProperties);
    router.put(rootPath + "/:id").handler(this::checkDisallowedProperties);
    router.put(rootPath + "/:id").handler(this::replace);

    router.get(rootPath + "/:id").handler(this::getById);
    router.delete(rootPath + "/:id").handler(this::delete);

    if (StringUtils.isNotBlank(batchUpdatePath)) {
      router.route(batchUpdatePath).handler(this::checkTokenHeader);
      router.route(batchUpdatePath).handler(this::checkRequestIdHeader);

      router.post(batchUpdatePath).handler(BodyHandler.create());
      router.post(batchUpdatePath).handler(this::batchUpdate);
    }
  }

  private void batchUpdate(RoutingContext routingContext) {
    WebContext context = new WebContext(routingContext);
    JsonObject body = routingContext.getBodyAsJson();

    if (batchUpdatePreProcessor != null) {
      body = batchUpdatePreProcessor.apply(body);
    }

    JsonArray entities = body.getJsonArray(collectionPropertyName);

    for (int entityIndex = 0; entityIndex < entities.size(); entityIndex++) {
      JsonObject entity = entities.getJsonObject(entityIndex);
      String id = entity.getString("id");

      Result<Void> replaceResult = replaceSingleItem(context, id, entity);
      if (replaceResult.failed()) {
        replaceResult.cause().writeTo(routingContext.response());

        return;
      }
    }

    routingContext.response().setStatusCode(201).end();
  }

  private void create(RoutingContext routingContext) {
    WebContext context = new WebContext(routingContext);

    JsonObject originalBody = getJsonFromBody(routingContext);

    String id = originalBody.getString("id", UUID.randomUUID().toString());

    originalBody.put("id", id);

    preProcessBody(originalBody).thenAccept(body -> {
      if (includeChangeMetadata) {
        final String fakeUserId = APITestContext.getUserId();
        body.put(changeMetadataPropertyName, new JsonObject()
          .put("createdDate", new DateTime(DateTimeZone.UTC)
            .toString(ISODateTimeFormat.dateTime()))
          .put("createdByUserId", fakeUserId)
          .put("updatedDate", new DateTime(DateTimeZone.UTC)
            .toString(ISODateTimeFormat.dateTime()))
          .put("updatedByUserId", fakeUserId));
      }

      final Map<String, JsonObject> existingRecords = getResourcesForTenant(context);

      if (constraint == null) {
        existingRecords.put(id, body);

        System.out.println(
          format("Created %s resource: %s", recordTypeName, id));

        new CreatedJsonResponseResult(body, null)
          .writeTo(routingContext.response());
      } else {
        final Result<Object> checkConstraint = constraint.apply(existingRecords.values(), body);

        if (checkConstraint.succeeded()) {
          existingRecords.put(id, body);

          System.out.println(
            format("Created %s resource: %s", recordTypeName, id));

          new CreatedJsonResponseResult(body, null)
            .writeTo(routingContext.response());
        } else {
          checkConstraint.cause().writeTo(routingContext.response());
        }
      }
    });
  }

  private void replace(RoutingContext routingContext) {
    WebContext context = new WebContext(routingContext);

    String id = routingContext.request().getParam("id");

    JsonObject originalBody = getJsonFromBody(routingContext);

<<<<<<< HEAD
    preProcessBody(originalBody).thenAccept(body -> {
      Map<String, JsonObject> resourcesForTenant = getResourcesForTenant(context);

      if (resourcesForTenant.containsKey(id)) {
        System.out.println(
          format("Replaced %s resource: %s", recordTypeName, id));
=======
    Result<Void> replaceResult = replaceSingleItem(context, id, body);
    if (replaceResult.succeeded()) {
      SuccessResponse.noContent(routingContext.response());
    } else {
      replaceResult.cause().writeTo(routingContext.response());
    }
  }

  private Result<Void> replaceSingleItem(WebContext context, String id, JsonObject body) {
    Map<String, JsonObject> resourcesForTenant = getResourcesForTenant(context);

    if (resourcesForTenant.containsKey(id)) {
      System.out.println(
        format("Replaced %s resource: %s", recordTypeName, id));

      if (includeChangeMetadata) {
        final String fakeUserId = APITestContext.getUserId();
        final JsonObject existingChangeMetadata = resourcesForTenant.get(id)
          .getJsonObject(changeMetadataPropertyName);
>>>>>>> 6a078321

        if (includeChangeMetadata) {
          final String fakeUserId = APITestContext.getUserId();
          final JsonObject existingChangeMetadata = resourcesForTenant.get(id)
            .getJsonObject(changeMetadataPropertyName);

          final JsonObject updatedChangeMetadata = existingChangeMetadata.copy()
            .put("updatedDate", new DateTime(DateTimeZone.UTC)
              .toString(ISODateTimeFormat.dateTime()))
            .put("updatedByUserId", fakeUserId);

<<<<<<< HEAD
          body.put(changeMetadataPropertyName, updatedChangeMetadata);
        }
=======
      if (constraint == null) {
        resourcesForTenant.replace(id, body);
      } else {
        final Result<Object> checkConstraint = constraint.apply(resourcesForTenant.values(), body);
>>>>>>> 6a078321

        if (constraint == null) {
          resourcesForTenant.replace(id, body);
<<<<<<< HEAD
          SuccessResponse.noContent(routingContext.response());
        } else {
          final Result<Object> checkConstraint = constraint.apply(resourcesForTenant.values(), body);

          if (checkConstraint.succeeded()) {
            resourcesForTenant.replace(id, body);
            SuccessResponse.noContent(routingContext.response());
          } else {
            checkConstraint.cause().writeTo(routingContext.response());
          }
        }
      } else {
        System.out.println(
          format("Created %s resource: %s", recordTypeName, id));

        if (includeChangeMetadata) {
          final String fakeUserId = APITestContext.getUserId();
          body.put(changeMetadataPropertyName, new JsonObject()
            .put("createdDate", new DateTime(DateTimeZone.UTC)
              .toString(ISODateTimeFormat.dateTime()))
            .put("createdByUserId", fakeUserId)
            .put("updatedDate", new DateTime(DateTimeZone.UTC)
              .toString(ISODateTimeFormat.dateTime()))
            .put("updatedByUserId", fakeUserId));
        }

        resourcesForTenant.put(id, body);
        SuccessResponse.noContent(routingContext.response());
      }
    });
=======
        } else {
          return Result.failed(checkConstraint.cause());
        }
      }
    } else {
      System.out.println(
        format("Created %s resource: %s", recordTypeName, id));

      if (includeChangeMetadata) {
        final String fakeUserId = APITestContext.getUserId();
        body.put(changeMetadataPropertyName, new JsonObject()
          .put("createdDate", new DateTime(DateTimeZone.UTC)
            .toString(ISODateTimeFormat.dateTime()))
          .put("createdByUserId", fakeUserId)
          .put("updatedDate", new DateTime(DateTimeZone.UTC)
            .toString(ISODateTimeFormat.dateTime()))
          .put("updatedByUserId", fakeUserId));
      }

      resourcesForTenant.put(id, body);
    }

    return Result.succeeded(null);
>>>>>>> 6a078321
  }

  private void getById(RoutingContext routingContext) {
    WebContext context = new WebContext(routingContext);

    Result<UUID> idParsingResult = getIdParameter(routingContext);

    if(idParsingResult.failed()) {
      idParsingResult.cause().writeTo(routingContext.response());
      return;
    }

    Map<String, JsonObject> resourcesForTenant = getResourcesForTenant(context);

    final String id = idParsingResult.value().toString();

    if(resourcesForTenant.containsKey(id)) {
      final JsonObject resourceRepresentation = resourcesForTenant.get(id);

      System.out.println(
        format("Found %s resource: %s", recordTypeName,
          resourceRepresentation.encodePrettily()));

      HttpServerResponse response = routingContext.response();

      String json = Json.encodePrettily(resourceRepresentation);
      Buffer buffer = Buffer.buffer(json, "UTF-8");

      response.setStatusCode(200);
      response.putHeader("content-type", "application/json; charset=utf-8");
      response.putHeader("content-length", Integer.toString(buffer.length()));

      //Add fake trace lines to reproduce CIRC-103
      List<String> traceValues = new ArrayList<>();

      traceValues.add("GET mod-authtoken-1.4.1-SNAPSHOT.21");
      traceValues.add("GET mod-circulation-10.1.0-SNAPSHOT.131");

      response.putHeader("X-Okapi-Trace", traceValues);

      response.write(buffer);
      response.end();
    }
    else {
      System.out.println(
        format("Failed to find %s resource: %s", recordTypeName, idParsingResult));

      ClientErrorResponse.notFound(routingContext.response());
    }
  }

  private void getMany(RoutingContext routingContext) {
    WebContext context = new WebContext(routingContext);

    Integer limit = context.getIntegerParameter("limit", 10);
    Integer offset = context.getIntegerParameter("offset", 0);
    String query = context.getStringParameter("query", null);

    System.out.println(format("Handling %s", routingContext.request().uri()));

    if(query != null) {
      queries.add(format("%s?%s", routingContext.request().path(), query));
    }

    Map<String, JsonObject> resourcesForTenant = getResourcesForTenant(context);

    List<JsonObject> filteredItems = new FakeCQLToJSONInterpreter(false)
      .execute(resourcesForTenant.values(), query);

    List<JsonObject> pagedItems = filteredItems.stream()
      .skip(offset)
      .limit(limit)
      .collect(Collectors.toList());

    JsonObject result = new JsonObject();

    result.put(collectionPropertyName, new JsonArray(pagedItems));
    result.put("totalRecords", filteredItems.size());

    System.out.println(
      format("Found %s resources: %s", recordTypeName,
        result.encodePrettily()));

    HttpServerResponse response = routingContext.response();

    String json = Json.encodePrettily(result);
    Buffer buffer = Buffer.buffer(json, "UTF-8");

    response.setStatusCode(200);
    response.putHeader("content-type", "application/json; charset=utf-8");
    response.putHeader("content-length", Integer.toString(buffer.length()));
    response.putHeader("X-Okapi-Trace", "GET mod-authtoken-1.4.1-SNAPSHOT.21");
    response.putHeader("X-Okapi-Trace", "GET mod-circulation-10.1.0-SNAPSHOT.131");

    response.write(buffer);
    response.end();
  }

  private void empty(RoutingContext routingContext) {
    WebContext context = new WebContext(routingContext);

    if(!hasCollectionDelete) {
      ClientErrorResponse.notFound(routingContext.response());
      return;
    }

    Map <String, JsonObject> resourcesForTenant = getResourcesForTenant(context);

    resourcesForTenant.clear();

    SuccessResponse.noContent(routingContext.response());
  }

  private void deleteMany(RoutingContext routingContext) {
    WebContext context = new WebContext(routingContext);

    String query = context.getStringParameter("query", null);

    Map<String, JsonObject> resourcesForTenant = getResourcesForTenant(context);

    new FakeCQLToJSONInterpreter(false)
      .execute(resourcesForTenant.values(), query)
      .forEach(item -> resourcesForTenant.remove(item.getString("id")));

    SuccessResponse.noContent(routingContext.response());
  }

  private void delete(RoutingContext routingContext) {
    WebContext context = new WebContext(routingContext);

    String id = routingContext.request().getParam("id");

    Map<String, JsonObject> resourcesForTenant = getResourcesForTenant(context);

    if(resourcesForTenant.containsKey(id)) {
      resourcesForTenant.remove(id);

      SuccessResponse.noContent(routingContext.response());
    }
    else {
      ClientErrorResponse.notFound(routingContext.response());
    }
  }

  private Map<String, JsonObject> getResourcesForTenant(WebContext context) {
    return storedResourcesByTenant.get(context.getTenantId());
  }

  private static JsonObject getJsonFromBody(RoutingContext routingContext) {
    if (hasBody(routingContext)) {
      return routingContext.getBodyAsJson();
    } else {
      return new JsonObject();
    }
  }

  private static boolean hasBody(RoutingContext routingContext) {
    return StringUtils.isNotBlank(routingContext.getBodyAsString());
  }

  private void checkTokenHeader(RoutingContext routingContext) {
    WebContext context = new WebContext(routingContext);

    if(StringUtils.isBlank(context.getOkapiToken())) {
      ClientErrorResponse.forbidden(routingContext.response());
    }
    else {
      routingContext.next();
    }
  }

  private void checkRequestIdHeader(RoutingContext routingContext) {
    WebContext context = new WebContext(routingContext);

    if(StringUtils.isBlank(context.getRequestId())) {
      ClientErrorResponse.badRequest(routingContext.response(),
        "Request ID is expected for all requests during tests");
    }
    else {
      routingContext.next();
    }
  }

  private void checkRepresentationAgainstRecordSchema(RoutingContext routingContext) {
    if (recordValidator == null) {
      routingContext.next();
      return;
    }

    final Result<String> validationResult = recordValidator.validate(
      routingContext.getBodyAsString());

    if (validationResult.failed()) {
      validationResult.cause().writeTo(routingContext.response());
    }
    else {
      routingContext.next();
    }
  }

  private void checkRequiredProperties(RoutingContext routingContext) {
    JsonObject body = getJsonFromBody(routingContext);

    ArrayList<ValidationError> errors = new ArrayList<>();

    requiredProperties.forEach(requiredProperty -> {
      if(!body.getMap().containsKey(requiredProperty)) {
        errors.add(new ValidationError("Required property missing", requiredProperty, ""));
      }
    });

    if(errors.isEmpty()) {
      routingContext.next();
    }
    else {
      failedValidation(errors).writeTo(routingContext.response());
    }
  }

  //PgUtil from RAML Module Builder 24.0.0 fails with a 500 error like
  //ErrorMessage(fields=Map(Line -> 137, File -> uuid.c, SQLSTATE -> 22P02,
  // Routine -> string_to_uuid, V -> ERROR,
  // Message -> invalid input syntax for type uuid: "null", Severity -> ERROR))
  // when an ID parameter is not a UUID
  private Result<UUID> getIdParameter(RoutingContext routingContext) {
    final String id = routingContext.request().getParam("id");

    return Result.of(() -> UUID.fromString(id))
      .mapFailure(r -> failedDueToServerError(format(
        "ID parameter \"%s\" is not a valid UUID", id)));
  }

  private void checkUniqueProperties(RoutingContext routingContext) {
    if(uniqueProperties.isEmpty()) {
      routingContext.next();
      return;
    }

    JsonObject body = getJsonFromBody(routingContext);

    ArrayList<ValidationError> errors = new ArrayList<>();

    uniqueProperties.forEach(uniqueProperty -> {
      String proposedValue = body.getString(uniqueProperty);

      Map<String, JsonObject> records = getResourcesForTenant(new WebContext(routingContext));

      if(records.values().stream()
        .map(record -> record.getString(uniqueProperty))
        .anyMatch(usedValue -> usedValue.equals(proposedValue))) {

        errors.add(new ValidationError(
          format("%s with this %s already exists", recordTypeName, uniqueProperty),
          uniqueProperty, proposedValue));

        failedValidation(errors).writeTo(routingContext.response());
      }
    });

    if(errors.isEmpty()) {
      routingContext.next();
    }
  }

  private void checkDisallowedProperties(RoutingContext routingContext) {
    if(disallowedProperties.isEmpty()) {
      routingContext.next();
      return;
    }

    JsonObject body = getJsonFromBody(routingContext);

    ArrayList<ValidationError> errors = new ArrayList<>();

    disallowedProperties.forEach(disallowedProperty -> {
      if(body.containsKey(disallowedProperty)) {
        errors.add(new ValidationError(
          format("Unrecognised field \"%s\"", disallowedProperty),
          disallowedProperty, null));

        failedValidation(errors).writeTo(routingContext.response());
      }
    });

    if(errors.isEmpty()) {
      routingContext.next();
    }
  }

  private void checkForUnexpectedQueryParameters(RoutingContext routingContext) {
    //Check for only expected query string parameters
    // as incorrectly formed query parameters will respond with all records
    // e.g. ?id=foo will be ignored
    final String rawQuery = routingContext.request().query();
    System.out.println("Query: " + rawQuery);

    if (rawQuery == null) {
      routingContext.next();
      return;
    }

    System.out.println("Split query parameters");

    final List<String> unexpectedParameters = Arrays.stream(rawQuery.split("&"))
      .filter(queryParameter -> {
        boolean isValidParameter = queryParameter.contains("query") ||
          queryParameter.contains("offset") ||
          queryParameter.contains("limit");

        return !isValidParameter;
      })
      .collect(Collectors.toList());

    if(unexpectedParameters.isEmpty()) {
      routingContext.next();
      return;
    }

    System.out.println("Unexpected query parameters");

    unexpectedParameters
      .forEach(queryParameter -> System.out.println(format("\"%s\"", queryParameter)));

    ClientErrorResponse.badRequest(routingContext.response(),
      format("Unexpected query string parameters: %s",
        String.join(",", unexpectedParameters)));
  }

  private CompletableFuture<JsonObject> preProcessBody(JsonObject originBody) {
    return recordPreProcessor != null
      ? recordPreProcessor.apply(originBody)
      : CompletableFuture.completedFuture(originBody);
  }
}<|MERGE_RESOLUTION|>--- conflicted
+++ resolved
@@ -59,12 +59,9 @@
   private final String changeMetadataPropertyName = "metadata";
   private final BiFunction<Collection<JsonObject>, JsonObject, Result<Object>> constraint;
   private final JsonSchemaValidator recordValidator;
-<<<<<<< HEAD
-  private final Function<JsonObject, CompletableFuture<JsonObject>> recordPreProcessor;
-=======
   private final String batchUpdatePath;
   private final Function<JsonObject, JsonObject> batchUpdatePreProcessor;
->>>>>>> 6a078321
+  private final Function<JsonObject, CompletableFuture<JsonObject>> recordPreProcessor;
 
   public static Stream<String> getQueries() {
     return queries.stream();
@@ -83,12 +80,9 @@
     @Deprecated Collection<String> disallowedProperties,
     Boolean includeChangeMetadata,
     BiFunction<Collection<JsonObject>, JsonObject, Result<Object>> constraint,
-<<<<<<< HEAD
+    String batchUpdatePath,
+    Function<JsonObject, JsonObject> batchUpdatePreProcessor,
     Function<JsonObject, CompletableFuture<JsonObject>> recordPreProcessor) {
-=======
-    String batchUpdatePath,
-    Function<JsonObject, JsonObject> batchUpdatePreProcessor) {
->>>>>>> 6a078321
 
     this.rootPath = rootPath;
     this.collectionPropertyName = collectionPropertyName;
@@ -101,12 +95,9 @@
     this.constraint = constraint;
     this.includeChangeMetadata = includeChangeMetadata;
     this.recordValidator = recordValidator;
-<<<<<<< HEAD
-    this.recordPreProcessor = recordPreProcessor;
-=======
     this.batchUpdatePath = batchUpdatePath;
     this.batchUpdatePreProcessor = batchUpdatePreProcessor;
->>>>>>> 6a078321
+    this.recordPreProcessor = recordPreProcessor;
 
     storedResourcesByTenant = new HashMap<>();
     storedResourcesByTenant.put(tenantId, new HashMap<>());
@@ -162,20 +153,23 @@
     }
 
     JsonArray entities = body.getJsonArray(collectionPropertyName);
+    CompletableFuture<Result<Void>> replaceFuture =
+      CompletableFuture.completedFuture(Result.succeeded(null));
 
     for (int entityIndex = 0; entityIndex < entities.size(); entityIndex++) {
       JsonObject entity = entities.getJsonObject(entityIndex);
       String id = entity.getString("id");
 
-      Result<Void> replaceResult = replaceSingleItem(context, id, entity);
-      if (replaceResult.failed()) {
-        replaceResult.cause().writeTo(routingContext.response());
-
-        return;
-      }
-    }
-
-    routingContext.response().setStatusCode(201).end();
+      replaceFuture = replaceFuture
+        .thenCompose(r -> r.after(v -> replaceSingleItem(context, id, entity)));
+    }
+
+    replaceFuture.thenAccept(result -> {
+      if (result.failed()) {
+        result.cause().writeTo(routingContext.response());
+      }
+      routingContext.response().setStatusCode(201).end();
+    });
   }
 
   private void create(RoutingContext routingContext) {
@@ -232,36 +226,26 @@
 
     String id = routingContext.request().getParam("id");
 
-    JsonObject originalBody = getJsonFromBody(routingContext);
-
-<<<<<<< HEAD
-    preProcessBody(originalBody).thenAccept(body -> {
+    JsonObject body = getJsonFromBody(routingContext);
+
+    replaceSingleItem(context, id, body).thenAccept(replaceResult -> {
+      if (replaceResult.succeeded()) {
+        SuccessResponse.noContent(routingContext.response());
+      } else {
+        replaceResult.cause().writeTo(routingContext.response());
+      }
+    });
+  }
+
+  private CompletableFuture<Result<Void>> replaceSingleItem(
+    WebContext context, String id, JsonObject rawBody) {
+
+    return preProcessBody(rawBody).thenApply(body -> {
       Map<String, JsonObject> resourcesForTenant = getResourcesForTenant(context);
 
       if (resourcesForTenant.containsKey(id)) {
         System.out.println(
           format("Replaced %s resource: %s", recordTypeName, id));
-=======
-    Result<Void> replaceResult = replaceSingleItem(context, id, body);
-    if (replaceResult.succeeded()) {
-      SuccessResponse.noContent(routingContext.response());
-    } else {
-      replaceResult.cause().writeTo(routingContext.response());
-    }
-  }
-
-  private Result<Void> replaceSingleItem(WebContext context, String id, JsonObject body) {
-    Map<String, JsonObject> resourcesForTenant = getResourcesForTenant(context);
-
-    if (resourcesForTenant.containsKey(id)) {
-      System.out.println(
-        format("Replaced %s resource: %s", recordTypeName, id));
-
-      if (includeChangeMetadata) {
-        final String fakeUserId = APITestContext.getUserId();
-        final JsonObject existingChangeMetadata = resourcesForTenant.get(id)
-          .getJsonObject(changeMetadataPropertyName);
->>>>>>> 6a078321
 
         if (includeChangeMetadata) {
           final String fakeUserId = APITestContext.getUserId();
@@ -273,28 +257,18 @@
               .toString(ISODateTimeFormat.dateTime()))
             .put("updatedByUserId", fakeUserId);
 
-<<<<<<< HEAD
           body.put(changeMetadataPropertyName, updatedChangeMetadata);
         }
-=======
-      if (constraint == null) {
-        resourcesForTenant.replace(id, body);
-      } else {
-        final Result<Object> checkConstraint = constraint.apply(resourcesForTenant.values(), body);
->>>>>>> 6a078321
 
         if (constraint == null) {
           resourcesForTenant.replace(id, body);
-<<<<<<< HEAD
-          SuccessResponse.noContent(routingContext.response());
         } else {
           final Result<Object> checkConstraint = constraint.apply(resourcesForTenant.values(), body);
 
           if (checkConstraint.succeeded()) {
             resourcesForTenant.replace(id, body);
-            SuccessResponse.noContent(routingContext.response());
           } else {
-            checkConstraint.cause().writeTo(routingContext.response());
+            return Result.failed(checkConstraint.cause());
           }
         }
       } else {
@@ -313,34 +287,9 @@
         }
 
         resourcesForTenant.put(id, body);
-        SuccessResponse.noContent(routingContext.response());
-      }
+      }
+      return Result.succeeded(null);
     });
-=======
-        } else {
-          return Result.failed(checkConstraint.cause());
-        }
-      }
-    } else {
-      System.out.println(
-        format("Created %s resource: %s", recordTypeName, id));
-
-      if (includeChangeMetadata) {
-        final String fakeUserId = APITestContext.getUserId();
-        body.put(changeMetadataPropertyName, new JsonObject()
-          .put("createdDate", new DateTime(DateTimeZone.UTC)
-            .toString(ISODateTimeFormat.dateTime()))
-          .put("createdByUserId", fakeUserId)
-          .put("updatedDate", new DateTime(DateTimeZone.UTC)
-            .toString(ISODateTimeFormat.dateTime()))
-          .put("updatedByUserId", fakeUserId));
-      }
-
-      resourcesForTenant.put(id, body);
-    }
-
-    return Result.succeeded(null);
->>>>>>> 6a078321
   }
 
   private void getById(RoutingContext routingContext) {
