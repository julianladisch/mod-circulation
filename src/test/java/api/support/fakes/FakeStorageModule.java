--- conflicted
+++ resolved
@@ -128,33 +128,20 @@
 
       body.put("id", id);
 
-      if(includeChangeMetadata) {
+    if(includeChangeMetadata) {
         final String fakeUserId = APITestContext.getUserId();
+        final String fakePatronGroupId = APITestContext.getPatronGroupIdAtCheckoutId();
         body.put(changeMetadataPropertyName, new JsonObject()
           .put("createdDate", new DateTime(DateTimeZone.UTC)
             .toString(ISODateTimeFormat.dateTime()))
           .put("createdByUserId", fakeUserId)
           .put("updatedDate", new DateTime(DateTimeZone.UTC)
             .toString(ISODateTimeFormat.dateTime()))
-          .put("updatedByUserId", fakeUserId));
-      }
-
-<<<<<<< HEAD
-    if(includeChangeMetadata) {
-      final String fakeUserId = APITestContext.getUserId();
-      final String fakePatronGroupId = APITestContext.getPatronGroupIdAtCheckoutId();
-      body.put(changeMetadataPropertyName, new JsonObject()
-        .put("createdDate", new DateTime(DateTimeZone.UTC)
-          .toString(ISODateTimeFormat.dateTime()))
-        .put("createdByUserId", fakeUserId)
-        .put("updatedDate", new DateTime(DateTimeZone.UTC)
-          .toString(ISODateTimeFormat.dateTime()))
-        .put("updatedByUserId", fakeUserId))
-        .put("patronGroupIdAtCheckout", fakePatronGroupId);
-    }
-=======
+          .put("updatedByUserId", fakeUserId))
+          .put("patronGroupIdAtCheckout", fakePatronGroupId);;
+      }
+
       final Map<String, JsonObject> existingRecords = getResourcesForTenant(context);
->>>>>>> ae837c01
 
       if (constraint == null) {
         existingRecords.put(id, body);
