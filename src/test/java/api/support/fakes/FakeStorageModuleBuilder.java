--- conflicted
+++ resolved
@@ -4,10 +4,7 @@
 import java.util.Arrays;
 import java.util.Collection;
 import java.util.List;
-<<<<<<< HEAD
 import java.util.Objects;
-=======
->>>>>>> 1be3a17a
 import java.util.concurrent.CompletableFuture;
 import java.util.function.BiFunction;
 import java.util.function.Function;
@@ -33,12 +30,8 @@
   private final JsonSchemaValidator recordValidator;
   private final String updateBatchPath;
   private final Function<JsonObject, JsonObject> batchUpdatePreProcessor;
-<<<<<<< HEAD
-  private final Function<JsonObject, CompletableFuture<JsonObject>> recordPreProcessor;
+  private final List<BiFunction<JsonObject, JsonObject, CompletableFuture<JsonObject>>> recordPreProcessors;
   private final Collection<String> queryParameters;
-=======
-  private final List<BiFunction<JsonObject, JsonObject, CompletableFuture<JsonObject>>> recordPreProcessors;
->>>>>>> 1be3a17a
 
   FakeStorageModuleBuilder() {
     this(
@@ -75,12 +68,8 @@
     JsonSchemaValidator recordValidator,
     String updateBatchPath,
     Function<JsonObject, JsonObject> batchUpdatePreProcessor,
-<<<<<<< HEAD
-    Function<JsonObject, CompletableFuture<JsonObject>> recordPreProcessor,
+    List<BiFunction<JsonObject, JsonObject, CompletableFuture<JsonObject>>> recordPreProcessors,
     Collection<String> queryParameters) {
-=======
-    List<BiFunction<JsonObject, JsonObject, CompletableFuture<JsonObject>>> recordPreProcessors) {
->>>>>>> 1be3a17a
 
     this.rootPath = rootPath;
     this.collectionPropertyName = collectionPropertyName;
@@ -104,11 +93,8 @@
     return new FakeStorageModule(rootPath, collectionPropertyName, tenantId,
       recordValidator, requiredProperties, hasCollectionDelete, hasDeleteByQuery,
       recordName, uniqueProperties, disallowedProperties, includeChangeMetadata,
-<<<<<<< HEAD
-      constraint, updateBatchPath, batchUpdatePreProcessor, recordPreProcessor, queryParameters);
-=======
-      constraint, updateBatchPath, batchUpdatePreProcessor, recordPreProcessors);
->>>>>>> 1be3a17a
+      constraint, updateBatchPath, batchUpdatePreProcessor, recordPreProcessors,
+      queryParameters);
   }
 
   FakeStorageModuleBuilder withRootPath(String rootPath) {
@@ -131,12 +117,8 @@
       this.recordValidator,
       this.updateBatchPath,
       this.batchUpdatePreProcessor,
-<<<<<<< HEAD
-      this.recordPreProcessor,
-      this.queryParameters);
-=======
-      this.recordPreProcessors);
->>>>>>> 1be3a17a
+      this.recordPreProcessors,
+      this.queryParameters);
   }
 
   FakeStorageModuleBuilder withCollectionPropertyName(
@@ -157,12 +139,8 @@
       this.recordValidator,
       this.updateBatchPath,
       this.batchUpdatePreProcessor,
-<<<<<<< HEAD
-      this.recordPreProcessor,
-      this.queryParameters);
-=======
-      this.recordPreProcessors);
->>>>>>> 1be3a17a
+      this.recordPreProcessors,
+      this.queryParameters);
 
   }
 
@@ -182,12 +160,8 @@
       this.recordValidator,
       this.updateBatchPath,
       this.batchUpdatePreProcessor,
-<<<<<<< HEAD
-      this.recordPreProcessor,
-      this.queryParameters);
-=======
-      this.recordPreProcessors);
->>>>>>> 1be3a17a
+      this.recordPreProcessors,
+      this.queryParameters);
   }
 
   FakeStorageModuleBuilder validateRecordsWith(JsonSchemaValidator validator) {
@@ -206,12 +180,8 @@
       validator,
       this.updateBatchPath,
       this.batchUpdatePreProcessor,
-<<<<<<< HEAD
-      this.recordPreProcessor,
-      this.queryParameters);
-=======
-      this.recordPreProcessors);
->>>>>>> 1be3a17a
+      this.recordPreProcessors,
+      this.queryParameters);
   }
 
   @Deprecated()
@@ -237,12 +207,8 @@
       this.recordValidator,
       this.updateBatchPath,
       this.batchUpdatePreProcessor,
-<<<<<<< HEAD
-      this.recordPreProcessor,
-      this.queryParameters);
-=======
-      this.recordPreProcessors);
->>>>>>> 1be3a17a
+      this.recordPreProcessors,
+      this.queryParameters);
   }
 
   @Deprecated()
@@ -272,12 +238,8 @@
       this.recordValidator,
       this.updateBatchPath,
       this.batchUpdatePreProcessor,
-<<<<<<< HEAD
-      this.recordPreProcessor,
-      this.queryParameters);
-=======
-      this.recordPreProcessors);
->>>>>>> 1be3a17a
+      this.recordPreProcessors,
+      this.queryParameters);
   }
 
   FakeStorageModuleBuilder withUniqueProperties(String... uniqueProperties) {
@@ -307,12 +269,8 @@
       this.recordValidator,
       this.updateBatchPath,
       this.batchUpdatePreProcessor,
-<<<<<<< HEAD
-      this.recordPreProcessor,
-      this.queryParameters);
-=======
-      this.recordPreProcessors);
->>>>>>> 1be3a17a
+      this.recordPreProcessors,
+      this.queryParameters);
   }
 
   @Deprecated()
@@ -340,12 +298,8 @@
       this.recordValidator,
       this.updateBatchPath,
       this.batchUpdatePreProcessor,
-<<<<<<< HEAD
-      this.recordPreProcessor,
-      this.queryParameters);
-=======
-      this.recordPreProcessors);
->>>>>>> 1be3a17a
+      this.recordPreProcessors,
+      this.queryParameters);
   }
 
   FakeStorageModuleBuilder allowDeleteByQuery() {
@@ -364,12 +318,8 @@
       this.recordValidator,
       this.updateBatchPath,
       this.batchUpdatePreProcessor,
-<<<<<<< HEAD
-      this.recordPreProcessor,
-      this.queryParameters);
-=======
-      this.recordPreProcessors);
->>>>>>> 1be3a17a
+      this.recordPreProcessors,
+      this.queryParameters);
   }
 
   FakeStorageModuleBuilder withChangeMetadata() {
@@ -388,12 +338,8 @@
       this.recordValidator,
       this.updateBatchPath,
       this.batchUpdatePreProcessor,
-<<<<<<< HEAD
-      this.recordPreProcessor,
-      this.queryParameters);
-=======
-      this.recordPreProcessors);
->>>>>>> 1be3a17a
+      this.recordPreProcessors,
+      this.queryParameters);
   }
 
   FakeStorageModuleBuilder withRecordConstraint(
@@ -414,8 +360,7 @@
       this.recordValidator,
       this.updateBatchPath,
       this.batchUpdatePreProcessor,
-<<<<<<< HEAD
-      this.recordPreProcessor,
+      this.recordPreProcessors,
       this.queryParameters);
   }
 
@@ -439,11 +384,8 @@
       this.recordValidator,
       this.updateBatchPath,
       this.batchUpdatePreProcessor,
-      this.recordPreProcessor,
+      this.recordPreProcessors,
       parameters);
-=======
-      this.recordPreProcessors);
->>>>>>> 1be3a17a
   }
 
   FakeStorageModuleBuilder withBatchUpdate(String path) {
@@ -462,12 +404,8 @@
       this.recordValidator,
       path,
       this.batchUpdatePreProcessor,
-<<<<<<< HEAD
-      this.recordPreProcessor,
-      this.queryParameters);
-=======
-      this.recordPreProcessors);
->>>>>>> 1be3a17a
+      this.recordPreProcessors,
+      this.queryParameters);
   }
 
   FakeStorageModuleBuilder withBatchUpdatePreProcessor(Function<JsonObject, JsonObject> preProcessor) {
@@ -486,12 +424,8 @@
       this.recordValidator,
       this.updateBatchPath,
       preProcessor,
-<<<<<<< HEAD
-      this.recordPreProcessor,
-      this.queryParameters);
-=======
-      this.recordPreProcessors);
->>>>>>> 1be3a17a
+      this.recordPreProcessors,
+      this.queryParameters);
   }
 
   FakeStorageModuleBuilder withRecordPreProcessor(
