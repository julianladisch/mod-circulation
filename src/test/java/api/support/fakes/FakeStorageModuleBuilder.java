--- conflicted
+++ resolved
@@ -26,12 +26,9 @@
   private final Boolean includeChangeMetadata;
   private final BiFunction<Collection<JsonObject>, JsonObject, Result<Object>> constraint;
   private final JsonSchemaValidator recordValidator;
-<<<<<<< HEAD
-  private final Function<JsonObject, CompletableFuture<JsonObject>> recordPreProcessor;
-=======
   private final String updateBatchPath;
   private final Function<JsonObject, JsonObject> batchUpdatePreProcessor;
->>>>>>> 6a078321
+  private final Function<JsonObject, CompletableFuture<JsonObject>> recordPreProcessor;
 
   FakeStorageModuleBuilder() {
     this(
@@ -47,13 +44,9 @@
       false,
       (c, r) -> Result.succeeded(null),
       null,
-<<<<<<< HEAD
+      null,
+      null,
       null);
-=======
-      null,
-      null
-      );
->>>>>>> 6a078321
   }
 
   private FakeStorageModuleBuilder(
@@ -69,12 +62,9 @@
     Boolean includeChangeMetadata,
     BiFunction<Collection<JsonObject>, JsonObject, Result<Object>> constraint,
     JsonSchemaValidator recordValidator,
-<<<<<<< HEAD
+    String updateBatchPath,
+    Function<JsonObject, JsonObject> batchUpdatePreProcessor,
     Function<JsonObject, CompletableFuture<JsonObject>> recordPreProcessor) {
-=======
-    String updateBatchPath,
-    Function<JsonObject, JsonObject> batchUpdatePreProcessor) {
->>>>>>> 6a078321
 
     this.rootPath = rootPath;
     this.collectionPropertyName = collectionPropertyName;
@@ -88,23 +78,16 @@
     this.includeChangeMetadata = includeChangeMetadata;
     this.constraint = constraint;
     this.recordValidator = recordValidator;
-<<<<<<< HEAD
-    this.recordPreProcessor = recordPreProcessor;
-=======
     this.updateBatchPath = updateBatchPath;
     this.batchUpdatePreProcessor = batchUpdatePreProcessor;
->>>>>>> 6a078321
+    this.recordPreProcessor = recordPreProcessor;
   }
 
   public FakeStorageModule create() {
     return new FakeStorageModule(rootPath, collectionPropertyName, tenantId,
       recordValidator, requiredProperties, hasCollectionDelete, hasDeleteByQuery,
       recordName, uniqueProperties, disallowedProperties, includeChangeMetadata,
-<<<<<<< HEAD
-      constraint, recordPreProcessor);
-=======
-      constraint, updateBatchPath, batchUpdatePreProcessor);
->>>>>>> 6a078321
+      constraint, updateBatchPath, batchUpdatePreProcessor, recordPreProcessor);
   }
 
   FakeStorageModuleBuilder withRootPath(String rootPath) {
@@ -125,12 +108,9 @@
       this.includeChangeMetadata,
       this.constraint,
       this.recordValidator,
-<<<<<<< HEAD
-      this.recordPreProcessor);
-=======
-      this.updateBatchPath,
-      this.batchUpdatePreProcessor);
->>>>>>> 6a078321
+      this.updateBatchPath,
+      this.batchUpdatePreProcessor,
+      this.recordPreProcessor);
   }
 
   FakeStorageModuleBuilder withCollectionPropertyName(
@@ -149,13 +129,10 @@
       this.includeChangeMetadata,
       this.constraint,
       this.recordValidator,
-<<<<<<< HEAD
-      this.recordPreProcessor);
-
-=======
-      this.updateBatchPath,
-      this.batchUpdatePreProcessor);
->>>>>>> 6a078321
+      this.updateBatchPath,
+      this.batchUpdatePreProcessor,
+      this.recordPreProcessor);
+
   }
 
   FakeStorageModuleBuilder withRecordName(String recordName) {
@@ -172,12 +149,9 @@
       this.includeChangeMetadata,
       this.constraint,
       this.recordValidator,
-<<<<<<< HEAD
-      this.recordPreProcessor);
-=======
-      this.updateBatchPath,
-      this.batchUpdatePreProcessor);
->>>>>>> 6a078321
+      this.updateBatchPath,
+      this.batchUpdatePreProcessor,
+      this.recordPreProcessor);
   }
 
   FakeStorageModuleBuilder validateRecordsWith(JsonSchemaValidator validator) {
@@ -194,12 +168,9 @@
       this.includeChangeMetadata,
       this.constraint,
       validator,
-<<<<<<< HEAD
-      this.recordPreProcessor);
-=======
-      this.updateBatchPath,
-      this.batchUpdatePreProcessor);
->>>>>>> 6a078321
+      this.updateBatchPath,
+      this.batchUpdatePreProcessor,
+      this.recordPreProcessor);
   }
 
   @Deprecated()
@@ -223,12 +194,9 @@
       this.includeChangeMetadata,
       this.constraint,
       this.recordValidator,
-<<<<<<< HEAD
-      this.recordPreProcessor);
-=======
-      this.updateBatchPath,
-      this.batchUpdatePreProcessor);
->>>>>>> 6a078321
+      this.updateBatchPath,
+      this.batchUpdatePreProcessor,
+      this.recordPreProcessor);
   }
 
   @Deprecated()
@@ -256,12 +224,9 @@
       this.includeChangeMetadata,
       this.constraint,
       this.recordValidator,
-<<<<<<< HEAD
-      this.recordPreProcessor);
-=======
-      this.updateBatchPath,
-      this.batchUpdatePreProcessor);
->>>>>>> 6a078321
+      this.updateBatchPath,
+      this.batchUpdatePreProcessor,
+      this.recordPreProcessor);
   }
 
   FakeStorageModuleBuilder withUniqueProperties(String... uniqueProperties) {
@@ -289,12 +254,9 @@
       this.includeChangeMetadata,
       this.constraint,
       this.recordValidator,
-<<<<<<< HEAD
-      this.recordPreProcessor);
-=======
-      this.updateBatchPath,
-      this.batchUpdatePreProcessor);
->>>>>>> 6a078321
+      this.updateBatchPath,
+      this.batchUpdatePreProcessor,
+      this.recordPreProcessor);
   }
 
   @Deprecated()
@@ -320,12 +282,9 @@
       this.includeChangeMetadata,
       this.constraint,
       this.recordValidator,
-<<<<<<< HEAD
-      this.recordPreProcessor);
-=======
-      this.updateBatchPath,
-      this.batchUpdatePreProcessor);
->>>>>>> 6a078321
+      this.updateBatchPath,
+      this.batchUpdatePreProcessor,
+      this.recordPreProcessor);
   }
 
   FakeStorageModuleBuilder allowDeleteByQuery() {
@@ -342,12 +301,9 @@
       this.includeChangeMetadata,
       this.constraint,
       this.recordValidator,
-<<<<<<< HEAD
-      this.recordPreProcessor);
-=======
-      this.updateBatchPath,
-      this.batchUpdatePreProcessor);
->>>>>>> 6a078321
+      this.updateBatchPath,
+      this.batchUpdatePreProcessor,
+      this.recordPreProcessor);
   }
 
   FakeStorageModuleBuilder withChangeMetadata() {
@@ -364,12 +320,9 @@
       true,
       this.constraint,
       this.recordValidator,
-<<<<<<< HEAD
-      this.recordPreProcessor);
-=======
-      this.updateBatchPath,
-      this.batchUpdatePreProcessor);
->>>>>>> 6a078321
+      this.updateBatchPath,
+      this.batchUpdatePreProcessor,
+      this.recordPreProcessor);
   }
 
   FakeStorageModuleBuilder withRecordConstraint(
@@ -388,58 +341,67 @@
       this.includeChangeMetadata,
       constraint,
       this.recordValidator,
-<<<<<<< HEAD
+      this.updateBatchPath,
+      this.batchUpdatePreProcessor,
+      this.recordPreProcessor);
+  }
+
+  FakeStorageModuleBuilder withBatchUpdate(String path) {
+    return new FakeStorageModuleBuilder(
+      this.rootPath,
+      this.collectionPropertyName,
+      this.tenantId,
+      this.requiredProperties,
+      this.disallowedProperties,
+      this.hasCollectionDelete,
+      this.recordName,
+      this.uniqueProperties,
+      this.hasDeleteByQuery,
+      this.includeChangeMetadata,
+      constraint,
+      this.recordValidator,
+      path,
+      this.batchUpdatePreProcessor,
+      this.recordPreProcessor);
+  }
+
+  FakeStorageModuleBuilder withBatchUpdatePreProcessor(Function<JsonObject, JsonObject> preProcessor) {
+    return new FakeStorageModuleBuilder(
+      this.rootPath,
+      this.collectionPropertyName,
+      this.tenantId,
+      this.requiredProperties,
+      this.disallowedProperties,
+      this.hasCollectionDelete,
+      this.recordName,
+      this.uniqueProperties,
+      this.hasDeleteByQuery,
+      this.includeChangeMetadata,
+      constraint,
+      this.recordValidator,
+      this.updateBatchPath,
+      preProcessor,
       this.recordPreProcessor);
   }
 
   FakeStorageModuleBuilder withRecordPreProcessor(
     Function<JsonObject, CompletableFuture<JsonObject>> recordPreProcessor) {
 
-=======
-      this.updateBatchPath,
-      this.batchUpdatePreProcessor);
-  }
-
-  FakeStorageModuleBuilder withBatchUpdate(String path) {
-    return new FakeStorageModuleBuilder(
-      this.rootPath,
-      this.collectionPropertyName,
-      this.tenantId,
-      this.requiredProperties,
-      this.disallowedProperties,
-      this.hasCollectionDelete,
-      this.recordName,
-      this.uniqueProperties,
-      this.hasDeleteByQuery,
-      this.includeChangeMetadata,
-      constraint,
-      this.recordValidator,
-      path,
-      this.batchUpdatePreProcessor);
-  }
-
-  FakeStorageModuleBuilder withBatchUpdatePreProcessor(Function<JsonObject, JsonObject> preProcessor) {
->>>>>>> 6a078321
-    return new FakeStorageModuleBuilder(
-      this.rootPath,
-      this.collectionPropertyName,
-      this.tenantId,
-      this.requiredProperties,
-      this.disallowedProperties,
-      this.hasCollectionDelete,
-      this.recordName,
-      this.uniqueProperties,
-      this.hasDeleteByQuery,
-      this.includeChangeMetadata,
-<<<<<<< HEAD
-      this.constraint,
-      this.recordValidator,
+    return new FakeStorageModuleBuilder(
+      this.rootPath,
+      this.collectionPropertyName,
+      this.tenantId,
+      this.requiredProperties,
+      this.disallowedProperties,
+      this.hasCollectionDelete,
+      this.recordName,
+      this.uniqueProperties,
+      this.hasDeleteByQuery,
+      this.includeChangeMetadata,
+      this.constraint,
+      this.recordValidator,
+      this.updateBatchPath,
+      this.batchUpdatePreProcessor,
       recordPreProcessor);
-=======
-      constraint,
-      this.recordValidator,
-      this.updateBatchPath,
-      preProcessor);
->>>>>>> 6a078321
   }
 }