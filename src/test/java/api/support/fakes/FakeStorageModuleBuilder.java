--- conflicted
+++ resolved
@@ -3,12 +3,9 @@
 import java.util.ArrayList;
 import java.util.Arrays;
 import java.util.Collection;
-<<<<<<< HEAD
 import java.util.List;
 import java.util.Objects;
-=======
 import java.util.concurrent.CompletableFuture;
->>>>>>> b370531b
 import java.util.function.BiFunction;
 import java.util.function.Function;
 
@@ -31,13 +28,10 @@
   private final Boolean includeChangeMetadata;
   private final BiFunction<Collection<JsonObject>, JsonObject, Result<Object>> constraint;
   private final JsonSchemaValidator recordValidator;
-<<<<<<< HEAD
   private final Collection<String> queryParameters;
-=======
   private final String updateBatchPath;
   private final Function<JsonObject, JsonObject> batchUpdatePreProcessor;
   private final Function<JsonObject, CompletableFuture<JsonObject>> recordPreProcessor;
->>>>>>> b370531b
 
   FakeStorageModuleBuilder() {
     this(
@@ -52,14 +46,11 @@
       false,
       false,
       (c, r) -> Result.succeeded(null),
-<<<<<<< HEAD
       null, null);
-=======
       null,
       null,
       null,
       null);
->>>>>>> b370531b
   }
 
   private FakeStorageModuleBuilder(
@@ -75,13 +66,11 @@
     Boolean includeChangeMetadata,
     BiFunction<Collection<JsonObject>, JsonObject, Result<Object>> constraint,
     JsonSchemaValidator recordValidator,
-<<<<<<< HEAD
-    Collection<String> queryParameters) {
-=======
     String updateBatchPath,
     Function<JsonObject, JsonObject> batchUpdatePreProcessor,
     Function<JsonObject, CompletableFuture<JsonObject>> recordPreProcessor) {
->>>>>>> b370531b
+    JsonSchemaValidator recordValidator,
+    Collection<String> queryParameters) {
 
     this.rootPath = rootPath;
     this.collectionPropertyName = collectionPropertyName;
@@ -95,24 +84,18 @@
     this.includeChangeMetadata = includeChangeMetadata;
     this.constraint = constraint;
     this.recordValidator = recordValidator;
-<<<<<<< HEAD
     this.queryParameters = queryParameters;
-=======
     this.updateBatchPath = updateBatchPath;
     this.batchUpdatePreProcessor = batchUpdatePreProcessor;
     this.recordPreProcessor = recordPreProcessor;
->>>>>>> b370531b
   }
 
   public FakeStorageModule create() {
     return new FakeStorageModule(rootPath, collectionPropertyName, tenantId,
       recordValidator, requiredProperties, hasCollectionDelete, hasDeleteByQuery,
       recordName, uniqueProperties, disallowedProperties, includeChangeMetadata,
-<<<<<<< HEAD
       constraint, queryParameters);
-=======
       constraint, updateBatchPath, batchUpdatePreProcessor, recordPreProcessor);
->>>>>>> b370531b
   }
 
   FakeStorageModuleBuilder withRootPath(String rootPath) {
@@ -133,14 +116,12 @@
       this.includeChangeMetadata,
       this.constraint,
       this.recordValidator,
-<<<<<<< HEAD
       this.queryParameters
     );
-=======
-      this.updateBatchPath,
-      this.batchUpdatePreProcessor,
-      this.recordPreProcessor);
->>>>>>> b370531b
+      this.recordValidator,
+      this.updateBatchPath,
+      this.batchUpdatePreProcessor,
+      this.recordPreProcessor);
   }
 
   FakeStorageModuleBuilder withCollectionPropertyName(
@@ -159,14 +140,12 @@
       this.includeChangeMetadata,
       this.constraint,
       this.recordValidator,
-<<<<<<< HEAD
-      this.queryParameters);
-=======
-      this.updateBatchPath,
-      this.batchUpdatePreProcessor,
-      this.recordPreProcessor);
-
->>>>>>> b370531b
+      this.queryParameters);
+      this.recordValidator,
+      this.updateBatchPath,
+      this.batchUpdatePreProcessor,
+      this.recordPreProcessor);
+
   }
 
   FakeStorageModuleBuilder withRecordName(String recordName) {
@@ -183,13 +162,11 @@
       this.includeChangeMetadata,
       this.constraint,
       this.recordValidator,
-<<<<<<< HEAD
-      this.queryParameters);
-=======
-      this.updateBatchPath,
-      this.batchUpdatePreProcessor,
-      this.recordPreProcessor);
->>>>>>> b370531b
+      this.queryParameters);
+      this.recordValidator,
+      this.updateBatchPath,
+      this.batchUpdatePreProcessor,
+      this.recordPreProcessor);
   }
 
   FakeStorageModuleBuilder validateRecordsWith(JsonSchemaValidator validator) {
@@ -206,13 +183,11 @@
       this.includeChangeMetadata,
       this.constraint,
       validator,
-<<<<<<< HEAD
-      this.queryParameters);
-=======
-      this.updateBatchPath,
-      this.batchUpdatePreProcessor,
-      this.recordPreProcessor);
->>>>>>> b370531b
+      this.queryParameters);
+      validator,
+      this.updateBatchPath,
+      this.batchUpdatePreProcessor,
+      this.recordPreProcessor);
   }
 
   @Deprecated()
@@ -236,13 +211,11 @@
       this.includeChangeMetadata,
       this.constraint,
       this.recordValidator,
-<<<<<<< HEAD
-      this.queryParameters);
-=======
-      this.updateBatchPath,
-      this.batchUpdatePreProcessor,
-      this.recordPreProcessor);
->>>>>>> b370531b
+      this.queryParameters);
+      this.recordValidator,
+      this.updateBatchPath,
+      this.batchUpdatePreProcessor,
+      this.recordPreProcessor);
   }
 
   @Deprecated()
@@ -270,13 +243,11 @@
       this.includeChangeMetadata,
       this.constraint,
       this.recordValidator,
-<<<<<<< HEAD
-      this.queryParameters);
-=======
-      this.updateBatchPath,
-      this.batchUpdatePreProcessor,
-      this.recordPreProcessor);
->>>>>>> b370531b
+      this.queryParameters);
+      this.recordValidator,
+      this.updateBatchPath,
+      this.batchUpdatePreProcessor,
+      this.recordPreProcessor);
   }
 
   FakeStorageModuleBuilder withUniqueProperties(String... uniqueProperties) {
@@ -304,13 +275,11 @@
       this.includeChangeMetadata,
       this.constraint,
       this.recordValidator,
-<<<<<<< HEAD
-      this.queryParameters);
-=======
-      this.updateBatchPath,
-      this.batchUpdatePreProcessor,
-      this.recordPreProcessor);
->>>>>>> b370531b
+      this.queryParameters);
+      this.recordValidator,
+      this.updateBatchPath,
+      this.batchUpdatePreProcessor,
+      this.recordPreProcessor);
   }
 
   @Deprecated()
@@ -336,13 +305,11 @@
       this.includeChangeMetadata,
       this.constraint,
       this.recordValidator,
-<<<<<<< HEAD
-      this.queryParameters);
-=======
-      this.updateBatchPath,
-      this.batchUpdatePreProcessor,
-      this.recordPreProcessor);
->>>>>>> b370531b
+      this.queryParameters);
+      this.recordValidator,
+      this.updateBatchPath,
+      this.batchUpdatePreProcessor,
+      this.recordPreProcessor);
   }
 
   FakeStorageModuleBuilder allowDeleteByQuery() {
@@ -359,13 +326,11 @@
       this.includeChangeMetadata,
       this.constraint,
       this.recordValidator,
-<<<<<<< HEAD
-      this.queryParameters);
-=======
-      this.updateBatchPath,
-      this.batchUpdatePreProcessor,
-      this.recordPreProcessor);
->>>>>>> b370531b
+      this.queryParameters);
+      this.recordValidator,
+      this.updateBatchPath,
+      this.batchUpdatePreProcessor,
+      this.recordPreProcessor);
   }
 
   FakeStorageModuleBuilder withChangeMetadata() {
@@ -382,13 +347,11 @@
       true,
       this.constraint,
       this.recordValidator,
-<<<<<<< HEAD
-      this.queryParameters);
-=======
-      this.updateBatchPath,
-      this.batchUpdatePreProcessor,
-      this.recordPreProcessor);
->>>>>>> b370531b
+      this.queryParameters);
+      this.recordValidator,
+      this.updateBatchPath,
+      this.batchUpdatePreProcessor,
+      this.recordPreProcessor);
   }
 
   FakeStorageModuleBuilder withRecordConstraint(
@@ -407,7 +370,6 @@
       this.includeChangeMetadata,
       constraint,
       this.recordValidator,
-<<<<<<< HEAD
       this.queryParameters);
   }
 
@@ -415,7 +377,22 @@
     List<String> parameters = Objects.isNull(queryParameters)
       ? new ArrayList<>()
       : Arrays.asList(queryParameters);
-=======
+
+    return new FakeStorageModuleBuilder(
+      this.rootPath,
+      this.collectionPropertyName,
+      this.tenantId,
+      this.requiredProperties,
+      this.disallowedProperties,
+      this.hasCollectionDelete,
+      this.recordName,
+      this.uniqueProperties,
+      this.hasDeleteByQuery,
+      this.includeChangeMetadata,
+      this.constraint,
+      this.recordValidator,
+      parameters);
+      this.recordValidator,
       this.updateBatchPath,
       this.batchUpdatePreProcessor,
       this.recordPreProcessor);
@@ -461,27 +438,22 @@
 
   FakeStorageModuleBuilder withRecordPreProcessor(
     Function<JsonObject, CompletableFuture<JsonObject>> recordPreProcessor) {
->>>>>>> b370531b
-
-    return new FakeStorageModuleBuilder(
-      this.rootPath,
-      this.collectionPropertyName,
-      this.tenantId,
-      this.requiredProperties,
-      this.disallowedProperties,
-      this.hasCollectionDelete,
-      this.recordName,
-      this.uniqueProperties,
-      this.hasDeleteByQuery,
-      this.includeChangeMetadata,
-      this.constraint,
-      this.recordValidator,
-<<<<<<< HEAD
-      parameters);
-=======
+
+    return new FakeStorageModuleBuilder(
+      this.rootPath,
+      this.collectionPropertyName,
+      this.tenantId,
+      this.requiredProperties,
+      this.disallowedProperties,
+      this.hasCollectionDelete,
+      this.recordName,
+      this.uniqueProperties,
+      this.hasDeleteByQuery,
+      this.includeChangeMetadata,
+      this.constraint,
+      this.recordValidator,
       this.updateBatchPath,
       this.batchUpdatePreProcessor,
       recordPreProcessor);
->>>>>>> b370531b
   }
 }