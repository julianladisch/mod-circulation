--- conflicted
+++ resolved
@@ -153,16 +153,14 @@
   protected final RequestsFixture requestsFixture = new RequestsFixture(
     requestsClient, cancellationReasonsFixture, servicePointsFixture);
 
-<<<<<<< HEAD
   protected final InstancesFixture instancesFixture
     = new InstancesFixture(instanceTypesClient, contributorNameTypesClient, client);
 
   protected final HoldingsFixture holdingsFixture
     = new HoldingsFixture(client);
-=======
+
   protected final ScheduledNoticeProcessingClient scheduledNoticeProcessingClient =
     new ScheduledNoticeProcessingClient();
->>>>>>> 77c11b3c
 
   protected APITests() {
     this(true);
