package api.support;

import static api.support.APITestContext.deployVerticles;
import static api.support.APITestContext.getOkapiHeadersFromContext;
import static api.support.APITestContext.undeployVerticles;
import static api.support.http.InterfaceUrls.circulationRulesUrl;
import static api.support.http.api.support.NamedQueryStringParameter.namedParameter;
import static org.hamcrest.Matchers.equalTo;
import static org.hamcrest.Matchers.nullValue;
import static org.hamcrest.core.Is.is;
import static org.hamcrest.MatcherAssert.assertThat;

import static org.folio.circulation.domain.representations.LoanProperties.PATRON_GROUP_AT_CHECKOUT;

import java.lang.invoke.MethodHandles;
import java.net.URL;
import java.time.Clock;
import java.time.Instant;
import java.time.ZoneOffset;
import java.util.ArrayList;
import java.util.List;
import java.util.UUID;
import java.util.concurrent.ExecutionException;
import java.util.concurrent.TimeoutException;

import api.support.builders.LoanPolicyBuilder;
import api.support.builders.NoticePolicyBuilder;
import api.support.fixtures.AddressTypesFixture;
import api.support.fixtures.CancellationReasonsFixture;
import api.support.fixtures.CirculationRulesFixture;
import api.support.fixtures.EndPatronSessionClient;
import api.support.fixtures.ExpiredSessionProcessingClient;
import api.support.fixtures.HoldingsFixture;
import api.support.fixtures.IdentifierTypesFixture;
import api.support.fixtures.InstancesFixture;
import api.support.fixtures.ItemsFixture;
import api.support.fixtures.LoanPoliciesFixture;
import api.support.fixtures.LoanTypesFixture;
import api.support.fixtures.LoansFixture;
import api.support.fixtures.LocationsFixture;
import api.support.fixtures.LostItemFeePoliciesFixture;
import api.support.fixtures.MaterialTypesFixture;
import api.support.fixtures.NoticePoliciesFixture;
import api.support.fixtures.OverdueFinePoliciesFixture;
import api.support.fixtures.PatronGroupsFixture;
import api.support.fixtures.ProxyRelationshipsFixture;
import api.support.fixtures.RequestPoliciesFixture;
import api.support.fixtures.RequestQueueFixture;
import api.support.fixtures.RequestsFixture;
import api.support.fixtures.ScheduledNoticeProcessingClient;
import api.support.fixtures.ServicePointsFixture;
import api.support.fixtures.TemplateFixture;
import api.support.fixtures.UserManualBlocksFixture;
import api.support.fixtures.UsersFixture;
import api.support.http.QueryStringParameter;
import api.support.http.ResourceClient;
import io.vertx.core.json.JsonObject;
import org.joda.time.DateTime;
import org.junit.After;
import org.junit.AfterClass;
import org.junit.Before;
import org.junit.BeforeClass;
import org.slf4j.Logger;
import org.slf4j.LoggerFactory;

import org.folio.circulation.support.ClockManager;
import org.folio.circulation.support.http.client.IndividualResource;

public abstract class APITests {
  private static final Logger log = LoggerFactory.getLogger(MethodHandles.lookup().lookupClass());

  private final RestAssuredClient restAssuredClient = new RestAssuredClient(
    getOkapiHeadersFromContext());

  private final boolean initialiseCirculationRules;

  private final ResourceClient servicePointsClient = ResourceClient.forServicePoints();

  private final ResourceClient institutionsClient = ResourceClient.forInstitutions();
  private final ResourceClient campusesClient = ResourceClient.forCampuses();
  private final ResourceClient librariesClient = ResourceClient.forLibraries();
  protected final ResourceClient locationsClient = ResourceClient.forLocations();

  protected final ResourceClient configClient = ResourceClient.forConfiguration();

  private final ResourceClient patronGroupsClient
    = ResourceClient.forPatronGroups();

  protected final ResourceClient usersClient = ResourceClient.forUsers();
  private final ResourceClient proxyRelationshipsClient
    = ResourceClient.forProxyRelationships();

  protected final ResourceClient instancesClient = ResourceClient.forInstances();
  protected final ResourceClient holdingsClient = ResourceClient.forHoldings();
  protected final ResourceClient itemsClient = ResourceClient.forItems();

  protected final ResourceClient loansClient = ResourceClient.forLoans();
  protected final ResourceClient accountsClient = ResourceClient.forAccounts();
  protected final ResourceClient feeFineActionsClient = ResourceClient.forFeeFineActions();
  protected final ResourceClient feeFineOwnersClient = ResourceClient.forFeeFineOwners();
  protected final ResourceClient feeFinesClient = ResourceClient.forFeeFines();

  protected final ResourceClient loansStorageClient
    = ResourceClient.forLoansStorage();

  protected final ResourceClient requestsStorageClient
    = ResourceClient.forRequestsStorage();

  protected final ResourceClient requestsClient = ResourceClient.forRequests();

  protected final ResourceClient fixedDueDateScheduleClient
    = ResourceClient.forFixedDueDateSchedules();

  protected final ResourceClient loanPolicyClient
    = ResourceClient.forLoanPolicies();

  protected final ResourceClient requestPolicyClient
    = ResourceClient.forRequestPolicies();

  protected final ResourceClient noticePolicyClient
    = ResourceClient.forNoticePolicies();

  protected final ResourceClient overdueFinePolicyClient
    = ResourceClient.forOverdueFinePolicies();

  protected final ResourceClient lostItemFeePolicyClient
    = ResourceClient.forLostItemFeePolicies();

  protected final ResourceClient templateClient
    = ResourceClient.forTemplates();

  private final ResourceClient instanceTypesClient
    = ResourceClient.forInstanceTypes();

  private final ResourceClient contributorNameTypesClient
    = ResourceClient.forContributorNameTypes();

  protected final ResourceClient patronNoticesClient =
    ResourceClient.forPatronNotices();

  protected final ResourceClient scheduledNoticesClient =
    ResourceClient.forScheduledNotices();

  protected final ResourceClient patronSessionRecordsClient =
    ResourceClient.forPatronSessionRecords();

  protected final ResourceClient checkInOperationClient =
    ResourceClient.forCheckInStorage();

  protected final EndPatronSessionClient endPatronSessionClient =
    new EndPatronSessionClient();

  protected final ExpiredSessionProcessingClient expiredSessionProcessingClient =
    new ExpiredSessionProcessingClient();

  protected final ResourceClient expiredEndSessionClient =
    ResourceClient.forExpiredSessions();

  protected final ServicePointsFixture servicePointsFixture
    = new ServicePointsFixture(servicePointsClient);

  protected final LocationsFixture locationsFixture = new LocationsFixture(
    locationsClient, institutionsClient, campusesClient, librariesClient,
    servicePointsFixture);

  protected final LoanTypesFixture loanTypesFixture = new LoanTypesFixture(
    ResourceClient.forLoanTypes());

  protected final MaterialTypesFixture materialTypesFixture
    = new MaterialTypesFixture(ResourceClient.forMaterialTypes());

  protected final UserManualBlocksFixture userManualBlocksFixture
    = new UserManualBlocksFixture(ResourceClient.forUserManualBlocks());

  protected final LoanPoliciesFixture loanPoliciesFixture
    = new LoanPoliciesFixture(loanPolicyClient, fixedDueDateScheduleClient);

  protected final RequestPoliciesFixture requestPoliciesFixture
    = new RequestPoliciesFixture(requestPolicyClient);

  protected final NoticePoliciesFixture noticePoliciesFixture
    = new NoticePoliciesFixture(noticePolicyClient);

  protected final OverdueFinePoliciesFixture overdueFinePoliciesFixture
    = new OverdueFinePoliciesFixture(overdueFinePolicyClient);

  protected final LostItemFeePoliciesFixture lostItemFeePoliciesFixture
    = new LostItemFeePoliciesFixture(lostItemFeePolicyClient);

  protected final CirculationRulesFixture circulationRulesFixture
    = new CirculationRulesFixture(
        new RestAssuredClient(getOkapiHeadersFromContext()));

  protected final ItemsFixture itemsFixture = new ItemsFixture(
    materialTypesFixture, loanTypesFixture, locationsFixture,
    instanceTypesClient, contributorNameTypesClient);

  protected final AddressTypesFixture addressTypesFixture
    = new AddressTypesFixture(ResourceClient.forAddressTypes());

  protected final PatronGroupsFixture patronGroupsFixture
    = new PatronGroupsFixture(patronGroupsClient);

  protected final ProxyRelationshipsFixture proxyRelationshipsFixture
    = new ProxyRelationshipsFixture(proxyRelationshipsClient);

  protected final UsersFixture usersFixture = new UsersFixture(usersClient,
    patronGroupsFixture);

  protected final LoansFixture loansFixture = new LoansFixture(
          usersFixture, servicePointsFixture);

  protected final CancellationReasonsFixture cancellationReasonsFixture
    = new CancellationReasonsFixture(ResourceClient.forCancellationReasons());

  protected final RequestsFixture requestsFixture = new RequestsFixture(
    requestsClient, cancellationReasonsFixture, servicePointsFixture);

  protected final InstancesFixture instancesFixture
    = new InstancesFixture(instanceTypesClient, contributorNameTypesClient);

  protected final HoldingsFixture holdingsFixture
    = new HoldingsFixture();

  protected final ScheduledNoticeProcessingClient scheduledNoticeProcessingClient =
    new ScheduledNoticeProcessingClient();

  protected final RequestQueueFixture requestQueueFixture =
    new RequestQueueFixture(restAssuredClient);

  protected final TemplateFixture templateFixture = new TemplateFixture(templateClient);
  protected final IdentifierTypesFixture identifierTypesFixture = new IdentifierTypesFixture();

  protected APITests() {
    this(true);
  }

  protected APITests(boolean initialiseCirculationRules) {
    this.initialiseCirculationRules = initialiseCirculationRules;
  }

  @BeforeClass
  public static void beforeAll() throws InterruptedException, ExecutionException,
    TimeoutException {

    deployVerticles();

    //Delete everything first just in case
    deleteAllRecords();
  }

  @Before
  public void beforeEach() throws InterruptedException {
    requestsClient.deleteAll();
    loansClient.deleteAll();

    itemsClient.deleteAll();
    holdingsClient.deleteAll();
    instancesClient.deleteAll();
    configClient.deleteAll();
    accountsClient.deleteAll();
<<<<<<< HEAD
=======
    feeFinesClient.deleteAll();
>>>>>>> 7885576a

    //TODO: Only cleans up reference records, move items, holdings records
    // and instances into here too
    itemsFixture.cleanUp();

    usersClient.deleteAllIndividually();

    checkInOperationClient.deleteAll();

    if (initialiseCirculationRules) {
      useDefaultRollingPolicyCirculationRules();
    }
  }

  @AfterClass
  public static void afterAll() throws InterruptedException, ExecutionException,
    TimeoutException {

    deleteOftenCreatedRecords();

    undeployVerticles();
  }

  @After
  public void afterEach() {
    requestsClient.deleteAll();
    loansClient.deleteAll();

    itemsClient.deleteAll();
    holdingsClient.deleteAll();
    instancesClient.deleteAll();
    configClient.deleteAll();
    patronNoticesClient.deleteAll();
    scheduledNoticesClient.deleteAll();
    patronSessionRecordsClient.deleteAllIndividually();
    templateFixture.deleteAll();

    //TODO: Only cleans up reference records, move items, holdings records
    // and instances into here too
    itemsFixture.cleanUp();

    materialTypesFixture.cleanUp();
    loanTypesFixture.cleanUp();

    locationsFixture.cleanUp();
    servicePointsFixture.cleanUp();

    loanPoliciesFixture.cleanUp();

    usersFixture.cleanUp();

    addressTypesFixture.cleanUp();
    patronGroupsFixture.cleanUp();

    cancellationReasonsFixture.cleanUp();
    instancesFixture.cleanUp();
    userManualBlocksFixture.cleanUp();
  }

  //Needs to be done each time as some tests manipulate the rules
  private void useDefaultRollingPolicyCirculationRules() {
    log.info("Using rolling loan policy as fallback policy");

    useFallbackPolicies(loanPoliciesFixture.canCirculateRolling().getId(),
      requestPoliciesFixture.allowAllRequestPolicy().getId(),
      noticePoliciesFixture.activeNotice().getId(),
      overdueFinePoliciesFixture.facultyStandard().getId(),
      lostItemFeePoliciesFixture.facultyStandard().getId());
  }

  protected void useExampleFixedPolicyCirculationRules() {
    log.info("Using fixed loan policy as fallback policy");

    useFallbackPolicies(loanPoliciesFixture.canCirculateFixed().getId(),
      requestPoliciesFixture.allowAllRequestPolicy().getId(),
      noticePoliciesFixture.activeNotice().getId(),
      overdueFinePoliciesFixture.facultyStandard().getId(),
      lostItemFeePoliciesFixture.facultyStandard().getId());
  }

  protected void useFallbackPolicies(UUID loanPolicyId, UUID requestPolicyId,
    UUID noticePolicyId, UUID overdueFinePolicyId, UUID lostItemFeePolicyId) {

    circulationRulesFixture.updateCirculationRules(loanPolicyId, requestPolicyId,
      noticePolicyId, overdueFinePolicyId, lostItemFeePolicyId);

    warmUpApplyEndpoint();
  }


  /**
   * This method uses the loan policy, allowAllRequestPolicy request policy,
   * inactiveNotice notice policy, facultyStandard overdue fine policy from
   * the loanPolicyBuilder.
   * @param loanPolicyBuilder - loan policy builder.
   */
  protected void setFallbackPolicies(LoanPolicyBuilder loanPolicyBuilder) {
    final IndividualResource loanPolicy = loanPoliciesFixture.create(
      loanPolicyBuilder);

    useFallbackPolicies(loanPolicy.getId(),
      requestPoliciesFixture.allowAllRequestPolicy().getId(),
      noticePoliciesFixture.inactiveNotice().getId(),
      overdueFinePoliciesFixture.facultyStandard().getId(),
      lostItemFeePoliciesFixture.facultyStandard().getId());
  }

  /**
   * This method uses the loan policy, allowAllRequestPolicy request policy,
   * activeNotice notice policy, facultyStandard overdue fine policy from
   * the loanPolicyBuilder.
   * @param loanPolicyBuilder - loan policy builder.
   */
  protected void useWithActiveNotice(LoanPolicyBuilder loanPolicyBuilder) {
    useFallbackPolicies(loanPoliciesFixture.create(loanPolicyBuilder).getId(),
      requestPoliciesFixture.allowAllRequestPolicy().getId(),
      noticePoliciesFixture.activeNotice().getId(),
      overdueFinePoliciesFixture.facultyStandard().getId(),
      lostItemFeePoliciesFixture.facultyStandard().getId());
  }

  /**
   * This method uses the loan policy, allowAllRequestPolicy request policy,
   * activeNotice notice policy, facultyStandard overdue fine policy from
   * the loanPolicyBuilder.
   * @param loanPolicyBuilder - loan policy builder.
   */
  protected void use(LoanPolicyBuilder loanPolicyBuilder) {
    useFallbackPolicies(loanPolicyClient.create(loanPolicyBuilder).getId(),
      requestPoliciesFixture.allowAllRequestPolicy().getId(),
      noticePoliciesFixture.activeNotice().getId(),
      overdueFinePoliciesFixture.facultyStandard().getId(),
      lostItemFeePoliciesFixture.facultyStandard().getId());
  }

  /**
   * This method uses the loan policy, allowAllRequestPolicy request policy,
   * activeNotice notice policy, facultyStandard overdue fine policy from
   * the loanPolicyBuilder and noticePolicyBuilder.
   * @param loanPolicyBuilder - loan policy builder.
   */
  protected void use(LoanPolicyBuilder loanPolicyBuilder,
    NoticePolicyBuilder noticePolicyBuilder) {

    useFallbackPolicies(loanPoliciesFixture.create(loanPolicyBuilder).getId(),
      requestPoliciesFixture.allowAllRequestPolicy().getId(),
      noticePoliciesFixture.create(noticePolicyBuilder).getId(),
      overdueFinePoliciesFixture.facultyStandard().getId(),
      lostItemFeePoliciesFixture.facultyStandard().getId());
  }

  /**
   * This method uses notice policy, canCirculateRolling loan policy,
   * allowAllRequestPolicy request policy,
   * facultyStandard overdue fine policy from
   * the loanPolicyBuilder.
   * @param noticePolicy - notice policy.
   */
  protected void use(NoticePolicyBuilder noticePolicy) {
    useFallbackPolicies(loanPoliciesFixture.canCirculateRolling().getId(),
      requestPoliciesFixture.allowAllRequestPolicy().getId(),
      noticePoliciesFixture.create(noticePolicy).getId(),
      overdueFinePoliciesFixture.facultyStandard().getId(),
      lostItemFeePoliciesFixture.facultyStandard().getId());
  }

  /**
   * This method uses notice policy, canCirculateRolling loan policy,
   * allowAllRequestPolicy request policy, facultyStandard overdue fine policy from
   * the loanPolicyBuilder.
   * @param noticePolicy - notice policy.
   */
  protected void useWithPaging(NoticePolicyBuilder noticePolicy) {
    useFallbackPolicies(loanPoliciesFixture.canCirculateRolling().getId(),
      requestPoliciesFixture.pageRequestPolicy().getId(),
      noticePoliciesFixture.create(noticePolicy).getId(),
      overdueFinePoliciesFixture.facultyStandard().getId(),
      lostItemFeePoliciesFixture.facultyStandard().getId());
  }

  protected void warmUpApplyEndpoint() {
    final URL loanPolicyRulesEndpoint = circulationRulesUrl("/loan-policy");

    final List<QueryStringParameter> parameters = new ArrayList<>();

    parameters.add(namedParameter("item_type_id", UUID.randomUUID().toString()));
    parameters.add(namedParameter("loan_type_id", UUID.randomUUID().toString()));
    parameters.add(namedParameter("patron_type_id", UUID.randomUUID().toString()));
    parameters.add(namedParameter("location_id",
      locationsFixture.mezzanineDisplayCase().getId().toString()));

    restAssuredClient.get(loanPolicyRulesEndpoint, parameters, 200,
      "warm-up-circulation-rules");
  }

  private static void deleteOftenCreatedRecords() {
    ResourceClient.forRequests().deleteAll();
    ResourceClient.forLoans().deleteAll();

    ResourceClient.forItems().deleteAll();
    ResourceClient.forHoldings().deleteAll();
    ResourceClient.forInstances().deleteAll();

    ResourceClient.forUsers().deleteAllIndividually();

    ResourceClient.forAccounts().deleteAll();
  }

  private static void deleteAllRecords() {
    ResourceClient.forRequests().deleteAll();
    ResourceClient.forLoans().deleteAll();

    ResourceClient.forItems().deleteAll();
    ResourceClient.forHoldings().deleteAll();
    ResourceClient.forInstances().deleteAll();

    ResourceClient.forLoanPolicies().deleteAllIndividually();
    ResourceClient.forFixedDueDateSchedules().deleteAllIndividually();

    ResourceClient.forMaterialTypes().deleteAllIndividually();
    ResourceClient.forLoanTypes().deleteAllIndividually();

    ResourceClient.forUsers().deleteAllIndividually();

    ResourceClient.forPatronGroups().deleteAllIndividually();
    ResourceClient.forAddressTypes().deleteAllIndividually();

    ResourceClient.forMaterialTypes().deleteAllIndividually();
    ResourceClient.forLoanTypes().deleteAllIndividually();
    ResourceClient.forLocations().deleteAllIndividually();
    ResourceClient.forServicePoints().deleteAllIndividually();
    ResourceClient.forContributorNameTypes().deleteAllIndividually();
    ResourceClient.forInstanceTypes().deleteAllIndividually();
    ResourceClient.forCancellationReasons().deleteAllIndividually();
  }

  protected void loanHasFeeFinesProperties(JsonObject loan,
    double remainingAmount) {

    hasProperty("amountRemainingToPay", loan.getJsonObject("feesAndFines"),
      "loan", remainingAmount);
  }

  protected void loanHasLoanPolicyProperties(JsonObject loan,
    IndividualResource loanPolicy) {

    hasProperty("loanPolicyId", loan, "loan", loanPolicy.getId().toString());
    hasProperty("loanPolicy", loan, "loan");

    JsonObject loanPolicyObject = loan.getJsonObject("loanPolicy");

    hasProperty("name", loanPolicyObject, "loan policy",
      loanPolicy.getJson().getString("name"));
  }

  protected void loanHasOverdueFinePolicyProperties(JsonObject loan, IndividualResource loanPolicy) {
    hasProperty("overdueFinePolicyId", loan, "loan", loanPolicy.getId().toString());
    hasProperty("overdueFinePolicy", loan, "loan");
    JsonObject loanPolicyObject = loan.getJsonObject("overdueFinePolicy");
    hasProperty("name", loanPolicyObject, "overdue fine policy", loanPolicy.getJson().getString("name"));
  }

  protected void loanHasLostItemPolicyProperties(JsonObject loan, IndividualResource loanPolicy) {
    hasProperty("lostItemPolicyId", loan, "loan", loanPolicy.getId().toString());
    hasProperty("lostItemPolicy", loan, "loan");
    JsonObject loanPolicyObject = loan.getJsonObject("lostItemPolicy");
    hasProperty("name", loanPolicyObject, "lost item policy", loanPolicy.getJson().getString("name"));
  }

  protected void loanHasPatronGroupProperties(JsonObject loan,
    String patronGroupValue) {

    JsonObject patronGroupObject = loan.getJsonObject(PATRON_GROUP_AT_CHECKOUT);

    hasProperty("id", patronGroupObject, "patron group at checkout");
    hasProperty("name", patronGroupObject, "patron group at checkout");
    hasProperty("name", patronGroupObject, "patron group at checkout", patronGroupValue);
  }

  protected void hasProperty(String property, JsonObject resource, String type) {
    assertThat(String.format("%s should have an %s: %s", type, property, resource),
      resource.containsKey(property), is(true));
  }

  protected void hasProperty(String property, JsonObject resource, String type,
    Object value) {

    assertThat(String.format("%s should have an %s: %s", type, property, resource),
      resource.getMap().get(property), equalTo(value));
  }

  protected void doesNotHaveProperty(String property, JsonObject resource,
    String type) {

    assertThat(String.format("%s should NOT have an %s: %s", type, property,
      resource), resource.getValue(property), is(nullValue()));
  }

  protected void setInvalidLoanPolicyReferenceInRules(
    String invalidLoanPolicyReference) {

    circulationRulesFixture.updateCirculationRules(
      circulationRulesFixture.soleFallbackPolicyRule(invalidLoanPolicyReference,
        requestPoliciesFixture.allowAllRequestPolicy().getId().toString(),
        noticePoliciesFixture.inactiveNotice().getId().toString(),
        overdueFinePoliciesFixture.facultyStandard().getId().toString(),
        lostItemFeePoliciesFixture.facultyStandard().getId().toString()));
  }

  protected void setInvalidNoticePolicyReferenceInRules(
    String invalidNoticePolicyReference) {

    circulationRulesFixture.updateCirculationRules(
      circulationRulesFixture.soleFallbackPolicyRule(
        loanPoliciesFixture.canCirculateRolling().getId().toString(),
        requestPoliciesFixture.allowAllRequestPolicy().getId().toString(),
        invalidNoticePolicyReference,
        overdueFinePoliciesFixture.facultyStandard().getId().toString(),
        lostItemFeePoliciesFixture.facultyStandard().getId().toString()));
  }

  protected void mockClockManagerToReturnFixedDateTime(DateTime dateTime) {
    ClockManager.getClockManager().setClock(
      Clock.fixed(
        Instant.ofEpochMilli(dateTime.getMillis()),
        ZoneOffset.UTC));
  }

  protected void mockClockManagerToReturnDefaultDateTime() {
    ClockManager.getClockManager().setDefaultClock();
  }

}<|MERGE_RESOLUTION|>--- conflicted
+++ resolved
@@ -259,10 +259,7 @@
     instancesClient.deleteAll();
     configClient.deleteAll();
     accountsClient.deleteAll();
-<<<<<<< HEAD
-=======
     feeFinesClient.deleteAll();
->>>>>>> 7885576a
 
     //TODO: Only cleans up reference records, move items, holdings records
     // and instances into here too
