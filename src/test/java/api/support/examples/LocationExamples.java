--- conflicted
+++ resolved
@@ -24,21 +24,14 @@
     UUID businessLibraryId,
     UUID djanoglyLibraryId,
     UUID primaryServicePointId,
-<<<<<<< HEAD
-    UUID servicePointIds) {
-=======
     UUID... servicePointIds) {
->>>>>>> 81f55f69
 
     this.nottinghamUniversityId = nottinghamUniversityId;
     this.jubileeCampusId = jubileeCampusId;
     this.businessLibraryId = businessLibraryId;
     this.djanoglyLibraryId = djanoglyLibraryId;
     this.primaryServicePointId = primaryServicePointId;
-<<<<<<< HEAD
-=======
 
->>>>>>> 81f55f69
     this.otherServicePointIds = of(servicePointIds)
       .filter(Objects::nonNull)
       .collect(Collectors.toSet());
@@ -96,10 +89,6 @@
       .forCampus(jubileeCampusId)
       .forLibrary(djanoglyLibraryId)
       .withPrimaryServicePoint(primaryServicePointId)
-<<<<<<< HEAD
-        .servedBy(otherServicePointIds);
-=======
       .servedBy(otherServicePointIds);
->>>>>>> 81f55f69
   }
 }