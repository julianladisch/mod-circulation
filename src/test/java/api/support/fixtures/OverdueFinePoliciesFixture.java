package api.support.fixtures;

import static org.folio.circulation.support.JsonPropertyFetcher.getProperty;

<<<<<<< HEAD
import java.util.List;
=======
>>>>>>> d5f71f10
import java.util.UUID;

import org.folio.circulation.support.http.client.IndividualResource;

import api.support.builders.NoticePolicyBuilder;
import api.support.builders.OverdueFinePolicyBuilder;
import api.support.http.ResourceClient;
import io.vertx.core.json.JsonObject;

public class OverdueFinePoliciesFixture {
  private final RecordCreator overdueFinePolicyRecordCreator;

  public OverdueFinePoliciesFixture(ResourceClient overdueFinePoliciesClient) {
    overdueFinePolicyRecordCreator = new RecordCreator(overdueFinePoliciesClient,
      reason -> getProperty(reason, "name"));
  }

  public IndividualResource facultyStandard() {

    JsonObject overdueFine = new JsonObject();
    overdueFine.put("quantity", 5.0);
    overdueFine.put("intervalId", "day");

    JsonObject overdueRecallFine = new JsonObject();
    overdueRecallFine.put("quantity", 1.0);
    overdueRecallFine.put("intervalId", "hour");


    final OverdueFinePolicyBuilder facultyStandard = new OverdueFinePolicyBuilder()
      .withName("Faculty standard")
      .withDescription("This is description for Faculty standard")
      .withOverdueFine(overdueFine)
      .withCountClosed(true)
      .withMaxOverdueFine(50.00)
      .withForgiveOverdueFine(true)
      .withOverdueRecallFine(overdueRecallFine)
      .withGracePeriodRecall(false)
      .withMaxOverdueRecallFine(50.00);

    return overdueFinePolicyRecordCreator.createIfAbsent(facultyStandard);
  }

  public IndividualResource facultyStandardDoNotCountClosed() {
    JsonObject overdueFine = new JsonObject();
    overdueFine.put("quantity", 5.0);
    overdueFine.put("intervalId", "day");

    JsonObject overdueRecallFine = new JsonObject();
    overdueRecallFine.put("quantity", 1.0);
    overdueRecallFine.put("intervalId", "hour");

    final OverdueFinePolicyBuilder overdueFinePolicyBuilder = new OverdueFinePolicyBuilder()
      .withName("Faculty standard (don't count closed)")
      .withDescription("This is description for Faculty standard (don't count closed)")
      .withOverdueFine(overdueFine)
      .withCountClosed(false)
      .withMaxOverdueFine(50.00)
      .withForgiveOverdueFine(true)
      .withOverdueRecallFine(overdueRecallFine)
      .withGracePeriodRecall(false)
      .withMaxOverdueRecallFine(50.00);

    return overdueFinePolicyRecordCreator.createIfAbsent(overdueFinePolicyBuilder);
  }

<<<<<<< HEAD
  public IndividualResource create(OverdueFinePolicyBuilder overdueFinePolicyBuilder) {
    return overdueFinePolicyRecordCreator.createIfAbsent(overdueFinePolicyBuilder);
  }

  public void create(List<String> ids) {
    ids.stream()
      .map(id -> new OverdueFinePolicyBuilder()
        .withId(UUID.fromString(id))
        .withName("Example OverdueFinePolicy " + id))
      .forEach(overdueFinePolicyRecordCreator::createIfAbsent);
=======
  public IndividualResource  noOverdueFine() {
    JsonObject overdueFinePolicy = new JsonObject();
    overdueFinePolicy.put("id", UUID.randomUUID().toString());
    overdueFinePolicy.put("name", "No overdue fine policy");
    return overdueFinePolicyRecordCreator.createIfAbsent(overdueFinePolicy);
>>>>>>> d5f71f10
  }

  public IndividualResource create(NoticePolicyBuilder noticePolicy) {
    return overdueFinePolicyRecordCreator.createIfAbsent(noticePolicy);
  }

  public void cleanUp() {
    overdueFinePolicyRecordCreator.cleanUp();
  }
}<|MERGE_RESOLUTION|>--- conflicted
+++ resolved
@@ -2,10 +2,7 @@
 
 import static org.folio.circulation.support.JsonPropertyFetcher.getProperty;
 
-<<<<<<< HEAD
 import java.util.List;
-=======
->>>>>>> d5f71f10
 import java.util.UUID;
 
 import org.folio.circulation.support.http.client.IndividualResource;
@@ -71,7 +68,13 @@
     return overdueFinePolicyRecordCreator.createIfAbsent(overdueFinePolicyBuilder);
   }
 
-<<<<<<< HEAD
+  public IndividualResource  noOverdueFine() {
+    JsonObject overdueFinePolicy = new JsonObject();
+    overdueFinePolicy.put("id", UUID.randomUUID().toString());
+    overdueFinePolicy.put("name", "No overdue fine policy");
+    return overdueFinePolicyRecordCreator.createIfAbsent(overdueFinePolicy);
+  }
+
   public IndividualResource create(OverdueFinePolicyBuilder overdueFinePolicyBuilder) {
     return overdueFinePolicyRecordCreator.createIfAbsent(overdueFinePolicyBuilder);
   }
@@ -82,13 +85,6 @@
         .withId(UUID.fromString(id))
         .withName("Example OverdueFinePolicy " + id))
       .forEach(overdueFinePolicyRecordCreator::createIfAbsent);
-=======
-  public IndividualResource  noOverdueFine() {
-    JsonObject overdueFinePolicy = new JsonObject();
-    overdueFinePolicy.put("id", UUID.randomUUID().toString());
-    overdueFinePolicy.put("name", "No overdue fine policy");
-    return overdueFinePolicyRecordCreator.createIfAbsent(overdueFinePolicy);
->>>>>>> d5f71f10
   }
 
   public IndividualResource create(NoticePolicyBuilder noticePolicy) {
