--- conflicted
+++ resolved
@@ -38,23 +38,22 @@
   public static final String THURSDAY_DATE = "2018-12-12Z";
   public static final String FRIDAY_DATE = "2018-12-13Z";
 
-<<<<<<< HEAD
   private static final String START_TIME_FIRST_PERIOD = "08:00";
-=======
-  public static final String START_TIME_FIRST_PERIOD = "08:00";
->>>>>>> 840698b0
   private static final String END_TIME_FIRST_PERIOD = "12:00";
 
   private static final String START_TIME_SECOND_PERIOD = "14:00";
   public static final String END_TIME_SECOND_PERIOD = "19:00";
 
-<<<<<<< HEAD
   public static final String CASE_FRI_SAT_MON_SERVICE_POINT_PREV_DAY = "2019-02-01Z";
   public static final String CASE_FRI_SAT_MON_SERVICE_POINT_CURR_DAY = "2019-02-02Z";
   public static final String CASE_FRI_SAT_MON_SERVICE_POINT_NEXT_DAY = "2019-02-04Z";
 
-=======
->>>>>>> 840698b0
+  public static final String START_TIME_FIRST_PERIOD = "08:00";
+  private static final String END_TIME_FIRST_PERIOD = "12:00";
+
+  private static final String START_TIME_SECOND_PERIOD = "14:00";
+  public static final String END_TIME_SECOND_PERIOD = "19:00";
+
   private static final Map<String, OpeningDayPeriodBuilder> fakeOpeningPeriods = new HashMap<>();
 
   private CalendarExamples() {
@@ -134,13 +133,8 @@
       // prev day
       createDayPeriod(
         createWeekdays("FRIDAY"),
-<<<<<<< HEAD
-        createOpeningDay(Arrays.asList(createOpeningHour("08:00", "12:00"), createOpeningHour("14:00", "19:00")),
+        createOpeningDay(Arrays.asList(createOpeningHour(START_TIME_FIRST_PERIOD, END_TIME_FIRST_PERIOD), createOpeningHour(START_TIME_SECOND_PERIOD, END_TIME_SECOND_PERIOD)),
           CASE_FRI_SAT_MON_SERVICE_POINT_PREV_DAY, false, true, false)
-=======
-        createOpeningDay(Arrays.asList(createOpeningHour(START_TIME_FIRST_PERIOD, END_TIME_FIRST_PERIOD), createOpeningHour(START_TIME_SECOND_PERIOD, END_TIME_SECOND_PERIOD)),
-          "2018-12-14Z", false, true, false)
->>>>>>> 840698b0
       ),
       // current day
       createDayPeriod(
@@ -150,13 +144,8 @@
       // next day
       createDayPeriod(
         createWeekdays("MONDAY"),
-<<<<<<< HEAD
-        createOpeningDay(Arrays.asList(createOpeningHour("08:00", "12:00"), createOpeningHour("14:00", "19:00")),
+        createOpeningDay(Arrays.asList(createOpeningHour(START_TIME_FIRST_PERIOD, END_TIME_FIRST_PERIOD), createOpeningHour(START_TIME_SECOND_PERIOD, END_TIME_SECOND_PERIOD)),
           CASE_FRI_SAT_MON_SERVICE_POINT_NEXT_DAY, false, true, false)
-=======
-        createOpeningDay(Arrays.asList(createOpeningHour(START_TIME_FIRST_PERIOD, END_TIME_FIRST_PERIOD), createOpeningHour(START_TIME_SECOND_PERIOD, END_TIME_SECOND_PERIOD)),
-          "2018-12-17Z", false, true, false)
->>>>>>> 840698b0
       )));
   }
 
