package api.support.fixtures;

import static org.folio.circulation.support.JsonPropertyFetcher.getProperty;

import java.util.UUID;

import org.folio.circulation.support.http.client.IndividualResource;

import api.support.builders.LostItemFeePolicyBuilder;
import api.support.http.ResourceClient;
import io.vertx.core.json.JsonObject;

public class LostItemFeePoliciesFixture {
  private final RecordCreator lostItemFeePolicyRecordCreator;
  private final FeeFineTypeFixture feeFineTypeFixture;
  private final FeeFineOwnerFixture feeFineOwnerFixture;

  public LostItemFeePoliciesFixture(ResourceClient lostItemFeePoliciesClient,
    FeeFineOwnerFixture feeFineOwnerFixture, FeeFineTypeFixture feeFineTypeFixture) {

    lostItemFeePolicyRecordCreator = new RecordCreator(lostItemFeePoliciesClient,
      reason -> getProperty(reason, "name"));
    this.feeFineOwnerFixture = feeFineOwnerFixture;
    this.feeFineTypeFixture = feeFineTypeFixture;
  }

  public IndividualResource facultyStandard() {
    return create(facultyStandardPolicy());
  }

  public IndividualResource chargeFee() {
    createReferenceData();

    return create(chargeFeePolicy());
  }

  public LostItemFeePolicyBuilder facultyStandardPolicy() {
    JsonObject itemAgedLostOverdue = new JsonObject();
    itemAgedLostOverdue.put("duration", 12);
    itemAgedLostOverdue.put("intervalId", "Months");

    JsonObject patronBilledAfterAgedLost = new JsonObject();
    patronBilledAfterAgedLost.put("duration", 12);
    patronBilledAfterAgedLost.put("intervalId", "Months");

<<<<<<< HEAD
=======
    JsonObject lostItemChargeFeeFine = new JsonObject();
    lostItemChargeFeeFine.put("duration", "6");
    lostItemChargeFeeFine.put("intervalId", "Months");

>>>>>>> 5859385a
    return new LostItemFeePolicyBuilder()
      .withName("Undergrad standard")
      .withDescription("This is description for undergrad standard")
      .withItemAgedLostOverdue(itemAgedLostOverdue)
      .withPatronBilledAfterAgedLost(patronBilledAfterAgedLost)
<<<<<<< HEAD
      .withSetCost(5.00)
      .withLostItemProcessingFee(5.00)
=======
      .withNoChargeAmountItem()
      .doNotChargeProcessingFee()
      .withChargeAmountItemSystem(true)
      .withLostItemChargeFeeFine(lostItemChargeFeeFine)
      .withReturnedLostItemProcessingFee(true)
      .withReplacedLostItemProcessingFee(true)
      .withReplacementAllowed(true)
      .withLostItemReturned("Charge");
  }

  private LostItemFeePolicyBuilder chargeFeePolicy() {
    JsonObject itemAgedLostOverdue = new JsonObject();
    itemAgedLostOverdue.put("duration", 12);
    itemAgedLostOverdue.put("intervalId", "Months");

    JsonObject patronBilledAfterAgedLost = new JsonObject();
    patronBilledAfterAgedLost.put("duration", 12);
    patronBilledAfterAgedLost.put("intervalId", "Months");

    JsonObject lostItemChargeFeeFine = new JsonObject();
    lostItemChargeFeeFine.put("duration", "6");
    lostItemChargeFeeFine.put("intervalId", "Months");

    return new LostItemFeePolicyBuilder()
      .withName("No lost item fees policy")
      .withItemAgedLostOverdue(itemAgedLostOverdue)
      .withPatronBilledAfterAgedLost(patronBilledAfterAgedLost)
      .withChargeAmountItem("anotherCost", 10.00)
>>>>>>> 5859385a
      .chargeProcessingFee()
      .withLostItemProcessingFee(5.00)
      .withChargeAmountItemSystem(true)
      .withReturnedLostItemProcessingFee(true)
      .withReplacedLostItemProcessingFee(true)
      .withReplacementAllowed(true)
      .withLostItemReturned("Charge");
  }

  public IndividualResource create(UUID id, String name) {
    return lostItemFeePolicyRecordCreator.createIfAbsent(new LostItemFeePolicyBuilder()
      .withId(id)
      .withName(name));
  }

  public IndividualResource create(LostItemFeePolicyBuilder lostItemFeePolicyBuilder) {
    return lostItemFeePolicyRecordCreator.createIfAbsent(lostItemFeePolicyBuilder);
  }

  public void cleanUp() {
    lostItemFeePolicyRecordCreator.cleanUp();
  }

  private void createReferenceData() {
    feeFineTypeFixture.lostItemProcessingFee();
    feeFineTypeFixture.lostItemFee();
    feeFineOwnerFixture.cd1Owner();
  }
}<|MERGE_RESOLUTION|>--- conflicted
+++ resolved
@@ -43,26 +43,14 @@
     patronBilledAfterAgedLost.put("duration", 12);
     patronBilledAfterAgedLost.put("intervalId", "Months");
 
-<<<<<<< HEAD
-=======
-    JsonObject lostItemChargeFeeFine = new JsonObject();
-    lostItemChargeFeeFine.put("duration", "6");
-    lostItemChargeFeeFine.put("intervalId", "Months");
-
->>>>>>> 5859385a
     return new LostItemFeePolicyBuilder()
       .withName("Undergrad standard")
       .withDescription("This is description for undergrad standard")
       .withItemAgedLostOverdue(itemAgedLostOverdue)
       .withPatronBilledAfterAgedLost(patronBilledAfterAgedLost)
-<<<<<<< HEAD
-      .withSetCost(5.00)
-      .withLostItemProcessingFee(5.00)
-=======
       .withNoChargeAmountItem()
       .doNotChargeProcessingFee()
       .withChargeAmountItemSystem(true)
-      .withLostItemChargeFeeFine(lostItemChargeFeeFine)
       .withReturnedLostItemProcessingFee(true)
       .withReplacedLostItemProcessingFee(true)
       .withReplacementAllowed(true)
@@ -78,16 +66,11 @@
     patronBilledAfterAgedLost.put("duration", 12);
     patronBilledAfterAgedLost.put("intervalId", "Months");
 
-    JsonObject lostItemChargeFeeFine = new JsonObject();
-    lostItemChargeFeeFine.put("duration", "6");
-    lostItemChargeFeeFine.put("intervalId", "Months");
-
     return new LostItemFeePolicyBuilder()
       .withName("No lost item fees policy")
       .withItemAgedLostOverdue(itemAgedLostOverdue)
       .withPatronBilledAfterAgedLost(patronBilledAfterAgedLost)
-      .withChargeAmountItem("anotherCost", 10.00)
->>>>>>> 5859385a
+      .withSetCost(10.00)
       .chargeProcessingFee()
       .withLostItemProcessingFee(5.00)
       .withChargeAmountItemSystem(true)
