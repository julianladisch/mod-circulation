package api.support.fixtures;

import static api.support.APITestContext.circulationModuleUrl;
import static api.support.APITestContext.getOkapiHeadersFromContext;
import static api.support.MultipleJsonRecords.multipleRecordsFrom;
import static api.support.http.AdditionalHttpStatusCodes.UNPROCESSABLE_ENTITY;
import static api.support.http.CqlQuery.noQuery;
<<<<<<< HEAD
import static api.support.http.InterfaceUrls.claimItemReturnedURL;
=======
import static api.support.http.InterfaceUrls.checkInByBarcodeUrl;
import static api.support.http.InterfaceUrls.checkOutByBarcodeUrl;
>>>>>>> 67c7c9b0
import static api.support.http.InterfaceUrls.declareLoanItemLostURL;
import static api.support.http.InterfaceUrls.claimItemReturnedURL;
import static api.support.http.InterfaceUrls.loansUrl;
import static api.support.http.InterfaceUrls.overrideRenewalByBarcodeUrl;
import static api.support.http.InterfaceUrls.renewByBarcodeUrl;
import static api.support.http.InterfaceUrls.renewByIdUrl;
import static api.support.http.Limit.maximumLimit;
import static api.support.http.Limit.noLimit;
import static api.support.http.Offset.noOffset;
import static java.net.HttpURLConnection.HTTP_OK;

import java.net.URL;
import java.util.UUID;

import org.folio.circulation.support.http.client.IndividualResource;
import org.folio.circulation.support.http.client.Response;
import org.joda.time.DateTime;
import org.joda.time.DateTimeZone;

import api.support.MultipleJsonRecords;
import api.support.RestAssuredClient;
import api.support.builders.ClaimItemReturnedRequestBuilder;
import api.support.builders.DeclareItemLostRequestBuilder;
import api.support.builders.LoanBuilder;
import api.support.builders.OverrideRenewalByBarcodeRequestBuilder;
import api.support.builders.RenewByBarcodeRequestBuilder;
import api.support.builders.RenewByIdRequestBuilder;
import api.support.http.CqlQuery;
import api.support.http.Limit;
import api.support.http.Offset;
import io.vertx.core.json.JsonObject;

public class LoansFixture {

  private final ServicePointsFixture servicePointsFixture;
  private final RestAssuredClient restAssuredClient;

  public LoansFixture(
    ServicePointsFixture servicePointsFixture) {

    this.servicePointsFixture = servicePointsFixture;
    restAssuredClient = new RestAssuredClient(getOkapiHeadersFromContext());
  }

  public IndividualResource createLoan(
    IndividualResource item,
    IndividualResource to) {

    DateTime loanDate = DateTime.now();

    return createLoan(new LoanBuilder()
      .open()
      .withItemId(item.getId())
      .withUserId(to.getId())
      .withLoanDate(loanDate)
      .withDueDate(loanDate.plusWeeks(3)));
  }

  public IndividualResource createLoan(
    IndividualResource item,
    IndividualResource to,
    DateTime loanDate) {

    return createLoan(new LoanBuilder()
      .open()
      .withItemId(item.getId())
      .withUserId(to.getId())
      .withLoanDate(loanDate)
      .withDueDate(loanDate.plusWeeks(3)));
  }

  public IndividualResource createLoan(LoanBuilder builder) {
    return new IndividualResource(attemptToCreateLoan(builder, 201));
  }

  public Response attemptToCreateLoan(IndividualResource item,
    IndividualResource to) {

    return attemptToCreateLoan(item, to, UNPROCESSABLE_ENTITY);
  }

  public Response attemptToCreateLoan(IndividualResource item,
    IndividualResource to, int expectedStatusCode) {

    return attemptToCreateLoan(new LoanBuilder()
      .open()
      .withItemId(item.getId())
      .withUserId(to.getId()), expectedStatusCode);
  }

  public Response attemptToCreateLoan(LoanBuilder loanBuilder,
    int expectedStatusCode) {

    return restAssuredClient.post(loanBuilder.create(), loansUrl(),
      expectedStatusCode, "post-loan");
  }

  public void createLoanAtSpecificLocation(UUID loanId, LoanBuilder loanBuilder) {
    restAssuredClient.put(loanBuilder.create(), urlForLoan(loanId), 204,
      "create-loan-at-specific-location");
  }

  public Response attemptToCreateLoanAtSpecificLocation(UUID loanId,
    LoanBuilder loanBuilder) {

    return restAssuredClient.put(loanBuilder.create(), urlForLoan(loanId),
      "attempt-to-create-loan-at-specific-location");
  }

  public void replaceLoan(UUID loanId, JsonObject representation) {
    restAssuredClient.put(representation, urlForLoan(loanId), 204, "replace-loan");
  }

  public Response attemptToReplaceLoan(UUID loanId, JsonObject representation) {
    return restAssuredClient.put(representation, urlForLoan(loanId),
      "replace-loan");
  }

<<<<<<< HEAD
  public Response declareItemLost(UUID loanId,
    DeclareItemLostRequestBuilder builder) {

    JsonObject request = builder.create();

    return restAssuredClient.post(request,
      declareLoanItemLostURL(loanId.toString()), "declare-item-lost-request");
  }

  public Response declareItemLost(JsonObject loanJson) {
    final UUID loanId = UUID.fromString(loanJson.getString("id"));
    final String comment = "testing";
    final DateTime dateTime = DateTime.now(DateTimeZone.UTC);

    final DeclareItemLostRequestBuilder builder = new DeclareItemLostRequestBuilder()
      .forLoanId(loanId).on(dateTime)
      .withComment(comment);

    return declareItemLost(loanId, builder);
  }

  public Response claimItemReturned(ClaimItemReturnedRequestBuilder request) {
    return restAssuredClient.post(request.create(),
      claimItemReturnedURL(request.getLoanId()), 204, "claim-item-returned-request");
  }

  public Response attemptClaimItemReturned(ClaimItemReturnedRequestBuilder request) {
    return restAssuredClient.post(request.create(),
      claimItemReturnedURL(request.getLoanId()), "attempt-claim-item-returned-request");
=======
  public IndividualResource checkOutByBarcode(IndividualResource item) {
    return checkOutByBarcode(item, usersFixture.jessica());
  }

  public IndividualResource checkOutByBarcode(IndividualResource item,
    IndividualResource to) {

    return checkOutByBarcode(new CheckOutByBarcodeRequestBuilder()
      .forItem(item)
      .to(to)
      .at(defaultServicePoint()));
  }

  public IndividualResource checkOutByBarcode(
    IndividualResource item,
    IndividualResource to,
    DateTime loanDate) {

    return checkOutByBarcode(new CheckOutByBarcodeRequestBuilder()
      .forItem(item)
      .to(to)
      .on(loanDate)
      .at(defaultServicePoint()));
  }

  public IndividualResource checkOutByBarcode(
    CheckOutByBarcodeRequestBuilder builder) {

    JsonObject request = builder.create();

    return new IndividualResource(
      restAssuredClient.post(request, checkOutByBarcodeUrl(), 201,
        "check-out-by-barcode-request"));
  }

  public Response attemptCheckOutByBarcode(
    IndividualResource item,
    IndividualResource to) {

    return attemptCheckOutByBarcode(new CheckOutByBarcodeRequestBuilder()
      .forItem(item)
      .to(to)
      .at(UUID.randomUUID()));
  }

  public Response attemptCheckOutByBarcode(
    CheckOutByBarcodeRequestBuilder builder) {

    return attemptCheckOutByBarcode(422, builder);
  }

  public Response attemptCheckOutByBarcode(
    int expectedStatusCode,
    CheckOutByBarcodeRequestBuilder builder) {

    JsonObject request = builder.create();

    return restAssuredClient.post(request, checkOutByBarcodeUrl(),
      expectedStatusCode, "check-out-by-barcode-request");
>>>>>>> 67c7c9b0
  }

  public IndividualResource renewLoan(
    IndividualResource item,
    IndividualResource user) {

    JsonObject request = new RenewByBarcodeRequestBuilder()
      .forItem(item)
      .forUser(user)
      .create();

    return new IndividualResource(restAssuredClient.post(request,
      renewByBarcodeUrl(), 200, "renewal-by-barcode-request"));
  }

  public IndividualResource overrideRenewalByBarcode(IndividualResource item,
      IndividualResource user, String comment, String dueDate) {

    JsonObject request =
      new OverrideRenewalByBarcodeRequestBuilder()
        .forItem(item)
        .forUser(user)
        .withComment(comment)
        .withDueDate(dueDate)
        .create();

    return new IndividualResource(restAssuredClient.post(request,
      overrideRenewalByBarcodeUrl(), 200, "override-renewal-by-barcode-request"));
  }

  public IndividualResource renewLoanById(IndividualResource item,
      IndividualResource user) {

    JsonObject request = new RenewByIdRequestBuilder()
      .forItem(item)
      .forUser(user)
      .create();

    return new IndividualResource(restAssuredClient.post(request, renewByIdUrl(),
      200, "renewal-by-id-request"));
  }

  public Response attemptRenewal(IndividualResource item, IndividualResource user) {
    return attemptRenewal(422, item, user);
  }

  public Response attemptRenewal(int expectedStatusCode, IndividualResource item,
      IndividualResource user) {

    JsonObject request = new RenewByBarcodeRequestBuilder()
      .forItem(item)
      .forUser(user)
      .create();

    return restAssuredClient.post(request, renewByBarcodeUrl(),
      expectedStatusCode, "renewal-by-barcode-request");
  }

  public Response attemptOverride(
    IndividualResource item,
    IndividualResource user, String comment, String dueDate) {

    return attemptOverride(422, item, user, comment, dueDate);
  }

  public Response attemptOverride(int expectedStatusCode, IndividualResource item,
      IndividualResource user, String comment, String dueDate) {

    JsonObject request =
      new OverrideRenewalByBarcodeRequestBuilder()
        .forItem(item)
        .forUser(user)
        .withComment(comment)
        .withDueDate(dueDate)
        .create();

    return restAssuredClient.post(request, overrideRenewalByBarcodeUrl(),
      expectedStatusCode, "override-renewal-by-barcode-request");
  }

  public Response attemptRenewalById(IndividualResource item,
      IndividualResource user) {

    JsonObject request = new RenewByIdRequestBuilder()
      .forItem(item)
      .forUser(user)
      .create();

    return restAssuredClient.post(request, renewByIdUrl(),
      422, "renewal-by-id-request");
  }

  public IndividualResource getLoanById(UUID id) {
    return new IndividualResource(restAssuredClient.get(
      urlForLoan(id), 200, "get-loan-by-id"));
  }

  public Response getLoanByLocation(IndividualResource response) {
    return restAssuredClient.get(circulationModuleUrl(response.getLocation()),
      HTTP_OK, "get-created-loan");
  }

  public MultipleJsonRecords getLoans() {
    return getLoans(noQuery());
  }

  public MultipleJsonRecords getLoans(Limit limit) {
    return getLoans(noQuery(), limit, noOffset());
  }

  public MultipleJsonRecords getLoans(Limit limit, Offset offset) {
    return getLoans(noQuery(), limit, offset);
  }

  public MultipleJsonRecords getLoans(CqlQuery query) {
    return getLoans(query, noLimit(), noOffset());
  }

  public MultipleJsonRecords getLoans(CqlQuery query, Limit limit, Offset offset) {
    return multipleRecordsFrom(
      restAssuredClient.get(loansUrl(), query, limit, offset, 200,
      "get-loans"), "loans");
  }

  public MultipleJsonRecords getAllLoans() {
    return getLoans(noQuery(), maximumLimit(), noOffset());
  }

  public void deleteLoan(UUID loanId) {
    restAssuredClient.delete(urlForLoan(loanId), 204, "delete-loan");
  }

  private URL urlForLoan(UUID id) {
    return loansUrl(String.format("/%s", id));
  }

  private IndividualResource defaultServicePoint() {
    return servicePointsFixture.cd1();
  }
}<|MERGE_RESOLUTION|>--- conflicted
+++ resolved
@@ -5,14 +5,8 @@
 import static api.support.MultipleJsonRecords.multipleRecordsFrom;
 import static api.support.http.AdditionalHttpStatusCodes.UNPROCESSABLE_ENTITY;
 import static api.support.http.CqlQuery.noQuery;
-<<<<<<< HEAD
 import static api.support.http.InterfaceUrls.claimItemReturnedURL;
-=======
-import static api.support.http.InterfaceUrls.checkInByBarcodeUrl;
-import static api.support.http.InterfaceUrls.checkOutByBarcodeUrl;
->>>>>>> 67c7c9b0
 import static api.support.http.InterfaceUrls.declareLoanItemLostURL;
-import static api.support.http.InterfaceUrls.claimItemReturnedURL;
 import static api.support.http.InterfaceUrls.loansUrl;
 import static api.support.http.InterfaceUrls.overrideRenewalByBarcodeUrl;
 import static api.support.http.InterfaceUrls.renewByBarcodeUrl;
@@ -45,13 +39,11 @@
 
 public class LoansFixture {
 
-  private final ServicePointsFixture servicePointsFixture;
   private final RestAssuredClient restAssuredClient;
 
   public LoansFixture(
     ServicePointsFixture servicePointsFixture) {
 
-    this.servicePointsFixture = servicePointsFixture;
     restAssuredClient = new RestAssuredClient(getOkapiHeadersFromContext());
   }
 
@@ -129,7 +121,6 @@
       "replace-loan");
   }
 
-<<<<<<< HEAD
   public Response declareItemLost(UUID loanId,
     DeclareItemLostRequestBuilder builder) {
 
@@ -159,67 +150,6 @@
   public Response attemptClaimItemReturned(ClaimItemReturnedRequestBuilder request) {
     return restAssuredClient.post(request.create(),
       claimItemReturnedURL(request.getLoanId()), "attempt-claim-item-returned-request");
-=======
-  public IndividualResource checkOutByBarcode(IndividualResource item) {
-    return checkOutByBarcode(item, usersFixture.jessica());
-  }
-
-  public IndividualResource checkOutByBarcode(IndividualResource item,
-    IndividualResource to) {
-
-    return checkOutByBarcode(new CheckOutByBarcodeRequestBuilder()
-      .forItem(item)
-      .to(to)
-      .at(defaultServicePoint()));
-  }
-
-  public IndividualResource checkOutByBarcode(
-    IndividualResource item,
-    IndividualResource to,
-    DateTime loanDate) {
-
-    return checkOutByBarcode(new CheckOutByBarcodeRequestBuilder()
-      .forItem(item)
-      .to(to)
-      .on(loanDate)
-      .at(defaultServicePoint()));
-  }
-
-  public IndividualResource checkOutByBarcode(
-    CheckOutByBarcodeRequestBuilder builder) {
-
-    JsonObject request = builder.create();
-
-    return new IndividualResource(
-      restAssuredClient.post(request, checkOutByBarcodeUrl(), 201,
-        "check-out-by-barcode-request"));
-  }
-
-  public Response attemptCheckOutByBarcode(
-    IndividualResource item,
-    IndividualResource to) {
-
-    return attemptCheckOutByBarcode(new CheckOutByBarcodeRequestBuilder()
-      .forItem(item)
-      .to(to)
-      .at(UUID.randomUUID()));
-  }
-
-  public Response attemptCheckOutByBarcode(
-    CheckOutByBarcodeRequestBuilder builder) {
-
-    return attemptCheckOutByBarcode(422, builder);
-  }
-
-  public Response attemptCheckOutByBarcode(
-    int expectedStatusCode,
-    CheckOutByBarcodeRequestBuilder builder) {
-
-    JsonObject request = builder.create();
-
-    return restAssuredClient.post(request, checkOutByBarcodeUrl(),
-      expectedStatusCode, "check-out-by-barcode-request");
->>>>>>> 67c7c9b0
   }
 
   public IndividualResource renewLoan(
@@ -356,7 +286,4 @@
     return loansUrl(String.format("/%s", id));
   }
 
-  private IndividualResource defaultServicePoint() {
-    return servicePointsFixture.cd1();
-  }
 }