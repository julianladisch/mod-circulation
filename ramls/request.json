--- conflicted
+++ resolved
@@ -96,94 +96,8 @@
       "type": "object",
       "properties": {
         "title": {
-<<<<<<< HEAD
-          "description": "title of the item (stored)",
-          "type": "string",
-          "readonly": true
-        },
-        "barcode": {
-          "description": "barcode of the item (stored)",
-          "type": "string",
-          "readonly": true
-        },
-        "callNumber" : {
-          "description" : "Deprecated call number from the holdings record, use callNumberComponents.callNumber instead",
-          "type": "string",
-          "readonly": true
-        },
-        "instanceId": {
-          "description": "The ID of the instance for the item",
-          "type": "string",
-          "readonly": true,
-          "$ref": "uuid.json"
-        },
-        "location": {
-          "description": "The effective location of the item",
-          "type": "object",
-          "readonly": true,
-          "additionalProperties": false,
-          "properties": {
-            "name": {
-              "type": "string",
-              "description": "The name of the location",
-              "readonly": true
-            },
-            "libraryName": {
-              "type": "string",
-              "description": "The name of the library of the location",
-              "readonly": true
-            },
-            "code": {
-              "type": "string",
-              "description": "The location code",
-              "readonly": true
-            }
-          }
-        },
-        "contributorNames": {
-          "description": "A list of contributor names",
-          "type": "array",
-          "readonly": true,
-          "items": {
-            "type": "object",
-            "additionalProperties": false,
-            "properties": {
-              "name": {
-                "description": "The contributor name",
-                "type": "string",
-                "readonly": true
-              }
-            }
-          }
-        },
-        "copyNumber": {
-          "type": "string",
-          "description": "Copy number for the item",
-          "readonly": true
-        },
-        "enumeration": {
-          "description": "The volume and/or issue number for the item",
-          "type": "string",
-          "readonly": true
-        },
-        "volume": {
-          "type": "string",
-          "description": "Volume is intended for monographs when a multipart monograph (e.g. a biography of George Bernard Shaw in three volumes).",
-          "readonly": true
-        },
-        "chronology": {
-          "type": "string",
-          "description": "Chronology is the descriptive information for the dating scheme of a serial.",
-          "readonly": true
-        },
-        "callNumberComponents": {
-          "description": "Elements of a full call number",
-          "$ref": "schema/call-number-components.json",
-          "readonly": true
-=======
           "description": "title of the item",
           "type": "string"
->>>>>>> 1132cf91
         },
         "identifiers": {
           "type": "array",
@@ -468,13 +382,7 @@
   },
   "additionalProperties": false,
   "required": [
-<<<<<<< HEAD
     "instanceId",
-=======
-    "itemId",
-    "instanceId",
-    "holdingsRecordId",
->>>>>>> 1132cf91
     "requesterId",
     "requestType",
     "requestLevel",
