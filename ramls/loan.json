{
  "$schema": "http://json-schema.org/draft-04/schema#",
  "type": "object",
  "title": "Loan",
  "description": "Links the item with the patron and applies certain conditions based on policies",
  "properties": {
    "id": {
      "description": "Unique ID (generated UUID) of the loan",
      "type": "string"
    },
    "userId": {
      "description": "ID of the patron the item was lent to. Required for open loans, not required for closed loans (for anonymization).",
      "type": "string"
    },
    "borrower": {
      "description": "Additional information about the borrower of the item, taken from the user referred to by the userId",
      "readonly": true,
      "type": "object",
      "properties": {
        "firstName": {
          "description": "first name of the borrower (read only, defined by the server)",
          "type": "string",
          "readonly": true
        },
        "lastName": {
          "description": "last name of the borrower (read only, defined by the server)",
          "type": "string",
          "readonly": true
        },
        "middleName": {
          "description": "middle name of the borrower (read only, defined by the server)",
          "type": "string",
          "readonly": true
        },
        "barcode": {
          "description": "barcode used to identify the borrower (read only, defined by the server)",
          "type": "string",
          "readonly": true
        }
       },
      "additionalProperties": false
    },
    "proxyUserId": {
      "description": "ID of the user representing a proxy for the patron",
      "type": "string",
      "pattern": "^[a-fA-F0-9]{8}-[a-fA-F0-9]{4}-[a-fA-F0-9]{4}-[a-fA-F0-9]{4}-[a-fA-F0-9]{12}$"
    },
    "itemId": {
      "description": "ID of the item lent to the patron",
      "type": "string"
    },
    "loanPolicyId": {
      "description": "ID of last policy used in relation to this loan",
      "type": "string"
    },
    "loanPolicy": {
      "description": "Additional information about the loan policy of the item, taken from the loan loanPolicyId",
      "readonly": true,
      "type": "object",
      "properties": {
        "name": {
          "readonly": true,
          "description": "Name of last policy used in relation to this loan (read only, defined by the server)",
          "type": "string"
        }
      }
    },
    "overdueFinePolicyId": {
      "description": "ID of last overdue fine policy used in relation to this loan",
<<<<<<< HEAD
      "type": "string"
=======
      "type": "string",
      "pattern": "^[a-fA-F0-9]{8}-[a-fA-F0-9]{4}-[a-fA-F0-9]{4}-[a-fA-F0-9]{4}-[a-fA-F0-9]{12}$"
>>>>>>> 38ebe1d2
    },
    "overdueFinePolicy": {
      "description": "Additional information about the overdue fine policy of the item, taken from the loan overdueFinePolicyId",
      "readonly": true,
      "type": "object",
      "properties": {
        "name": {
          "readonly": true,
          "description": "Name of last overdue fine policy used in relation to this loan (read only, defined by the server)",
          "type": "string"
        }
      }
    },
    "lostItemPolicyId": {
      "description": "ID of last lost item policy used in relation to this loan",
<<<<<<< HEAD
      "type": "string"
=======
      "type": "string",
      "pattern": "^[a-fA-F0-9]{8}-[a-fA-F0-9]{4}-[a-fA-F0-9]{4}-[a-fA-F0-9]{4}-[a-fA-F0-9]{12}$"
>>>>>>> 38ebe1d2
    },
    "lostItemPolicy": {
      "description": "Additional information about the lost item policy of the item, taken from the loan lostItemPolicyId",
      "readonly": true,
      "type": "object",
      "properties": {
        "name": {
          "readonly": true,
          "description": "Name of last lost item policy used in relation to this loan (read only, defined by the server)",
          "type": "string"
        }
      }
    },
    "item": {
      "description": "Additional information about the item",
      "type": "object",
      "properties": {
        "id": {
          "description": "ID of the item",
          "type": "string"
        },
        "title": {
          "description": "The title of the item lent to the patron",
          "type": "string"
        },
        "callNumber" : {
          "description" : "Deprecated call number from the holdings record, use callNumberComponents.callNumber instead",
          "type": "string"
        },
        "materialType": {
          "description": "The material type from the item record",
          "type": "object",
          "properties": {
            "name": {
              "description": "Name of the material type",
              "type": "string"
            }
          },
          "additionalProperties": false
        },
        "contributors": {
            "description": "Contributors from the instance record",
            "type": "array",
            "items" : {
              "type": "object",
              "properties" : {
                 "name" : {
                    "description": "Name of the contributor",
                    "type" : "string"
                  }
              },
              "additionalProperties": false
          }
        },
        "holdingsRecordId": {
          "description": "The ID of the holdings for the item",
          "type": "string"
        },
        "instanceId": {
          "description": "The ID of the instance for the item",
          "type": "string"
        },
        "barcode": {
          "description": "The barcode of the item",
          "type": "string"
        },
        "location": {
          "description": "The effective location of the item",
          "type": "object",
          "properties": {
            "name": {
              "description": "The name of the location",
              "type": "string"
            }
          }
        },
        "status": {
          "description": "Overall status of the item",
          "type": "object",
          "properties": {
            "name": {
              "description": "Name of the item status",
              "type": "string"
            }
          }
        },
        "inTransitDestinationServicePointId": {
          "description": "Service point an item is intended to be transited to (should only be present when in transit)",
          "type": "string",
          "pattern": "^[a-fA-F0-9]{8}-[a-fA-F0-9]{4}-[a-fA-F0-9]{4}-[a-fA-F0-9]{4}-[a-fA-F0-9]{12}$"
        },
        "inTransitDestinationServicePoint": {
          "description": "Service point an item is intended to be transited to (should only be present when in transit)",
          "type": "object",
          "properties": {
            "name": {
              "description": "Name of the service point",
              "type": "string"
            }
          }
        },
        "enumeration": {
          "description": "Item`s enumeration",
          "type": "string"
        },
        "chronology": {
          "description": "Item`s chronology",
          "type": "string"
        },
        "volume": {
          "description": "Item`s volume",
          "type": "string"
        },
        "callNumberComponents": {
          "description": "Elements of a full call number",
          "$ref": "schema/call-number-components.json"
        }
      }
    },
    "status": {
      "description": "Overall status of the loan",
      "type": "object",
      "properties": {
        "name": {
          "description": "Name of the status (currently can be any value, values commonly used are Open and Closed)",
          "type": "string"
        }
      }
    },
    "loanDate": {
      "description": "Date and time when the loan began",
      "type": "string",
      "format": "date-time"
    },
    "dueDate": {
      "description": "Date and time when the item is due to be returned",
      "type": "string",
      "format": "date-time"
    },
    "returnDate": {
      "description": "Date and time when the item was returned",
      "type": "string",
      "format": "date-time"
    },
    "systemReturnDate": {
      "description": "Date and time when return was processed",
      "type": "string",
      "format": "date-time"
    },
    "action": {
      "description": "Last action performed on a loan (currently can be any value, values commonly used are checkedout and checkedin)",
      "type": "string"
    },
    "renewalCount": {
      "description": "Count of how many times a loan has been renewed (incremented by the client)",
      "type": "integer"
    },
    "checkoutServicePointId": {
      "description": "ID of the Service Point where the last checkout occured",
      "type": "string"
    },
    "checkinServicePointId": {
      "description": "ID of the Service Point where the last checkin occured",
      "type": "string"
    },
    "checkoutServicePoint": {
      "description": "The Service Point where the last checkout occurred",
      "type": "object",
      "properties": {
        "name": {
          "description": "The unique name of the service point",
          "type": "string"
        },
        "code": {
          "description": "The short code for the service point",
          "type": "string"
        },
        "discoveryDisplayName":{
          "description": "The human readable name",
          "type": "string"
        },
        "shelvingLagTime": {
          "description": "The time to shelving",
          "type": "integer"
        },
        "pickupLocation": {
          "description": "Is this a pickup location",
          "type": "boolean"
        }
      }
    },
    "checkinServicePoint": {
      "description": "The Service Point where the last checkout occurred",
      "type": "object",
      "properties": {
        "name": {
          "description": "Name of the service point",
          "type": "string"
        },
        "code": {
          "description": "The short code for the service point",
          "type": "string"
        },
        "discoveryDisplayName":{
          "description": "The human readable name",
          "type": "string"
        },
        "shelvingLagTime": {
          "description": "The time to shelving",
          "type": "integer"
        },
        "pickupLocation": {
          "description": "Is this a pickup location",
          "type": "boolean"
        }
      }
    },
    "patronGroupAtCheckout": {
      "description": "Patron Group at checkout",
      "type": "object",
      "properties": {
        "id": {
          "description": "Unique ID (generated UUID) of the patron group",
          "type": "string",
          "readonly" : true
        },
        "name": {
          "description": "Patron group name",
          "type": "string",
          "readonly" : true
        }
       },
      "additionalProperties": false
    },
    "feesAndFines": {
      "description": "Fees and fines associated with loans",
      "type": "object",
      "properties": {
        "amountRemainingToPay": {
          "type": "number",
          "description": "Total remaining amount due on fees and fines for the loan (read only, defined by the server)",
          "readonly" : true
        }
      },
      "additionalProperties": false
    },
    "declaredLostDate" : {
      "description": "Date and time the item was declared lost during this loan",
      "type": "string",
      "format": "date-time"
    },
    "metadata": {
      "description": "Metadata about creation and changes to loan, provided by the server (client should not provide)",
      "type": "object",
      "$ref": "raml-util/schemas/metadata.schema"
    }
  },
  "required": [
    "itemId",
    "loanDate",
    "action"
  ]
}<|MERGE_RESOLUTION|>--- conflicted
+++ resolved
@@ -67,12 +67,8 @@
     },
     "overdueFinePolicyId": {
       "description": "ID of last overdue fine policy used in relation to this loan",
-<<<<<<< HEAD
-      "type": "string"
-=======
       "type": "string",
       "pattern": "^[a-fA-F0-9]{8}-[a-fA-F0-9]{4}-[a-fA-F0-9]{4}-[a-fA-F0-9]{4}-[a-fA-F0-9]{12}$"
->>>>>>> 38ebe1d2
     },
     "overdueFinePolicy": {
       "description": "Additional information about the overdue fine policy of the item, taken from the loan overdueFinePolicyId",
@@ -88,12 +84,8 @@
     },
     "lostItemPolicyId": {
       "description": "ID of last lost item policy used in relation to this loan",
-<<<<<<< HEAD
-      "type": "string"
-=======
       "type": "string",
       "pattern": "^[a-fA-F0-9]{8}-[a-fA-F0-9]{4}-[a-fA-F0-9]{4}-[a-fA-F0-9]{4}-[a-fA-F0-9]{12}$"
->>>>>>> 38ebe1d2
     },
     "lostItemPolicy": {
       "description": "Additional information about the lost item policy of the item, taken from the loan lostItemPolicyId",
