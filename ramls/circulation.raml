#%RAML 1.0
title: Circulation
<<<<<<< HEAD
version: v9.0
=======
version: v8.6
>>>>>>> d4297e8b
protocols: [ HTTP, HTTPS ]
baseUri: http://localhost:9130

documentation:
  - title: Circulation Business Logic API
    content: <b>API for loans and requests</b>

types:
  loan: !include loan.json
  loans: !include loans.json
  request: !include request.json
  requests: !include requests.json
  check-in-by-barcode-response: !include check-in-by-barcode-response.json
  error: !include raml-util/schemas/error.schema
  errors: !include raml-util/schemas/errors.schema

traits:
  language: !include raml-util/traits/language.raml
  pageable: !include raml-util/traits/pageable.raml
  searchable: !include raml-util/traits/searchable.raml
  validate: !include raml-util/traits/validation.raml

resourceTypes:
  collection: !include raml-util/rtypes/collection.raml
  collection-get: !include raml-util/rtypes/collection-get.raml
  collection-item: !include raml-util/rtypes/item-collection.raml

/circulation:
  /check-out-by-barcode:
    displayName: Check out using barcode for item and loanee
    post:
      description: Creates a loan by checking out an item to a loanee
      is: [
        language,
        validate
      ]
      body:
        application/json:
          type: !include check-out-by-barcode-request.json
          example: !include examples/check-out-by-barcode-request.json
      responses:
        201:
          body:
            application/json:
              type: loan
              example: !include examples/loan.json
        500:
          description: "Internal server error"
          body:
            text/plain:
              example: "Internal server error"
  /override-check-out-by-barcode:
    displayName: Check out override using barcode for item and loanee
    post:
      description: Creates a loan by checking out an item to a loanee
      is: [
        language,
        validate
      ]
      body:
        application/json:
          type: !include override-check-out-by-barcode-request.json
          example: !include examples/override-check-out-by-barcode-request.json
      responses:
        201:
          body:
            application/json:
              type: loan
              example: !include examples/loan.json
        500:
          description: "Internal server error"
          body:
            text/plain:
              example: "Internal server error"
  /renew-by-barcode:
    displayName: Renew an existing loan using barcode for item and loanee
    post:
      description: Updates the due date of an existing loan
      is: [
        language,
        validate
      ]
      body:
        application/json:
          type: !include renew-by-barcode-request.json
          example: !include examples/renew-by-barcode-request.json
      responses:
        200:
          body:
            application/json:
              type: loan
              example: !include examples/loan.json
        201:
          body:
            application/json:
              type: loan
              example: !include examples/loan.json
        500:
          description: "Internal server error"
          body:
            text/plain:
              example: "Internal server error"
  /renew-by-id:
    displayName: Renew an existing loan using IDs of the item and loanee
    post:
      description: Updates the due date of an existing loan
      is: [
        language,
        validate
      ]
      body:
        application/json:
          type: !include renew-by-id-request.json
          example: !include examples/renew-by-id-request.json
      responses:
        200:
          body:
            application/json:
              type: loan
              example: !include examples/loan.json
        201:
          body:
            application/json:
              type: loan
              example: !include examples/loan.json
        500:
          description: "Internal server error"
          body:
            text/plain:
              example: "Internal server error"
  /override-renewal-by-barcode:
    displayName: Override renewal of an existing loan using barcode for item and loanee
    post:
      description: Updates the due date of an existing loan
      is: [
        language,
        validate
      ]
      body:
        application/json:
          type: !include override-renewal-by-barcode-request.json
          example: !include examples/override-renewal-by-barcode-request.json
      responses:
        200:
          body:
            application/json:
              type: loan
              example: !include examples/loan.json
        201:
          body:
            application/json:
              type: loan
              example: !include examples/loan.json
        500:
          description: "Internal server error"
          body:
            text/plain:
              example: "Internal server error"
  /check-in-by-barcode:
    displayName: Checkin an existing loan using barcode for item and loanee
    post:
      description: Updates the status of an existing loan
      is: [
        language,
        validate
      ]
      body:
        application/json:
          type: !include check-in-by-barcode-request.json
          example: !include examples/check-in-by-barcode-request.json
      responses:
        200:
          body:
            application/json:
              type: check-in-by-barcode-response
              example: !include examples/check-in-by-barcode-response.json
        500:
          description: "Internal server error"
          body:
            text/plain:
              example: "Internal server error"
  /loans:
    displayName: Loans
    type:
      collection:
        exampleCollection: !include examples/loans.json
        exampleItem: !include examples/loan.json
        schemaCollection: loans
        schemaItem: loan
    get:
      is: [
        pageable,
        searchable: {description: "by title (using CQL)",
                        example: "userId=\"cf23adf0-61ba-4887-bf82-956c4aae2260\""}
      ]
      responses:
        501:
          description: "Not implemented yet"
    post:
    delete:
      responses:
        204:
          description: "All loans deleted"
        500:
          description: "Internal server error, e.g. due to misconfiguration"
          body:
            text/plain:
              example: "Internal server error, contact administrator"
    /{loanId}:
      type:
        collection-item:
          exampleItem: !include examples/loan.json
          schema: loan
      get:
        responses:
          501:
            description: "Not implemented yet"
      put:
        responses:
          501:
            description: "Not implemented yet"
      delete:
        responses:
          501:
            description: "Not implemented yet"
  /requests:
    displayName: Requests
    type:
      collection:
        exampleCollection: !include examples/requests.json
        exampleItem: !include examples/request.json
        schemaCollection: requests
        schemaItem: request
    get:
      is: [pageable,
        searchable: {description: "by using CQL",
                        example: "requesterId=\"cf23adf0-61ba-4887-bf82-956c4aae2260\""}
        ]
      responses:
        501:
          description: "Not implemented yet"
    post:
      responses:
        501:
          description: "Not implemented yet"
    delete:
      responses:
        204:
          description: "All requests deleted"
        500:
          description: "Internal server error, e.g. due to misconfiguration"
          body:
            text/plain:
              example: "Internal server error, contact administrator"
        501:
          description: "Not implemented yet"
    /{requestId}:
      type:
        collection-item:
          exampleItem: !include examples/request.json
          schema: request
      get:
        responses:
          501:
            description: "Not implemented yet"
      put:
        responses:
          501:
            description: "Not implemented yet"
      delete:
        responses:
          501:
            description: "Not implemented yet"
    /queue:
      /{itemId}:
        type:
          collection-get:
            exampleCollection: !include examples/request-queue.json
            schemaCollection: requests
        get:
        /reorder:
          post:
            description: Reorder requests in the item queue
            body:
              application/json:
                type: !include schema/reorder-queue.json
                example: !include examples/reorder-queue.json
            responses:
              200:
                description: "Queue has been reordered successfully"
                body:
                  application/json:
                    type: requests
                    example: !include examples/requests.json
              422:
                description: "Validation errors."
                body:
                  text/plain:
                    example: "Page requests can not be displaced from position 1."
              404:
                description: "Queue for item not found."
              500:
                description: "Internal server error."
                body:
                  text/plain:
                    example: "Internal server error."
    /instances:
      displayName: Instance level requests
      post:
        description: Creates a request for a specific item from the given instance ID
        is: [
          language,
          validate
        ]
        body:
          application/json:
            type: !include request-by-instance-id.json
            example: !include examples/request-by-instance-id.json
        responses:
          201:
            body:
              application/json:
                type: request
                example: !include examples/request.json
          500:
            description: "Internal server error"
            body:
              text/plain:
                example: "Internal server error"<|MERGE_RESOLUTION|>--- conflicted
+++ resolved
@@ -1,10 +1,6 @@
 #%RAML 1.0
 title: Circulation
-<<<<<<< HEAD
 version: v9.0
-=======
-version: v8.6
->>>>>>> d4297e8b
 protocols: [ HTTP, HTTPS ]
 baseUri: http://localhost:9130
 
