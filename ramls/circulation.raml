#%RAML 1.0
title: Circulation
<<<<<<< HEAD
version: v6.1
=======
version: v7.0
>>>>>>> c101b6c2
protocols: [ HTTP, HTTPS ]
baseUri: http://localhost:9130

documentation:
  - title: Circulation Business Logic API
    content: <b>API for loans and requests</b>

types:
  loan: !include loan.json
  loans: !include loans.json
  request: !include request.json
  requests: !include requests.json
  check-in-by-barcode-response: !include check-in-by-barcode-response.json
  error: !include raml-util/schemas/error.schema
  errors: !include raml-util/schemas/errors.schema

traits:
  language: !include raml-util/traits/language.raml
  pageable: !include raml-util/traits/pageable.raml
  searchable: !include raml-util/traits/searchable.raml
  validate: !include raml-util/traits/validation.raml

resourceTypes:
  collection: !include raml-util/rtypes/collection.raml
  collection-get: !include raml-util/rtypes/collection-get.raml
  collection-item: !include raml-util/rtypes/item-collection.raml

/circulation:
  /check-out-by-barcode:
    displayName: Check out using barcode for item and loanee
    post:
      description: Creates a loan by checking out an item to a loanee
      is: [
        language,
        validate
      ]
      body:
        application/json:
          type: !include check-out-by-barcode-request.json
          example: !include examples/check-out-by-barcode-request.json
      responses:
        201:
          body:
            application/json:
              type: loan
              example: !include examples/loan.json
        500:
          description: "Internal server error"
          body:
            text/plain:
              example: "Internal server error"
  /renew-by-barcode:
    displayName: Renew an existing loan using barcode for item and loanee
    post:
      description: Updates the due date of an existing loan
      is: [
        language,
        validate
      ]
      body:
        application/json:
          type: !include renew-by-barcode-request.json
          example: !include examples/renew-by-barcode-request.json
      responses:
        200:
          body:
            application/json:
              type: loan
              example: !include examples/loan.json
        201:
          body:
            application/json:
              type: loan
              example: !include examples/loan.json
        500:
          description: "Internal server error"
          body:
            text/plain:
              example: "Internal server error"
  /renew-by-id:
    displayName: Renew an existing loan using IDs of the item and loanee
    post:
      description: Updates the due date of an existing loan
      is: [
        language,
        validate
      ]
      body:
        application/json:
          type: !include renew-by-id-request.json
          example: !include examples/renew-by-id-request.json
      responses:
        200:
          body:
            application/json:
              type: loan
              example: !include examples/loan.json
        201:
          body:
            application/json:
              type: loan
              example: !include examples/loan.json
        500:
          description: "Internal server error"
          body:
            text/plain:
              example: "Internal server error"
  /circulation/override-renewal-by-barcode:
    displayName: Override renewal of an existing loan using barcode for item and loanee
    post:
      description: Updates the due date of an existing loan
      is: [
        language,
        validate
      ]
      body:
        application/json:
          type: !include override-renewal-by-barcode-request.json
          example: !include examples/override-renewal-by-barcode-request.json
      responses:
        200:
          body:
            application/json:
              type: loan
              example: !include examples/loan.json
        201:
          body:
            application/json:
              type: loan
              example: !include examples/loan.json
        500:
          description: "Internal server error"
          body:
            text/plain:
              example: "Internal server error"
  /check-in-by-barcode:
    displayName: Checkin an existing loan using barcode for item and loanee
    post:
      description: Updates the status of an existing loan
      is: [
        language,
        validate
      ]
      body:
        application/json:
          type: !include check-in-by-barcode-request.json
          example: !include examples/check-in-by-barcode-request.json
      responses:
        200:
          body:
            application/json:
              type: check-in-by-barcode-response
              example: !include examples/check-in-by-barcode-response.json
        500:
          description: "Internal server error"
          body:
            text/plain:
              example: "Internal server error"
  /loans:
    displayName: Loans
    type:
      collection:
        exampleCollection: !include examples/loans.json
        exampleItem: !include examples/loan.json
        schemaCollection: loans
        schemaItem: loan
    get:
      is: [
        pageable,
        searchable: {description: "by title (using CQL)",
                        example: "userId=\"cf23adf0-61ba-4887-bf82-956c4aae2260\""}
      ]
      responses:
        501:
          description: "Not implemented yet"
    post:
    delete:
      responses:
        204:
          description: "All loans deleted"
        500:
          description: "Internal server error, e.g. due to misconfiguration"
          body:
            text/plain:
              example: "Internal server error, contact administrator"
    /{loanId}:
      type:
        collection-item:
          exampleItem: !include examples/loan.json
          schema: loan
      get:
        responses:
          501:
            description: "Not implemented yet"
      put:
        responses:
          501:
            description: "Not implemented yet"
      delete:
        responses:
          501:
            description: "Not implemented yet"
  /rules:
    displayName: Circulation rules
    get:
      description: Get the circulation rules
      responses:
        200:
          body:
            application/json:
              type: !include schema/circulation-rules.json
              example: !include examples/circulation-rules.json
        500:
          description: "Internal server error"
          body:
            text/plain:
              example: "Internal server error"
    put:
      description: Set the circulation rules using a text file
      body:
        application/json:
          type: !include schema/circulation-rules.json
          example: !include examples/circulation-rules.json
      responses:
        204:
          description: "Circulation rules have been saved."
        422:
          description: "Validation error in the text file."
          body:
            application/json:
              type: !include schema/circulation-rules-error.json
              example: !include examples/circulation-rules-error.json
        500:
          description: "Internal server error"
          body:
            text/plain:
              example: "Internal server error"
    /loan-policy:
      displayName: Apply circulation rules for loan policy
      get:
        description: Get the loan policy when applying circulation rules
        queryParameters:
          item_type_id:
            description: "Item type id"
            pattern: "^[a-fA-F0-9]{8}-[a-fA-F0-9]{4}-[1-5][a-fA-F0-9]{3}-[89abAB][a-fA-F0-9]{3}-[a-fA-F0-9]{12}$"
            required: true
          loan_type_id:
            description: "Loan type id"
            pattern: "^[a-fA-F0-9]{8}-[a-fA-F0-9]{4}-[1-5][a-fA-F0-9]{3}-[89abAB][a-fA-F0-9]{3}-[a-fA-F0-9]{12}$"
            required: true
          patron_type_id:
            description: "Patron type id"
            pattern: "^[a-fA-F0-9]{8}-[a-fA-F0-9]{4}-[1-5][a-fA-F0-9]{3}-[89abAB][a-fA-F0-9]{3}-[a-fA-F0-9]{12}$"
            required: true
          shelving_location_id:
            description: "Shelving location id"
            pattern: "^[a-fA-F0-9]{8}-[a-fA-F0-9]{4}-[1-5][a-fA-F0-9]{3}-[89abAB][a-fA-F0-9]{3}-[a-fA-F0-9]{12}$"
            required: true
        responses:
          200:
            body:
              application/json:
                type: !include schema/loan-policy-id.json
                example: !include examples/loan-policy-id.json
          400:
            description: "Invalid query parameters"
            body:
              text/plain:
                example: "required query parameter missing: item_type_id"
          422:
            description: "Invalid id error."
            body:
              application/json:
                type: error
                example: !include examples/circulation-rules-id-error.json
          500:
            description: "Internal server error"
            body:
              text/plain:
                example: "Internal server error"
    /loan-policy-all:
      displayName: Apply circulation rules and return all matching loan policies
      get:
        description: Get loan circulation and loan policy for each match when applying circulation rules
        queryParameters:
          item_type_id:
            description: "Item type id"
            pattern: "^[a-fA-F0-9]{8}-[a-fA-F0-9]{4}-[1-5][a-fA-F0-9]{3}-[89abAB][a-fA-F0-9]{3}-[a-fA-F0-9]{12}$"
            required: true
          loan_type_id:
            description: "Loan type id"
            pattern: "^[a-fA-F0-9]{8}-[a-fA-F0-9]{4}-[1-5][a-fA-F0-9]{3}-[89abAB][a-fA-F0-9]{3}-[a-fA-F0-9]{12}$"
            required: true
          patron_type_id:
            description: "Patron type id"
            pattern: "^[a-fA-F0-9]{8}-[a-fA-F0-9]{4}-[1-5][a-fA-F0-9]{3}-[89abAB][a-fA-F0-9]{3}-[a-fA-F0-9]{12}$"
            required: true
          shelving_location_id:
            description: "Shelving location id"
            pattern: "^[a-fA-F0-9]{8}-[a-fA-F0-9]{4}-[1-5][a-fA-F0-9]{3}-[89abAB][a-fA-F0-9]{3}-[a-fA-F0-9]{12}$"
            required: true
          rules:
            description: "Circulation rules if provided, otherwise use stored circulation rules"
            required: false
        responses:
          200:
            body:
              application/json:
                type: !include schema/circulation-rule-matches.json
                example: !include examples/circulation-rule-matches.json
          422:
            description: "Invalid id error."
            body:
              application/json:
                type: error
                example: !include examples/circulation-rules-id-error.json
          500:
            description: "Internal server error"
            body:
              text/plain:
                example: "Internal server error"
  /requests:
    displayName: Requests
    type:
      collection:
        exampleCollection: !include examples/requests.json
        exampleItem: !include examples/request.json
        schemaCollection: requests
        schemaItem: request
    get:
      is: [pageable,
        searchable: {description: "by using CQL",
                        example: "requesterId=\"cf23adf0-61ba-4887-bf82-956c4aae2260\""}
        ]
      responses:
        501:
          description: "Not implemented yet"
    post:
      responses:
        501:
          description: "Not implemented yet"
    delete:
      responses:
        204:
          description: "All requests deleted"
        500:
          description: "Internal server error, e.g. due to misconfiguration"
          body:
            text/plain:
              example: "Internal server error, contact administrator"
        501:
          description: "Not implemented yet"
    /{requestId}:
      type:
        collection-item:
          exampleItem: !include examples/request.json
          schema: request
      get:
        responses:
          501:
            description: "Not implemented yet"
      put:
        responses:
          501:
            description: "Not implemented yet"
      delete:
        responses:
          501:
            description: "Not implemented yet"
    /queue:
      /{itemId}:
        type:
          collection-get:
            exampleCollection: !include examples/request-queue.json
            schemaCollection: requests
        get:<|MERGE_RESOLUTION|>--- conflicted
+++ resolved
@@ -1,10 +1,6 @@
 #%RAML 1.0
 title: Circulation
-<<<<<<< HEAD
-version: v6.1
-=======
-version: v7.0
->>>>>>> c101b6c2
+version: v7.1
 protocols: [ HTTP, HTTPS ]
 baseUri: http://localhost:9130
 
