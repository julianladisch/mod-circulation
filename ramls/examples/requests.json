{
  "requests": [
    {
      "id": "89105c06-dbdb-4aa0-9695-d4d19c733270",
      "requestType": "Recall",
      "requestLevel": "Item",
      "requestDate": "2017-07-29T22:25:37Z",
      "requesterId": "21932a85-bd00-446b-9565-46e0c1a5490b",
      "itemId": "195efae1-588f-47bd-a181-13a2eb437701",
      "instanceId": "195efae1-588f-47bd-a181-13a2eb434521",
<<<<<<< HEAD
=======
      "holdingsRecordId": "195efae1-588f-47bd-a181-13a2eb434521",
>>>>>>> 1132cf91
      "fulfilmentPreference": "Hold Shelf",
      "position": 1
    },
    {
      "id": "f5cec279-0da6-4b44-a3df-f49b0903f325",
      "requestType": "Hold",
      "requestLevel": "Item",
      "requestDate": "2017-08-05T11:43:23Z",
      "requesterId": "61d939e4-f2ae-4c53-95d2-224a802fa2a6",
      "itemId": "3e5d5433-a271-499c-94f4-5f3e4652e537",
      "instanceId": "1e7d3354-a271-499c-94f4-5f3e4652a345",
<<<<<<< HEAD
=======
      "holdingsRecordId": "296efae1-588f-47bd-a181-13a2eb434521",
>>>>>>> 1132cf91
      "fulfilmentPreference": "Delivery",
      "requestExpirationDate": "2017-08-31T22:25:37Z",
      "holdShelfExpirationDate": "2017-09-01T22:25:37Z",
      "position": 1,
      "instance": {
        "title": "Children of Time"
      },
      "item": {
        "barcode": "760932543816"
      },
      "requester": {
        "firstName": "Stephen",
        "lastName": "Jones",
        "middleName": "Anthony",
        "barcode": "567023127436"
      },
      "tags": {
        "tagList": [
          "new",
          "important"
        ]
      }
    }
  ],
  "totalRecords": 2
}<|MERGE_RESOLUTION|>--- conflicted
+++ resolved
@@ -8,10 +8,7 @@
       "requesterId": "21932a85-bd00-446b-9565-46e0c1a5490b",
       "itemId": "195efae1-588f-47bd-a181-13a2eb437701",
       "instanceId": "195efae1-588f-47bd-a181-13a2eb434521",
-<<<<<<< HEAD
-=======
       "holdingsRecordId": "195efae1-588f-47bd-a181-13a2eb434521",
->>>>>>> 1132cf91
       "fulfilmentPreference": "Hold Shelf",
       "position": 1
     },
@@ -23,10 +20,7 @@
       "requesterId": "61d939e4-f2ae-4c53-95d2-224a802fa2a6",
       "itemId": "3e5d5433-a271-499c-94f4-5f3e4652e537",
       "instanceId": "1e7d3354-a271-499c-94f4-5f3e4652a345",
-<<<<<<< HEAD
-=======
       "holdingsRecordId": "296efae1-588f-47bd-a181-13a2eb434521",
->>>>>>> 1132cf91
       "fulfilmentPreference": "Delivery",
       "requestExpirationDate": "2017-08-31T22:25:37Z",
       "holdShelfExpirationDate": "2017-09-01T22:25:37Z",
